/*
 *  File:       libunix.cc
 *  Summary:    Functions for unix and curses support
 *              Needed by makefile.unix.
 */

/* Some replacement routines missing in gcc
   Some of these are inspired by/stolen from the Linux-conio package
   by Mental EXPlotion. Hope you guys don't mind.
   The colour exchange system is perhaps a little overkill, but I wanted
   it to be general to support future changes.. The only thing not
   supported properly is black on black (used by curses for "normal" mode)
   and white on white (used by me for "bright black" (darkgrey) on black

   Jan 1998 Svante Gerhard <svante@algonet.se>                          */

#include "AppHdr.h"

#include <stdio.h>
#include <stdlib.h>
#include <string.h>
#include <unistd.h>
#include <stdarg.h>
#include <ctype.h>
#define _LIBUNIX_IMPLEMENTATION
#include "libunix.h"
#include "defines.h"

#include "cio.h"
#include "delay.h"
#include "enum.h"
#include "externs.h"
#include "libutil.h"
#include "options.h"
#include "files.h"
#include "state.h"
#include "stuff.h"
#include "unicode.h"
#include "view.h"
#include "viewgeom.h"

#ifdef DGL_ENABLE_CORE_DUMP
#include <sys/time.h>
#include <sys/resource.h>
#endif

#include <wchar.h>
#include <locale.h>
#include <langinfo.h>
#include <termios.h>

static struct termios def_term;
static struct termios game_term;

// Give Crawl so many seconds after receiving a HUP signal to save and
// get out of the way.
const int HANGUP_KILL_DELAY_SECONDS = 10;

#ifdef USE_UNIX_SIGNALS
#include <signal.h>
#endif

#include <time.h>

// Its best if curses comes at the end (name conflicts with Solaris). -- bwr
#ifndef CURSES_INCLUDE_FILE
    #ifndef _XOPEN_SOURCE_EXTENDED
    #define _XOPEN_SOURCE_EXTENDED
    #endif
    #include <curses.h>
#else
    #include CURSES_INCLUDE_FILE
#endif

void unixcurses_startup();
void unixcurses_shutdown();

// Globals holding current text/backg. colors
static short FG_COL = WHITE;
static short BG_COL = BLACK;
static int   Current_Colour = COLOR_PAIR(BG_COL * 8 + FG_COL);

static int curs_fg_attr(int col);
static int curs_bg_attr(int col);

static bool cursor_is_enabled = true;

static unsigned int convert_to_curses_attr(int chattr)
{
    switch (chattr & CHATTR_ATTRMASK)
    {
    case CHATTR_STANDOUT:       return (A_STANDOUT);
    case CHATTR_BOLD:           return (A_BOLD);
    case CHATTR_BLINK:          return (A_BLINK);
    case CHATTR_UNDERLINE:      return (A_UNDERLINE);
    case CHATTR_REVERSE:        return (A_REVERSE);
    case CHATTR_DIM:            return (A_DIM);
    default:                    return (A_NORMAL);
    }
}

static inline short macro_colour(short col)
{
    return (Options.colour[ col ]);
}

// Translate DOS colors to curses.
static short translate_colour(short col)
{
    switch (col)
    {
    case BLACK:
        return COLOR_BLACK;
    case BLUE:
        return COLOR_BLUE;
    case GREEN:
        return COLOR_GREEN;
    case CYAN:
        return COLOR_CYAN;
    case RED:
        return COLOR_RED;
    case MAGENTA:
        return COLOR_MAGENTA;
    case BROWN:
        return COLOR_YELLOW;
    case LIGHTGREY:
        return COLOR_WHITE;
    case DARKGREY:
        return COLOR_BLACK + COLFLAG_CURSES_BRIGHTEN;
    case LIGHTBLUE:
        return COLOR_BLUE + COLFLAG_CURSES_BRIGHTEN;
    case LIGHTGREEN:
        return COLOR_GREEN + COLFLAG_CURSES_BRIGHTEN;
    case LIGHTCYAN:
        return COLOR_CYAN + COLFLAG_CURSES_BRIGHTEN;
    case LIGHTRED:
        return COLOR_RED + COLFLAG_CURSES_BRIGHTEN;
    case LIGHTMAGENTA:
        return COLOR_MAGENTA + COLFLAG_CURSES_BRIGHTEN;
    case YELLOW:
        return COLOR_YELLOW + COLFLAG_CURSES_BRIGHTEN;
    case WHITE:
        return COLOR_WHITE + COLFLAG_CURSES_BRIGHTEN;
    default:
        return COLOR_GREEN;
    }
}

static void setup_colour_pairs(void)
{
    short i, j;

    for (i = 0; i < 8; i++)
        for (j = 0; j < 8; j++)
        {
            if ((i > 0) || (j > 0))
                init_pair(i * 8 + j, j, i);
        }

    init_pair(63, COLOR_BLACK, Options.background_colour);
}

static void unix_handle_terminal_resize();

static void termio_init()
{
    tcgetattr(0, &def_term);
    memcpy(&game_term, &def_term, sizeof(struct termios));

    def_term.c_cc[VINTR] = (char) 3;        // ctrl-C
    game_term.c_cc[VINTR] = (char) 3;       // ctrl-C

    // Let's recover some control sequences
    game_term.c_cc[VSTART] = (char) -1;     // ctrl-Q
    game_term.c_cc[VSTOP] = (char) -1;      // ctrl-S
    game_term.c_cc[VSUSP] = (char) -1;      // ctrl-Y
#ifdef VDSUSP
    game_term.c_cc[VDSUSP] = (char) -1;     // ctrl-Y
#endif

    tcsetattr(0, TCSAFLUSH, &game_term);

<<<<<<< HEAD
    setlocale(LC_ALL, "");
=======
    crawl_state.unicode_ok = false;
#ifdef UNICODE_GLYPHS
    if (setlocale(LC_ALL, "")
        && !strcmp(nl_langinfo(CODESET), "UTF-8"))
    {
        crawl_state.unicode_ok       = true;
        crawl_state.glyph2strfn      = unix_glyph2string;
        crawl_state.multibyte_strlen = unix_multibyte_strlen;
    }
    else
        setlocale(LC_ALL, "C");
#endif
>>>>>>> 7a7d4529

    crawl_state.terminal_resize_handler = unix_handle_terminal_resize;
}

void set_mouse_enabled(bool enabled)
{
#ifdef NCURSES_MOUSE_VERSION
    const int mask = enabled? ALL_MOUSE_EVENTS | REPORT_MOUSE_POSITION : 0;
    mmask_t oldmask = 0;
    mousemask(mask, &oldmask);
#endif
}

#ifdef NCURSES_MOUSE_VERSION
static int proc_mouse_event(int c, const MEVENT *me)
{
    crawl_view.mousep.x = me->x + 1;
    crawl_view.mousep.y = me->y + 1;

    if (!crawl_state.mouse_enabled)
        return (CK_MOUSE_MOVE);

    c_mouse_event cme(crawl_view.mousep);
    if (me->bstate & BUTTON1_CLICKED)
        cme.bstate |= c_mouse_event::BUTTON1;
    else if (me->bstate & BUTTON1_DOUBLE_CLICKED)
        cme.bstate |= c_mouse_event::BUTTON1_DBL;
    else if (me->bstate & BUTTON2_CLICKED)
        cme.bstate |= c_mouse_event::BUTTON2;
    else if (me->bstate & BUTTON2_DOUBLE_CLICKED)
        cme.bstate |= c_mouse_event::BUTTON2_DBL;
    else if (me->bstate & BUTTON3_CLICKED)
        cme.bstate |= c_mouse_event::BUTTON3;
    else if (me->bstate & BUTTON3_DOUBLE_CLICKED)
        cme.bstate |= c_mouse_event::BUTTON3_DBL;
    else if (me->bstate & BUTTON4_CLICKED)
        cme.bstate |= c_mouse_event::BUTTON4;
    else if (me->bstate & BUTTON4_DOUBLE_CLICKED)
        cme.bstate |= c_mouse_event::BUTTON4_DBL;

    if (cme)
    {
        new_mouse_event(cme);
        return (CK_MOUSE_CLICK);
    }

    return (CK_MOUSE_MOVE);
}
#endif

static int raw_m_getch()
{
    const int c = getch();
    switch (c)
    {
#ifdef NCURSES_MOUSE_VERSION
    case KEY_MOUSE:
    {
        MEVENT me;
        getmouse(&me);
        return (proc_mouse_event(c, &me));
    }
#endif
    default:
        // getch() returns -1 on EOF, convert that into an Escape. Evil hack,
        // but the alternative is to explicitly check for -1 everywhere where
        // we might otherwise spin in a tight keyboard input loop.
        return (c == -1? ESCAPE : c);
    }
}

int m_getch()
{
    int c;
    do
        c = raw_m_getch();
    while ((c == CK_MOUSE_MOVE || c == CK_MOUSE_CLICK)
           && !crawl_state.mouse_enabled);

    return (c);
}

int getch_ck()
{
    int c = m_getch();
    switch (c)
    {
    // [dshaligram] MacOS ncurses returns 127 for backspace.
    case 127:
    case KEY_BACKSPACE: return CK_BKSP;
    case KEY_DC:    return CK_DELETE;
    case KEY_HOME:  return CK_HOME;
    case KEY_PPAGE: return CK_PGUP;
    case KEY_END:   return CK_END;
    case KEY_NPAGE: return CK_PGDN;
    case KEY_UP:    return CK_UP;
    case KEY_DOWN:  return CK_DOWN;
    case KEY_LEFT:  return CK_LEFT;
    case KEY_RIGHT: return CK_RIGHT;
    default:        return c;
    }
}

#if defined(USE_UNIX_SIGNALS)

static void handle_sigwinch(int)
{
    if (crawl_state.waiting_for_command)
        handle_terminal_resize();
}

#ifdef SIGHUP_SAVE

void sighup_save_and_exit();

/* [ds] This SIGHUP handling is primitive and far from safe, but it
 * should be better than nothing. Feel free to get rigorous on this.
 */
static void handle_hangup(int)
{
    if (crawl_state.seen_hups++)
        return;

    // Set up an alarm to force-kill Crawl if it rudely ignores the
    // hangup signal.
    alarm(HANGUP_KILL_DELAY_SECONDS);

    interrupt_activity(AI_FORCE_INTERRUPT);

#ifdef USE_TILE
    // XXX: Will a tiles build ever need to handle the HUP signal?
    sighup_save_and_exit();
#elif defined(USE_CURSES)
    // When using Curses, closing stdin will cause any Curses call blocking
    // on key-presses to immediately return, including any call that was
    // still blocking in the main thread when the HUP signal was caught.
    // This should guarantee that the main thread will un-stall and
    // will eventually return to _input() in main.cc, which will then
    // call sighup_save_and_exit().
    //
    // The point to all this is that if a user is playing a game on a
    // remote server and disconnects at a --more-- prompt, that when
    // the player reconnects the code behind the more() call will execute
    // before the disconnected game is saved, thus (for example) preventing
    // the hack of avoiding excomunication consesquences because of the
    // more() after "You have lost your religion!"
    fclose(stdin);
#else
     #error "Must use either Curses or tiles on Unix"
#endif
}

void sighup_save_and_exit()
{
    if (crawl_state.seen_hups == 0)
    {
        mpr("sighup_save_and_exit() called without a HUP signal; please"
            "file a bug report", MSGCH_ERROR);
        return;
    }

    if (crawl_state.saving_game || crawl_state.updating_scores)
        return;

    crawl_state.saving_game = true;
    if (crawl_state.need_save)
    {
        mpr("Received HUP signal, saved and exited game.", MSGCH_ERROR);

        // save_game(true) exits from the game. The "true" is also required
        // to save changes to the current level.
        save_game(true, "Received HUP signal, saved game.");
    }
    else
        end(0, false, "Received HUP signal, game already saved.");
}
#endif // SIGHUP_SAVE

#endif // USE_UNIX_SIGNALS

static void unix_handle_terminal_resize()
{
    unixcurses_shutdown();
    unixcurses_startup();
}

static void unixcurses_defkeys(void)
{
#ifdef NCURSES_VERSION
    // keypad 0-9 (only if the "application mode" was successfully initialised)
    define_key("\033Op", 1000);
    define_key("\033Oq", 1001);
    define_key("\033Or", 1002);
    define_key("\033Os", 1003);
    define_key("\033Ot", 1004);
    define_key("\033Ou", 1005);
    define_key("\033Ov", 1006);
    define_key("\033Ow", 1007);
    define_key("\033Ox", 1008);
    define_key("\033Oy", 1009);

    // non-arrow keypad keys (for macros)
    define_key("\033OM", 1010); // Enter
    define_key("\033OP", 1011); // NumLock
    define_key("\033OQ", 1012); // /
    define_key("\033OR", 1013); // *
    define_key("\033OS", 1014); // -
    define_key("\033Oj", 1015); // *
    define_key("\033Ok", 1016); // +
    define_key("\033Ol", 1017); // +
    define_key("\033Om", 1018); // .
    define_key("\033On", 1019); // .
    define_key("\033Oo", 1020); // -

    // variants.  Ugly curses won't allow us to return the same code...
    define_key("\033[1~", 1031); // Home
    define_key("\033[4~", 1034); // End
    define_key("\033[E",  1040); // center arrow
#endif
}

int unixcurses_get_vi_key(int keyin)
{
    switch (keyin)
    {
    // 1001..1009: passed without change
    case 1031: return 1007;
    case 1034: return 1001;
    case 1040: return 1005;

    case KEY_HOME:   return 1007;
    case KEY_END:    return 1001;
    case KEY_DOWN:   return 1002;
    case KEY_UP:     return 1008;
    case KEY_LEFT:   return 1004;
    case KEY_RIGHT:  return 1006;
    case KEY_NPAGE:  return 1003;
    case KEY_PPAGE:  return 1009;
    case KEY_A1:     return 1007;
    case KEY_A3:     return 1009;
    case KEY_B2:     return 1005;
    case KEY_C1:     return 1001;
    case KEY_C3:     return 1003;
    case KEY_SHOME:  return 'Y';
    case KEY_SEND:   return 'B';
    case KEY_SLEFT:  return 'H';
    case KEY_SRIGHT: return 'L';
    }
    return keyin;
}

// Certain terminals support vt100 keypad application mode only after some
// extra goading.
#define KPADAPP "\033[?1051l\033[?1052l\033[?1060l\033[?1061h"
#define KPADCUR "\033[?1051l\033[?1052l\033[?1060l\033[?1061l"

void unixcurses_startup(void)
{
    termio_init();

#ifdef CURSES_USE_KEYPAD
    write(1, KPADAPP, strlen(KPADAPP));
#endif

#ifdef DGAMELAUNCH
    // Force timezone to UTC.
    setenv("TZ", "", 1);
    tzset();
#endif

#ifdef USE_UNIX_SIGNALS
#ifdef SIGQUIT
    signal(SIGQUIT, SIG_IGN);
#endif

#ifdef SIGINT
    signal(SIGINT, SIG_IGN);
#endif

#ifdef SIGHUP_SAVE
    signal(SIGHUP, handle_hangup);
#endif

    signal(SIGWINCH, handle_sigwinch);

#endif

#ifdef DGL_ENABLE_CORE_DUMP
    rlimit lim;
    if (!getrlimit(RLIMIT_CORE, &lim))
    {
        lim.rlim_cur = RLIM_INFINITY;
        setrlimit(RLIMIT_CORE, &lim);
    }
#endif

    initscr();
    raw();
    noecho();

    nonl();
    intrflush(stdscr, FALSE);
#ifdef CURSES_USE_KEYPAD
    keypad(stdscr, TRUE);

#ifdef CURSES_SET_ESCDELAY
#ifdef NCURSES_REENTRANT
    set_escdelay(CURSES_SET_ESCDELAY);
#else
    ESCDELAY = CURSES_SET_ESCDELAY;
#endif
#endif
#endif

    meta(stdscr, TRUE);
    unixcurses_defkeys();
    start_color();
    setup_colour_pairs();

    scrollok(stdscr, FALSE);

    crawl_view.init_geometry();

    set_mouse_enabled(false);
}

void unixcurses_shutdown()
{
    // resetty();
    endwin();

    tcsetattr(0, TCSAFLUSH, &def_term);
#ifdef CURSES_USE_KEYPAD
    write(1, KPADCUR, strlen(KPADCUR));
#endif

#ifdef USE_UNIX_SIGNALS
#ifdef SIGQUIT
    signal(SIGQUIT, SIG_DFL);
#endif

#ifdef SIGINT
    signal(SIGINT, SIG_DFL);
#endif

#ifdef SIGHUP_SAVE
    signal(SIGHUP, SIG_DFL);
#endif

    signal(SIGWINCH, SIG_DFL);
#endif
}


/* Convert value to string */
extern "C" char *itoa(int value, char *strptr, int radix)
{
    unsigned int bitmask = 32768;
    int ctr = 0;
    int startflag = 0;

    if (radix == 10)
    {
        sprintf(strptr, "%i", value);
    }
    if (radix == 2)             /* int to "binary string" */
    {
        while (bitmask)
        {
            if (value & bitmask)
            {
                startflag = 1;
                sprintf(strptr + ctr, "1");
            }
            else
            {
                if (startflag)
                    sprintf(strptr + ctr, "0");
            }

            bitmask = bitmask >> 1;
            if (startflag)
                ctr++;
        }

        if (!startflag)         /* Special case if value == 0 */
            sprintf((strptr + ctr++), "0");

        strptr[ctr] = (char) NULL;
    }
    return strptr;
}

void cprintf(const char *format, ...)
{
    char buffer[2048];          // One full screen if no control seq...

    va_list argp;

    va_start(argp, format);
    vsnprintf(buffer, sizeof(buffer), format, argp);
    va_end(argp);

    ucs_t c;
    char *bp = buffer;
    while(int s = utf8towc(&c, bp))
    {
        bp += s;
        putwch(c);
    }
}

int putch(unsigned char chr)
{
    if (chr == 0)
        chr = ' ';

    return (addch(chr));
}

int putwch(ucs_t chr)
{
    wchar_t c = chr;
    // TODO: recognize unsupported characters and try to transliterate
    return (addnwstr(&c, 1));
}

void put_colour_ch(int colour, ucs_t ch)
{
    textattr(colour);
    putwch(ch);
}

void puttext(int x1, int y1, const crawl_view_buffer &vbuf)
{
    const screen_cell_t *cell = vbuf;
    const coord_def size = vbuf.size();
    for (int y = 0; y < size.y; ++y)
    {
        cgotoxy(x1, y1 + y);
        for (int x = 0; x < size.x; ++x)
        {
            put_colour_ch(cell->colour, cell->glyph);
            cell++;
        }
    }
    update_screen();
}

// These next four are front functions so that we can reduce
// the amount of curses special code that occurs outside this
// this file.  This is good, since there are some issues with
// name space collisions between curses macros and the standard
// C++ string class.  -- bwr
void update_screen(void)
{
}

void clear_to_end_of_line(void)
{
    textcolor(LIGHTGREY);
    textbackground(BLACK);
    clrtoeol();
}

void clear_to_end_of_screen(void)
{
    textcolor(LIGHTGREY);
    textbackground(BLACK);
    clrtobot();
}

int get_number_of_lines(void)
{
    return (LINES);
}

int get_number_of_cols(void)
{
    return (COLS);
}

int clrscr()
{
    int retval;

    textcolor(LIGHTGREY);
    textbackground(BLACK);
    retval = clear();
#ifdef DGAMELAUNCH
    printf("%s", DGL_CLEAR_SCREEN);
    fflush(stdout);
#endif
    return (retval);
}

void set_cursor_enabled(bool enabled)
{
    curs_set(cursor_is_enabled = enabled);
}

bool is_cursor_enabled()
{
    return (cursor_is_enabled);
}

inline unsigned get_brand(int col)
{
    return (col & COLFLAG_FRIENDLY_MONSTER) ? Options.friend_brand :
           (col & COLFLAG_NEUTRAL_MONSTER)  ? Options.neutral_brand :
           (col & COLFLAG_ITEM_HEAP)        ? Options.heap_brand :
           (col & COLFLAG_WILLSTAB)         ? Options.stab_brand :
           (col & COLFLAG_MAYSTAB)          ? Options.may_stab_brand :
           (col & COLFLAG_FEATURE_ITEM)     ? Options.feature_item_brand :
           (col & COLFLAG_TRAP_ITEM)        ? Options.trap_item_brand :
           (col & COLFLAG_REVERSE)          ? CHATTR_REVERSE
                                            : CHATTR_NORMAL;
}

#ifndef USE_TILE
void textattr(int col)
{
    textcolor(col);
}
#endif

static int curs_fg_attr(int col)
{
    short fg, bg;

    FG_COL = col & 0x00ff;
    fg = translate_colour(macro_colour(FG_COL));
    bg = translate_colour(BG_COL == BLACK ? Options.background_colour
                                           : BG_COL);

    // calculate which curses flags we need...
    unsigned int flags = 0;

#ifdef USE_COLOUR_OPTS
    unsigned brand = get_brand(col);
    if (brand != CHATTR_NORMAL)
    {
        flags |= convert_to_curses_attr(brand);

        if ((brand & CHATTR_ATTRMASK) == CHATTR_HILITE)
        {
            bg = translate_colour(
                    macro_colour((brand & CHATTR_COLMASK) >> 8));

            if (fg == bg)
                fg = COLOR_BLACK;
        }

        // If we can't do a dark grey friend brand, then we'll
        // switch the colour to light grey.
        if (Options.no_dark_brand
                && fg == (COLOR_BLACK | COLFLAG_CURSES_BRIGHTEN)
                && bg == 0)
        {
            fg = COLOR_WHITE;
        }
    }
#endif

    // curses typically uses A_BOLD to give bright foreground colour,
    // but various termcaps may disagree
    if (fg & COLFLAG_CURSES_BRIGHTEN)
        flags |= A_BOLD;

    // curses typically uses A_BLINK to give bright background colour,
    // but various termcaps may disagree (in whole or in part)
    if (bg & COLFLAG_CURSES_BRIGHTEN)
        flags |= A_BLINK;

    // Strip out all the bits above the raw 3-bit colour definition
    fg &= 0x0007;
    bg &= 0x0007;

    // figure out which colour pair we want
    const int pair = (fg == 0 && bg == 0) ? 63 : (bg * 8 + fg);

    return (COLOR_PAIR(pair) | flags);
}

void textcolor(int col)
{
    (void)attrset(Current_Colour = curs_fg_attr(col));
}

static int curs_bg_attr(int col)
{
    short fg, bg;

    BG_COL = col & 0x00ff;
    fg = translate_colour(macro_colour(FG_COL));
    bg = translate_colour(BG_COL == BLACK ? Options.background_colour
                                           : BG_COL);

    unsigned int flags = 0;

#ifdef USE_COLOUR_OPTS
    unsigned brand = get_brand(col);
    if (brand != CHATTR_NORMAL)
    {
        flags |= convert_to_curses_attr(brand);

        if ((brand & CHATTR_ATTRMASK) == CHATTR_HILITE)
        {
            bg = (brand & CHATTR_COLMASK) >> 8;
            if (fg == bg)
                fg = COLOR_BLACK;
        }

        // If we can't do a dark grey friend brand, then we'll
        // switch the colour to light grey.
        if (Options.no_dark_brand
                && fg == (COLOR_BLACK | COLFLAG_CURSES_BRIGHTEN)
                && bg == 0)
        {
            fg = COLOR_WHITE;
        }
    }
#endif

    // curses typically uses A_BOLD to give bright foreground colour,
    // but various termcaps may disagree
    if (fg & COLFLAG_CURSES_BRIGHTEN)
        flags |= A_BOLD;

    // curses typically uses A_BLINK to give bright background colour,
    // but various termcaps may disagree
    if (bg & COLFLAG_CURSES_BRIGHTEN)
        flags |= A_BLINK;

    // Strip out all the bits above the raw 3-bit colour definition
    fg &= 0x0007;
    bg &= 0x0007;

    // figure out which colour pair we want
    const int pair = (fg == 0 && bg == 0) ? 63 : (bg * 8 + fg);

    return (COLOR_PAIR(pair) | flags);
}

void textbackground(int col)
{
    (void)attrset(Current_Colour = curs_bg_attr(col));
}


int gotoxy_sys(int x, int y)
{
    return (move(y - 1, x - 1));
}

typedef cchar_t char_info;
inline bool operator == (const cchar_t &a, const cchar_t &b)
{
    return (a.attr == b.attr && *a.chars == *b.chars);
}
inline char_info character_at(int y, int x)
{
    cchar_t c;
    // (void) is to hush an incorrect clang warning.
    (void)mvin_wch(y, x, &c);
    return (c);
}
inline bool valid_char(const cchar_t &c)
{
    return *c.chars;
}
inline void write_char_at(int y, int x, const cchar_t &ch)
{
    move(y, x);
    add_wchnstr(&ch, 1);
}
static void flip_colour(cchar_t &ch)
{
    const unsigned colour = (ch.attr & A_COLOR);
    const int pair        = PAIR_NUMBER(colour);

    int fg     = pair & 7;
    int bg     = (pair >> 3) & 7;

    if (pair == 63)
    {
        fg    = COLOR_WHITE;
        bg    = COLOR_BLACK;
    }

    const int newpair = (fg * 8 + bg);
    ch.attr = COLOR_PAIR(newpair);
}

static char_info oldch, oldmangledch;
static int faked_x = -1, faked_y;

void fakecursorxy(int x, int y)
{
    if (valid_char(oldch) && faked_x != -1
        && character_at(faked_y, faked_x) == oldmangledch)
    {
        if (faked_x != x - 1 || faked_y != y - 1)
            write_char_at(faked_y, faked_x, oldch);
        else
            return;
    }

    char_info c = character_at(y - 1, x - 1);
    oldch   = c;
    faked_x = x - 1;
    faked_y = y - 1;
    flip_colour(c);
    write_char_at(y - 1, x - 1, oldmangledch = c);
    move(y - 1, x - 1);
}

int wherex()
{
    int x, y;

    getyx(stdscr, y, x);
    return (x + 1);
}


int wherey()
{
    int x, y;

    getyx(stdscr, y, x);
    return (y + 1);
}

void delay(unsigned long time)
{
    refresh();
    if (time)
        usleep(time * 1000);
}


/*
   Note: kbhit now in macro.cc
 */

/* This is Juho Snellman's modified kbhit, to work with macros */
int kbhit()
{
    int i;

    nodelay(stdscr, TRUE);
    timeout(0);  // apparently some need this to guarantee non-blocking -- bwr
    i = wgetch(stdscr);
    nodelay(stdscr, FALSE);

    if (i == -1)
        i = 0;
    else
        ungetch(i);

    return (i);
}

extern "C" {
    // Convert string to lowercase.
    char *strlwr(char *str)
    {
        unsigned int i;

        for (i = 0; i < strlen(str); i++)
            str[i] = tolower(str[i]);

        return (str);
    }
}<|MERGE_RESOLUTION|>--- conflicted
+++ resolved
@@ -180,22 +180,7 @@
 
     tcsetattr(0, TCSAFLUSH, &game_term);
 
-<<<<<<< HEAD
     setlocale(LC_ALL, "");
-=======
-    crawl_state.unicode_ok = false;
-#ifdef UNICODE_GLYPHS
-    if (setlocale(LC_ALL, "")
-        && !strcmp(nl_langinfo(CODESET), "UTF-8"))
-    {
-        crawl_state.unicode_ok       = true;
-        crawl_state.glyph2strfn      = unix_glyph2string;
-        crawl_state.multibyte_strlen = unix_multibyte_strlen;
-    }
-    else
-        setlocale(LC_ALL, "C");
-#endif
->>>>>>> 7a7d4529
 
     crawl_state.terminal_resize_handler = unix_handle_terminal_resize;
 }
