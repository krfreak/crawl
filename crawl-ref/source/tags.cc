--- conflicted
+++ resolved
@@ -1079,10 +1079,7 @@
     marshallShort(th, you.hunger);
     marshallBoolean(th, you.fishtail);
     marshallInt(th, you.earth_attunement);
-<<<<<<< HEAD
-=======
     marshallInt(th, you.form);
->>>>>>> 6067133c
 
     // how many you.equip?
     marshallByte(th, NUM_EQUIP);
@@ -1792,12 +1789,8 @@
     you.hp              = unmarshallShort(th);
     you.hunger          = unmarshallShort(th);
     you.fishtail        = unmarshallBoolean(th);
-<<<<<<< HEAD
-    you.earth_attunement = unmarshallInt(th);
-=======
     you.earth_attunement= unmarshallInt(th);
     you.form            = static_cast<transformation_type>(unmarshallInt(th));
->>>>>>> 6067133c
 
     // How many you.equip?
     count = unmarshallByte(th);
