--- conflicted
+++ resolved
@@ -56,23 +56,13 @@
 
 {
     SPELL_FIREBALL, "Fireball",
-<<<<<<< HEAD
     SPTYP_CONJURATION | SPTYP_FIRE,
     SPFLAG_DIR_OR_TARGET | SPFLAG_NEEDS_TRACER,
     5,
     200,
-    6, 6,
-    5, 0,
-    nullptr,
-=======
-     SPTYP_CONJURATION | SPTYP_FIRE,
-     SPFLAG_DIR_OR_TARGET | SPFLAG_NEEDS_TRACER,
-     5,
-     200,
-     5, 5,
-     5, 0,
-     nullptr,
->>>>>>> 233d3898
+    5, 5,
+    5, 0,
+    nullptr,
 },
 
 {
@@ -99,23 +89,13 @@
 
 {
     SPELL_CONJURE_FLAME, "Conjure Flame",
-<<<<<<< HEAD
     SPTYP_CONJURATION | SPTYP_FIRE,
     SPFLAG_GRID | SPFLAG_NOT_SELF,
     3,
     100,
-    4, 4,
+    3, 3,
     3, 2,
     nullptr,
-=======
-     SPTYP_CONJURATION | SPTYP_FIRE,
-     SPFLAG_GRID | SPFLAG_NOT_SELF,
-     3,
-     100,
-     3, 3,
-     3, 2,
-     nullptr,
->>>>>>> 233d3898
 },
 
 {
@@ -131,107 +111,57 @@
 
 {
     SPELL_BOLT_OF_FIRE, "Bolt of Fire",
-<<<<<<< HEAD
     SPTYP_CONJURATION | SPTYP_FIRE,
     SPFLAG_DIR_OR_TARGET | SPFLAG_NEEDS_TRACER,
     6,
     200,
-    7, 7,
-    6, 0,
-    nullptr,
-=======
-     SPTYP_CONJURATION | SPTYP_FIRE,
-     SPFLAG_DIR_OR_TARGET | SPFLAG_NEEDS_TRACER,
-     6,
-     200,
-     6, 6,
-     6, 0,
-     nullptr,
->>>>>>> 233d3898
+    6, 6,
+    6, 0,
+    nullptr,
 },
 
 {
     SPELL_BOLT_OF_COLD, "Bolt of Cold",
-<<<<<<< HEAD
     SPTYP_CONJURATION | SPTYP_ICE,
     SPFLAG_DIR_OR_TARGET | SPFLAG_NEEDS_TRACER,
     6,
     200,
-    6, 6,
-    6, 0,
-    nullptr,
-=======
-     SPTYP_CONJURATION | SPTYP_ICE,
-     SPFLAG_DIR_OR_TARGET | SPFLAG_NEEDS_TRACER,
-     6,
-     200,
-     5, 5,
-     6, 0,
-     nullptr,
->>>>>>> 233d3898
+    5, 5,
+    6, 0,
+    nullptr,
 },
 
 {
     SPELL_LIGHTNING_BOLT, "Lightning Bolt",
-<<<<<<< HEAD
     SPTYP_CONJURATION | SPTYP_AIR,
     SPFLAG_DIR_OR_TARGET | SPFLAG_NEEDS_TRACER,
     5,
     200,
-    5, 12, // capped at LOS, yet this 12 matters since range increases linearly
+    4, 11, // capped at LOS, yet this 11 matters since range increases linearly
     5, 25,
     nullptr,
-=======
-     SPTYP_CONJURATION | SPTYP_AIR,
-     SPFLAG_DIR_OR_TARGET | SPFLAG_NEEDS_TRACER,
-     5,
-     200,
-     4, 11, // capped at LOS, yet this 11 matters since range increases linearly
-     5, 25,
-     nullptr,
->>>>>>> 233d3898
 },
 
 {
     SPELL_BLINKBOLT, "Blinkbolt",
-<<<<<<< HEAD
     SPTYP_AIR | SPTYP_TRANSLOCATION,
     SPFLAG_DIR_OR_TARGET | SPFLAG_MONSTER | SPFLAG_NOISY | SPFLAG_NEEDS_TRACER,
     5,
     200,
-    5, 12,
-    3, 0,
-    nullptr,
-=======
-     SPTYP_AIR | SPTYP_TRANSLOCATION,
-     SPFLAG_DIR_OR_TARGET | SPFLAG_MONSTER | SPFLAG_NOISY | SPFLAG_NEEDS_TRACER,
-     5,
-     200,
-     4, 11,
-     3, 0,
-     nullptr,
->>>>>>> 233d3898
+    4, 11,
+    3, 0,
+    nullptr,
 },
 
 {
     SPELL_BOLT_OF_MAGMA, "Bolt of Magma",
-<<<<<<< HEAD
     SPTYP_CONJURATION | SPTYP_FIRE | SPTYP_EARTH,
     SPFLAG_DIR_OR_TARGET | SPFLAG_NEEDS_TRACER,
     5,
     200,
-    5, 5,
-    5, 0,
-    nullptr,
-=======
-     SPTYP_CONJURATION | SPTYP_FIRE | SPTYP_EARTH,
-     SPFLAG_DIR_OR_TARGET | SPFLAG_NEEDS_TRACER,
-     5,
-     200,
-     4, 4,
-     5, 0,
-     nullptr,
->>>>>>> 233d3898
+    4, 4,
+    5, 0,
+    nullptr,
 },
 
 {
@@ -304,44 +234,24 @@
 
 {
     SPELL_THROW_FLAME, "Throw Flame",
-<<<<<<< HEAD
     SPTYP_CONJURATION | SPTYP_FIRE,
     SPFLAG_DIR_OR_TARGET | SPFLAG_NEEDS_TRACER,
     2,
     50,
-    8, 8,
+    LOS_RADIUS, LOS_RADIUS,
     2, 0,
     nullptr,
-=======
-     SPTYP_CONJURATION | SPTYP_FIRE,
-     SPFLAG_DIR_OR_TARGET | SPFLAG_NEEDS_TRACER,
-     2,
-     50,
-     LOS_RADIUS, LOS_RADIUS,
-     2, 0,
-     nullptr,
->>>>>>> 233d3898
 },
 
 {
     SPELL_THROW_FROST, "Throw Frost",
-<<<<<<< HEAD
     SPTYP_CONJURATION | SPTYP_ICE,
     SPFLAG_DIR_OR_TARGET | SPFLAG_NEEDS_TRACER,
     2,
     50,
-    7, 7,
+    6, 6,
     2, 0,
     nullptr,
-=======
-     SPTYP_CONJURATION | SPTYP_ICE,
-     SPFLAG_DIR_OR_TARGET | SPFLAG_NEEDS_TRACER,
-     2,
-     50,
-     6, 6,
-     2, 0,
-     nullptr,
->>>>>>> 233d3898
 },
 
 {
@@ -369,48 +279,26 @@
 
 {
     SPELL_FREEZING_CLOUD, "Freezing Cloud",
-<<<<<<< HEAD
     SPTYP_CONJURATION | SPTYP_ICE | SPTYP_AIR,
     SPFLAG_GRID | SPFLAG_AREA | SPFLAG_ALLOW_SELF | SPFLAG_NEEDS_TRACER
         | SPFLAG_CLOUD,
     6,
     200,
-    6, 6,
+    5, 5,
     6, 2,
     nullptr,
-=======
-     SPTYP_CONJURATION | SPTYP_ICE | SPTYP_AIR,
-     SPFLAG_GRID | SPFLAG_AREA | SPFLAG_ALLOW_SELF | SPFLAG_NEEDS_TRACER
-         | SPFLAG_CLOUD,
-     6,
-     200,
-     5, 5,
-     6, 2,
-     nullptr,
->>>>>>> 233d3898
 },
 
 {
     SPELL_MEPHITIC_CLOUD, "Mephitic Cloud",
-<<<<<<< HEAD
     SPTYP_CONJURATION | SPTYP_POISON | SPTYP_AIR,
     SPFLAG_DIR_OR_TARGET | SPFLAG_AREA | SPFLAG_ALLOW_SELF
         | SPFLAG_NEEDS_TRACER | SPFLAG_CLOUD,
     3,
     100,
-    5, 5,
-    3, 0,
-    nullptr,
-=======
-     SPTYP_CONJURATION | SPTYP_POISON | SPTYP_AIR,
-     SPFLAG_DIR_OR_TARGET | SPFLAG_AREA | SPFLAG_ALLOW_SELF
-         | SPFLAG_NEEDS_TRACER | SPFLAG_CLOUD,
-     3,
-     100,
-     4, 4,
-     3, 0,
-     nullptr,
->>>>>>> 233d3898
+    4, 4,
+    3, 0,
+    nullptr,
 },
 
 {
@@ -426,23 +314,13 @@
 
 {
     SPELL_VENOM_BOLT, "Venom Bolt",
-<<<<<<< HEAD
     SPTYP_CONJURATION | SPTYP_POISON,
     SPFLAG_DIR_OR_TARGET | SPFLAG_NEEDS_TRACER,
     5,
     200,
-    6, 6,
-    5, 0,
-    nullptr,
-=======
-     SPTYP_CONJURATION | SPTYP_POISON,
-     SPFLAG_DIR_OR_TARGET | SPFLAG_NEEDS_TRACER,
-     5,
-     200,
-     5, 5,
-     5, 0,
-     nullptr,
->>>>>>> 233d3898
+    5, 5,
+    5, 0,
+    nullptr,
 },
 
 {
@@ -550,65 +428,35 @@
 
 {
     SPELL_BOLT_OF_DRAINING, "Bolt of Draining",
-<<<<<<< HEAD
     SPTYP_CONJURATION | SPTYP_NECROMANCY,
     SPFLAG_DIR_OR_TARGET | SPFLAG_NEEDS_TRACER,
     5,
     200,
-    6, 6,
+    5, 5,
     2, 0, //the beam is silent
     nullptr,
-=======
-     SPTYP_CONJURATION | SPTYP_NECROMANCY,
-     SPFLAG_DIR_OR_TARGET | SPFLAG_NEEDS_TRACER,
-     5,
-     200,
-     5, 5,
-     2, 0, //the beam is silent
-     nullptr,
->>>>>>> 233d3898
 },
 
 {
     SPELL_LEHUDIBS_CRYSTAL_SPEAR, "Lehudib's Crystal Spear",
-<<<<<<< HEAD
     SPTYP_CONJURATION | SPTYP_EARTH,
     SPFLAG_DIR_OR_TARGET | SPFLAG_NEEDS_TRACER,
     8,
     200,
-    4, 4,
+    3, 3,
     8, 0,
     nullptr,
-=======
-     SPTYP_CONJURATION | SPTYP_EARTH,
-     SPFLAG_DIR_OR_TARGET | SPFLAG_NEEDS_TRACER,
-     8,
-     200,
-     3, 3,
-     8, 0,
-     nullptr,
->>>>>>> 233d3898
 },
 
 {
     SPELL_BOLT_OF_INACCURACY, "Bolt of Inaccuracy",
-<<<<<<< HEAD
     SPTYP_CONJURATION,
     SPFLAG_DIR_OR_TARGET | SPFLAG_NEEDS_TRACER, // rod/tome of destruction
     3,
     1000,
-    7, 7,
-    3, 0,
-    nullptr,
-=======
-     SPTYP_CONJURATION,
-     SPFLAG_DIR_OR_TARGET | SPFLAG_NEEDS_TRACER, // rod/tome of destruction
-     3,
-     1000,
-     6, 6,
-     3, 0,
-     nullptr,
->>>>>>> 233d3898
+    6, 6,
+    3, 0,
+    nullptr,
 },
 
 {
@@ -624,46 +472,25 @@
 
 {
     SPELL_POISONOUS_CLOUD, "Poisonous Cloud",
-<<<<<<< HEAD
     SPTYP_CONJURATION | SPTYP_POISON | SPTYP_AIR,
     SPFLAG_GRID | SPFLAG_AREA | SPFLAG_ALLOW_SELF | SPFLAG_NEEDS_TRACER
         | SPFLAG_CLOUD,
     6,
     200,
-    6, 6,
+    5, 5,
     6, 2,
     nullptr,
-=======
-     SPTYP_CONJURATION | SPTYP_POISON | SPTYP_AIR,
-     SPFLAG_GRID | SPFLAG_AREA | SPFLAG_ALLOW_SELF | SPFLAG_NEEDS_TRACER
-         | SPFLAG_CLOUD,
-     6,
-     200,
-     5, 5,
-     6, 2,
-     nullptr,
->>>>>>> 233d3898
 },
 
 {
     SPELL_FIRE_STORM, "Fire Storm",
-<<<<<<< HEAD
     SPTYP_CONJURATION | SPTYP_FIRE,
     SPFLAG_GRID | SPFLAG_AREA | SPFLAG_NEEDS_TRACER,
     9,
     200,
-    6, 6,
+    5, 5,
     9, 0,
     nullptr,
-=======
-     SPTYP_CONJURATION | SPTYP_FIRE,
-     SPFLAG_GRID | SPFLAG_AREA | SPFLAG_NEEDS_TRACER,
-     9,
-     200,
-     5, 5,
-     9, 0,
-     nullptr,
->>>>>>> 233d3898
 },
 
 {
@@ -725,23 +552,13 @@
 // of PCHACK - credit goes to its creator (whoever that may be):
 {
     SPELL_ISKENDERUNS_MYSTIC_BLAST, "Iskenderun's Mystic Blast",
-<<<<<<< HEAD
     SPTYP_CONJURATION,
     SPFLAG_DIR_OR_TARGET | SPFLAG_NEEDS_TRACER,
     4,
     100,
-    7, 7,
+    6, 6,
     4, 10,
     nullptr,
-=======
-     SPTYP_CONJURATION,
-     SPFLAG_DIR_OR_TARGET | SPFLAG_NEEDS_TRACER,
-     4,
-     100,
-     6, 6,
-     4, 10,
-     nullptr,
->>>>>>> 233d3898
 },
 
 {
@@ -802,23 +619,13 @@
 
 {
     SPELL_PAIN, "Pain",
-<<<<<<< HEAD
     SPTYP_NECROMANCY,
     SPFLAG_DIR_OR_TARGET | SPFLAG_BATTLE | SPFLAG_NEEDS_TRACER | SPFLAG_MR_CHECK,
     1,
     25,
-    6, 6,
+    5, 5,
     1, 0,
     nullptr,
-=======
-     SPTYP_NECROMANCY,
-     SPFLAG_DIR_OR_TARGET | SPFLAG_BATTLE | SPFLAG_NEEDS_TRACER | SPFLAG_MR_CHECK,
-     1,
-     25,
-     5, 5,
-     1, 0,
-     nullptr,
->>>>>>> 233d3898
 },
 
 {
@@ -991,23 +798,13 @@
 
 {
     SPELL_DISPEL_UNDEAD, "Dispel Undead",
-<<<<<<< HEAD
     SPTYP_NECROMANCY,
     SPFLAG_DIR_OR_TARGET | SPFLAG_NEEDS_TRACER,
     5,
     100,
-    5, 5,
-    4, 0,
-    nullptr,
-=======
-     SPTYP_NECROMANCY,
-     SPFLAG_DIR_OR_TARGET | SPFLAG_NEEDS_TRACER,
-     5,
-     100,
-     4, 4,
-     4, 0,
-     nullptr,
->>>>>>> 233d3898
+    4, 4,
+    4, 0,
+    nullptr,
 },
 
 #if TAG_MAJOR_VERSION == 34
@@ -1025,23 +822,13 @@
 
 {
     SPELL_POISON_ARROW, "Poison Arrow",
-<<<<<<< HEAD
     SPTYP_CONJURATION | SPTYP_POISON,
     SPFLAG_DIR_OR_TARGET | SPFLAG_NEEDS_TRACER,
     6,
     200,
-    7, 7,
-    6, 0,
-    nullptr,
-=======
-     SPTYP_CONJURATION | SPTYP_POISON,
-     SPFLAG_DIR_OR_TARGET | SPFLAG_NEEDS_TRACER,
-     6,
-     200,
-     6, 6,
-     6, 0,
-     nullptr,
->>>>>>> 233d3898
+    6, 6,
+    6, 0,
+    nullptr,
 },
 
 {
@@ -1094,23 +881,13 @@
 
 {
     SPELL_STING, "Sting",
-<<<<<<< HEAD
     SPTYP_CONJURATION | SPTYP_POISON,
     SPFLAG_DIR_OR_TARGET | SPFLAG_NEEDS_TRACER,
     1,
     25,
-    7, 7,
+    6, 6,
     1, 0,
     nullptr,
-=======
-     SPTYP_CONJURATION | SPTYP_POISON,
-     SPFLAG_DIR_OR_TARGET | SPFLAG_NEEDS_TRACER,
-     1,
-     25,
-     6, 6,
-     1, 0,
-     nullptr,
->>>>>>> 233d3898
 },
 
 {
@@ -1219,65 +996,35 @@
 #endif
 {
     SPELL_IRON_SHOT, "Iron Shot",
-<<<<<<< HEAD
     SPTYP_CONJURATION | SPTYP_EARTH,
     SPFLAG_DIR_OR_TARGET | SPFLAG_NEEDS_TRACER,
     6,
     200,
-    5, 5,
-    6, 0,
-    nullptr,
-=======
-     SPTYP_CONJURATION | SPTYP_EARTH,
-     SPFLAG_DIR_OR_TARGET | SPFLAG_NEEDS_TRACER,
-     6,
-     200,
-     4, 4,
-     6, 0,
-     nullptr,
->>>>>>> 233d3898
+    4, 4,
+    6, 0,
+    nullptr,
 },
 
 {
     SPELL_STONE_ARROW, "Stone Arrow",
-<<<<<<< HEAD
     SPTYP_CONJURATION | SPTYP_EARTH,
     SPFLAG_DIR_OR_TARGET | SPFLAG_NEEDS_TRACER,
     3,
     50,
-    5, 5,
-    3, 0,
-    nullptr,
-=======
-     SPTYP_CONJURATION | SPTYP_EARTH,
-     SPFLAG_DIR_OR_TARGET | SPFLAG_NEEDS_TRACER,
-     3,
-     50,
-     4, 4,
-     3, 0,
-     nullptr,
->>>>>>> 233d3898
+    4, 4,
+    3, 0,
+    nullptr,
 },
 
 {
     SPELL_SHOCK, "Shock",
-<<<<<<< HEAD
     SPTYP_CONJURATION | SPTYP_AIR,
     SPFLAG_DIR_OR_TARGET | SPFLAG_NEEDS_TRACER,
     1,
     25,
-    8, 8,
+    LOS_RADIUS, LOS_RADIUS,
     1, 0,
     nullptr,
-=======
-     SPTYP_CONJURATION | SPTYP_AIR,
-     SPFLAG_DIR_OR_TARGET | SPFLAG_NEEDS_TRACER,
-     1,
-     25,
-     LOS_RADIUS, LOS_RADIUS,
-     1, 0,
-     nullptr,
->>>>>>> 233d3898
 },
 
 {
@@ -1396,23 +1143,13 @@
 
 {
     SPELL_DISINTEGRATE, "Disintegrate",
-<<<<<<< HEAD
     SPTYP_CONJURATION,
     SPFLAG_DIR_OR_TARGET | SPFLAG_NOT_SELF | SPFLAG_NEEDS_TRACER | SPFLAG_MR_CHECK,
     6,
     200,
-    6, 6,
-    6, 0,
-    nullptr,
-=======
-     SPTYP_CONJURATION,
-     SPFLAG_DIR_OR_TARGET | SPFLAG_NOT_SELF | SPFLAG_NEEDS_TRACER | SPFLAG_MR_CHECK,
-     6,
-     200,
-     5, 5,
-     6, 0,
-     nullptr,
->>>>>>> 233d3898
+    5, 5,
+    6, 0,
+    nullptr,
 },
 
 {
@@ -1517,23 +1254,13 @@
 
 {
     SPELL_THROW_ICICLE, "Throw Icicle",
-<<<<<<< HEAD
     SPTYP_CONJURATION | SPTYP_ICE,
     SPFLAG_DIR_OR_TARGET | SPFLAG_NEEDS_TRACER,
     4,
     100,
-    6, 6,
-    4, 0,
-    nullptr,
-=======
-     SPTYP_CONJURATION | SPTYP_ICE,
-     SPFLAG_DIR_OR_TARGET | SPFLAG_NEEDS_TRACER,
-     4,
-     100,
-     5, 5,
-     4, 0,
-     nullptr,
->>>>>>> 233d3898
+    5, 5,
+    4, 0,
+    nullptr,
 },
 
 {
@@ -1784,23 +1511,13 @@
 #if TAG_MAJOR_VERSION == 34
 {
     SPELL_EVAPORATE, "Evaporate",
-<<<<<<< HEAD
     SPTYP_FIRE | SPTYP_TRANSMUTATION,
     SPFLAG_DIR_OR_TARGET | SPFLAG_AREA | SPFLAG_ALLOW_SELF,
     2,
     50,
-    6, 6,
+    5, 5,
     2, 0,
     nullptr,
-=======
-     SPTYP_FIRE | SPTYP_TRANSMUTATION,
-     SPFLAG_DIR_OR_TARGET | SPFLAG_AREA | SPFLAG_ALLOW_SELF,
-     2,
-     50,
-     5, 5,
-     2, 0,
-     nullptr,
->>>>>>> 233d3898
 },
 #endif
 
@@ -1927,23 +1644,13 @@
 
 {
     SPELL_FULMINANT_PRISM, "Fulminant Prism",
-<<<<<<< HEAD
     SPTYP_CONJURATION | SPTYP_HEXES,
     SPFLAG_GRID | SPFLAG_AREA | SPFLAG_NOT_SELF,
     4,
     200,
-    5, 5,
-    4, 0,
-    nullptr,
-=======
-     SPTYP_CONJURATION | SPTYP_HEXES,
-     SPFLAG_GRID | SPFLAG_AREA | SPFLAG_NOT_SELF,
-     4,
-     200,
-     4, 4,
-     4, 0,
-     nullptr,
->>>>>>> 233d3898
+    4, 4,
+    4, 0,
+    nullptr,
 },
 
 {
@@ -1994,25 +1701,14 @@
 
 {
     SPELL_HELLFIRE, "Hellfire",
-<<<<<<< HEAD
     SPTYP_CONJURATION | SPTYP_FIRE,
     SPFLAG_DIR_OR_TARGET | SPFLAG_UNHOLY | SPFLAG_MONSTER | SPFLAG_NEEDS_TRACER,
     // plus DS ability, staff of Dispater & Sceptre of Asmodeus
     9,
     200,
-    7, 7,
+    6, 6,
     9, 0,
     nullptr,
-=======
-     SPTYP_CONJURATION | SPTYP_FIRE,
-     SPFLAG_DIR_OR_TARGET | SPFLAG_UNHOLY | SPFLAG_MONSTER | SPFLAG_NEEDS_TRACER,
-        // plus DS ability, staff of Dispater & Sceptre of Asmodeus
-     9,
-     200,
-     6, 6,
-     9, 0,
-     nullptr,
->>>>>>> 233d3898
 },
 
 #if TAG_MAJOR_VERSION == 34
@@ -2054,46 +1750,25 @@
 
 {
     SPELL_NOXIOUS_CLOUD, "Noxious Cloud",
-<<<<<<< HEAD
     SPTYP_CONJURATION | SPTYP_POISON | SPTYP_AIR,
     SPFLAG_GRID | SPFLAG_AREA | SPFLAG_MONSTER | SPFLAG_NEEDS_TRACER
         | SPFLAG_CLOUD,
     5,
     200,
-    6, 6,
-    5, 0,
-    nullptr,
-=======
-     SPTYP_CONJURATION | SPTYP_POISON | SPTYP_AIR,
-     SPFLAG_GRID | SPFLAG_AREA | SPFLAG_MONSTER | SPFLAG_NEEDS_TRACER
-         | SPFLAG_CLOUD,
-     5,
-     200,
-     5, 5,
-     5, 0,
-     nullptr,
->>>>>>> 233d3898
+    5, 5,
+    5, 0,
+    nullptr,
 },
 
 {
     SPELL_STEAM_BALL, "Steam Ball",
-<<<<<<< HEAD
     SPTYP_CONJURATION,
     SPFLAG_DIR_OR_TARGET | SPFLAG_MONSTER | SPFLAG_NEEDS_TRACER,
     4,
     0,
-    7, 7,
-    4, 0,
-    nullptr,
-=======
-     SPTYP_CONJURATION,
-     SPFLAG_DIR_OR_TARGET | SPFLAG_MONSTER | SPFLAG_NEEDS_TRACER,
-     4,
-     0,
-     6, 6,
-     4, 0,
-     nullptr,
->>>>>>> 233d3898
+    6, 6,
+    4, 0,
+    nullptr,
 },
 
 {
@@ -2120,44 +1795,24 @@
 
 {
     SPELL_ENERGY_BOLT, "Energy Bolt",
-<<<<<<< HEAD
     SPTYP_CONJURATION,
     SPFLAG_DIR_OR_TARGET | SPFLAG_MONSTER | SPFLAG_NEEDS_TRACER,
     4,
     0,
-    8, 8,
-    4, 0,
-    nullptr,
-=======
-     SPTYP_CONJURATION,
-     SPFLAG_DIR_OR_TARGET | SPFLAG_MONSTER | SPFLAG_NEEDS_TRACER,
-     4,
-     0,
-     LOS_RADIUS, LOS_RADIUS,
-     4, 0,
-     nullptr,
->>>>>>> 233d3898
+    LOS_RADIUS, LOS_RADIUS,
+    4, 0,
+    nullptr,
 },
 
 {
     SPELL_SPIT_POISON, "Spit Poison",
-<<<<<<< HEAD
     SPTYP_POISON,
     SPFLAG_DIR_OR_TARGET | SPFLAG_MONSTER | SPFLAG_NOISY | SPFLAG_NEEDS_TRACER,
     2,
     0,
-    7, 7,
-    3, 0,
-    nullptr,
-=======
-     SPTYP_POISON,
-     SPFLAG_DIR_OR_TARGET | SPFLAG_MONSTER | SPFLAG_NOISY | SPFLAG_NEEDS_TRACER,
-     2,
-     0,
-     6, 6,
-     3, 0,
-     nullptr,
->>>>>>> 233d3898
+    6, 6,
+    3, 0,
+    nullptr,
 },
 
 {
@@ -2184,67 +1839,36 @@
 
 {
     SPELL_QUICKSILVER_BOLT, "Quicksilver Bolt",
-<<<<<<< HEAD
     SPTYP_CONJURATION,
     SPFLAG_DIR_OR_TARGET | SPFLAG_NEEDS_TRACER,
     5,
     200,
-    8, 8,
-    5, 0,
-    nullptr,
-=======
-     SPTYP_CONJURATION,
-     SPFLAG_DIR_OR_TARGET | SPFLAG_NEEDS_TRACER,
-     5,
-     200,
-     LOS_RADIUS, LOS_RADIUS,
-     5, 0,
-     nullptr,
->>>>>>> 233d3898
+    LOS_RADIUS, LOS_RADIUS,
+    5, 0,
+    nullptr,
 },
 
 {
     SPELL_METAL_SPLINTERS, "Metal Splinters",
-<<<<<<< HEAD
     SPTYP_CONJURATION,
     SPFLAG_DIR_OR_TARGET | SPFLAG_MONSTER | SPFLAG_NEEDS_TRACER,
     5,
     0,
-    5, 5,
-    5, 0,
-    nullptr,
-=======
-     SPTYP_CONJURATION,
-     SPFLAG_DIR_OR_TARGET | SPFLAG_MONSTER | SPFLAG_NEEDS_TRACER,
-     5,
-     0,
-     4, 4,
-     5, 0,
-     nullptr,
->>>>>>> 233d3898
+    4, 4,
+    5, 0,
+    nullptr,
 },
 
 {
     SPELL_MIASMA_BREATH, "Miasma Breath",
-<<<<<<< HEAD
     SPTYP_CONJURATION,
     SPFLAG_DIR_OR_TARGET | SPFLAG_UNCLEAN | SPFLAG_MONSTER
         | SPFLAG_NEEDS_TRACER | SPFLAG_CLOUD,
     6,
     0,
-    6, 6,
-    6, 0,
-    nullptr,
-=======
-     SPTYP_CONJURATION,
-     SPFLAG_DIR_OR_TARGET | SPFLAG_UNCLEAN | SPFLAG_MONSTER
-         | SPFLAG_NEEDS_TRACER | SPFLAG_CLOUD,
-     6,
-     0,
-     5, 5,
-     6, 0,
-     nullptr,
->>>>>>> 233d3898
+    5, 5,
+    6, 0,
+    nullptr,
 },
 
 {
@@ -2306,151 +1930,80 @@
 // Monster version of the spell (with full range)
 {
     SPELL_STICKY_FLAME_RANGE, "Sticky Flame Range",
-<<<<<<< HEAD
     SPTYP_CONJURATION | SPTYP_FIRE,
     SPFLAG_DIR_OR_TARGET | SPFLAG_MONSTER | SPFLAG_NEEDS_TRACER,
     4,
     100,
-    5, 5,
-    4, 0,
-    nullptr,
-=======
-     SPTYP_CONJURATION | SPTYP_FIRE,
-     SPFLAG_DIR_OR_TARGET | SPFLAG_MONSTER | SPFLAG_NEEDS_TRACER,
-     4,
-     100,
-     4, 4,
-     4, 0,
-     nullptr,
->>>>>>> 233d3898
+    4, 4,
+    4, 0,
+    nullptr,
 },
 
 {
     SPELL_STICKY_FLAME_SPLASH, "Sticky Flame Splash",
-<<<<<<< HEAD
     SPTYP_CONJURATION | SPTYP_FIRE,
     SPFLAG_DIR_OR_TARGET | SPFLAG_MONSTER | SPFLAG_NOISY | SPFLAG_NEEDS_TRACER,
     4,
     100,
-    5, 5,
-    4, 0,
-    nullptr,
-=======
-     SPTYP_CONJURATION | SPTYP_FIRE,
-     SPFLAG_DIR_OR_TARGET | SPFLAG_MONSTER | SPFLAG_NOISY | SPFLAG_NEEDS_TRACER,
-     4,
-     100,
-     4, 4,
-     4, 0,
-     nullptr,
->>>>>>> 233d3898
+    4, 4,
+    4, 0,
+    nullptr,
 },
 
 {
     SPELL_FIRE_BREATH, "Fire Breath",
-<<<<<<< HEAD
     SPTYP_CONJURATION | SPTYP_FIRE,
     SPFLAG_DIR_OR_TARGET | SPFLAG_MONSTER | SPFLAG_NOISY | SPFLAG_NEEDS_TRACER,
     5,
     0,
-    6, 6,
-    5, 0,
-    nullptr,
-=======
-     SPTYP_CONJURATION | SPTYP_FIRE,
-     SPFLAG_DIR_OR_TARGET | SPFLAG_MONSTER | SPFLAG_NOISY | SPFLAG_NEEDS_TRACER,
-     5,
-     0,
-     5, 5,
-     5, 0,
-     nullptr,
->>>>>>> 233d3898
+    5, 5,
+    5, 0,
+    nullptr,
 },
 
 {
     SPELL_SEARING_BREATH, "Searing Breath",
-<<<<<<< HEAD
     SPTYP_CONJURATION | SPTYP_FIRE,
     SPFLAG_DIR_OR_TARGET | SPFLAG_MONSTER | SPFLAG_NOISY | SPFLAG_NEEDS_TRACER,
     5,
     0,
-    6, 6,
-    5, 0,
-    nullptr,
-=======
-     SPTYP_CONJURATION | SPTYP_FIRE,
-     SPFLAG_DIR_OR_TARGET | SPFLAG_MONSTER | SPFLAG_NOISY | SPFLAG_NEEDS_TRACER,
-     5,
-     0,
-     5, 5,
-     5, 0,
-     nullptr,
->>>>>>> 233d3898
+    5, 5,
+    5, 0,
+    nullptr,
 },
 
 {
     SPELL_CHAOS_BREATH, "Chaos Breath",
-<<<<<<< HEAD
     SPTYP_CONJURATION | SPTYP_RANDOM,
     SPFLAG_DIR_OR_TARGET | SPFLAG_MONSTER | SPFLAG_NOISY
         | SPFLAG_NEEDS_TRACER | SPFLAG_CLOUD,
     5,
     0,
-    6, 6,
-    5, 0,
-    nullptr,
-=======
-     SPTYP_CONJURATION | SPTYP_RANDOM,
-     SPFLAG_DIR_OR_TARGET | SPFLAG_MONSTER | SPFLAG_NOISY
-         | SPFLAG_NEEDS_TRACER | SPFLAG_CLOUD,
-     5,
-     0,
-     5, 5,
-     5, 0,
-     nullptr,
->>>>>>> 233d3898
+    5, 5,
+    5, 0,
+    nullptr,
 },
 
 {
     SPELL_COLD_BREATH, "Cold Breath",
-<<<<<<< HEAD
     SPTYP_CONJURATION | SPTYP_ICE,
     SPFLAG_DIR_OR_TARGET | SPFLAG_MONSTER | SPFLAG_NOISY | SPFLAG_NEEDS_TRACER,
     5,
     0,
-    6, 6,
-    5, 0,
-    nullptr,
-=======
-     SPTYP_CONJURATION | SPTYP_ICE,
-     SPFLAG_DIR_OR_TARGET | SPFLAG_MONSTER | SPFLAG_NOISY | SPFLAG_NEEDS_TRACER,
-     5,
-     0,
-     5, 5,
-     5, 0,
-     nullptr,
->>>>>>> 233d3898
+    5, 5,
+    5, 0,
+    nullptr,
 },
 
 {
     SPELL_CHILLING_BREATH, "Chilling Breath",
-<<<<<<< HEAD
     SPTYP_CONJURATION | SPTYP_ICE,
     SPFLAG_DIR_OR_TARGET | SPFLAG_MONSTER | SPFLAG_NOISY | SPFLAG_NEEDS_TRACER,
     5,
     0,
-    6, 6,
-    5, 0,
-    nullptr,
-=======
-     SPTYP_CONJURATION | SPTYP_ICE,
-     SPFLAG_DIR_OR_TARGET | SPFLAG_MONSTER | SPFLAG_NOISY | SPFLAG_NEEDS_TRACER,
-     5,
-     0,
-     5, 5,
-     5, 0,
-     nullptr,
->>>>>>> 233d3898
+    5, 5,
+    5, 0,
+    nullptr,
 },
 
 #if TAG_MAJOR_VERSION == 34
@@ -2636,23 +2189,13 @@
 
 {
     SPELL_PRIMAL_WAVE, "Primal Wave",
-<<<<<<< HEAD
     SPTYP_CONJURATION | SPTYP_ICE,
     SPFLAG_DIR_OR_TARGET | SPFLAG_NEEDS_TRACER,
     6,
     200,
-    7, 7,
+    6, 6,
     6, 25,
     nullptr,
-=======
-     SPTYP_CONJURATION | SPTYP_ICE,
-     SPFLAG_DIR_OR_TARGET | SPFLAG_NEEDS_TRACER,
-     6,
-     200,
-     6, 6,
-     6, 25,
-     nullptr,
->>>>>>> 233d3898
 },
 
 {
@@ -2668,23 +2211,13 @@
 
 {
     SPELL_IOOD, "Orb of Destruction",
-<<<<<<< HEAD
     SPTYP_CONJURATION,
     SPFLAG_DIR_OR_TARGET | SPFLAG_NOT_SELF | SPFLAG_NEEDS_TRACER,
     7,
     200,
-    9, 9,
+    8, 8,
     7, 0,
     nullptr,
-=======
-     SPTYP_CONJURATION,
-     SPFLAG_DIR_OR_TARGET | SPFLAG_NOT_SELF | SPFLAG_NEEDS_TRACER,
-     7,
-     200,
-     8, 8,
-     7, 0,
-     nullptr,
->>>>>>> 233d3898
 },
 
 {
@@ -2725,23 +2258,13 @@
 #if TAG_MAJOR_VERSION == 34
 {
     SPELL_SUNRAY, "Sunray",
-<<<<<<< HEAD
     SPTYP_CONJURATION,
     SPFLAG_DIR_OR_TARGET,
     6,
     200,
-    9, 9,
+    8, 8,
     -9, 0,
     nullptr,
-=======
-     SPTYP_CONJURATION,
-     SPFLAG_DIR_OR_TARGET,
-     6,
-     200,
-     8, 8,
-     -9, 0,
-     nullptr,
->>>>>>> 233d3898
 },
 #endif
 
@@ -2803,23 +2326,13 @@
 #if TAG_MAJOR_VERSION == 34
 {
     SPELL_HOLY_LIGHT, "Holy Light",
-<<<<<<< HEAD
     SPTYP_CONJURATION,
     SPFLAG_DIR_OR_TARGET,
     6,
     200,
-    6, 6,
-    6, 0,
-    nullptr,
-=======
-     SPTYP_CONJURATION,
-     SPFLAG_DIR_OR_TARGET,
-     6,
-     200,
-     5, 5,
-     6, 0,
-     nullptr,
->>>>>>> 233d3898
+    5, 5,
+    6, 0,
+    nullptr,
 },
 #endif
 
@@ -2859,23 +2372,13 @@
 
 {
     SPELL_HOLY_BREATH, "Holy Breath",
-<<<<<<< HEAD
     SPTYP_CONJURATION,
     SPFLAG_DIR_OR_TARGET | SPFLAG_AREA | SPFLAG_NEEDS_TRACER | SPFLAG_CLOUD,
     5,
     200,
-    6, 6,
+    5, 5,
     5, 2,
     nullptr,
-=======
-     SPTYP_CONJURATION,
-     SPFLAG_DIR_OR_TARGET | SPFLAG_AREA | SPFLAG_NEEDS_TRACER | SPFLAG_CLOUD,
-     5,
-     200,
-     5, 5,
-     5, 2,
-     nullptr,
->>>>>>> 233d3898
 },
 
 {
@@ -3016,77 +2519,47 @@
 #if TAG_MAJOR_VERSION == 34
 {
     SPELL_SILVER_BLAST, "Silver Blast",
-<<<<<<< HEAD
     SPTYP_CONJURATION,
     SPFLAG_DIR_OR_TARGET,
     5,
     200,
-    6, 6,
+    5, 5,
     0, 0,
     nullptr,
-=======
-     SPTYP_CONJURATION,
-     SPFLAG_DIR_OR_TARGET,
-     5,
-     200,
-     5, 5,
-     0, 0,
-     nullptr,
->>>>>>> 233d3898
 },
 #endif
 
 {
     SPELL_ENSNARE, "Ensnare",
-<<<<<<< HEAD
     SPTYP_CONJURATION | SPTYP_HEXES,
     SPFLAG_DIR_OR_TARGET | SPFLAG_NEEDS_TRACER,
     6,
     200,
-    6, 6,
-    6, 0,
-    nullptr,
-=======
-     SPTYP_CONJURATION | SPTYP_HEXES,
-     SPFLAG_DIR_OR_TARGET | SPFLAG_NEEDS_TRACER,
-     6,
-     200,
-     5, 5,
-     6, 0,
-     nullptr,
->>>>>>> 233d3898
+    5, 5,
+    6, 0,
+    nullptr,
 },
 
 {
     SPELL_THUNDERBOLT, "Thunderbolt",
-<<<<<<< HEAD
     SPTYP_CONJURATION | SPTYP_AIR,
     SPFLAG_DIR_OR_TARGET,
     2, // 2-5
     200,
-    6, 6,
+    5, 5,
     2, 0,
     nullptr,
-=======
-     SPTYP_CONJURATION | SPTYP_AIR,
-     SPFLAG_DIR_OR_TARGET,
-     2, // 2-5
-     200,
-     5, 5,
-     2, 0,
-     nullptr,
->>>>>>> 233d3898
 },
 
 {
     SPELL_BATTLESPHERE, "Iskenderun's Battlesphere",
-     SPTYP_CONJURATION | SPTYP_CHARMS,
-     SPFLAG_UTILITY,
-     5,
-     100,
-     -1, -1,
-     5, 0,
-     nullptr,
+    SPTYP_CONJURATION | SPTYP_CHARMS,
+    SPFLAG_UTILITY,
+    5,
+    100,
+    -1, -1,
+    5, 0,
+    nullptr,
 },
 
 {
@@ -3126,44 +2599,24 @@
 
 {
     SPELL_DAZZLING_SPRAY, "Dazzling Spray",
-<<<<<<< HEAD
     SPTYP_CONJURATION | SPTYP_HEXES,
     SPFLAG_DIR_OR_TARGET | SPFLAG_NOT_SELF,
     3,
     100,
-    6, 6,
-    3, 0,
-    nullptr,
-=======
-     SPTYP_CONJURATION | SPTYP_HEXES,
-     SPFLAG_DIR_OR_TARGET | SPFLAG_NOT_SELF,
-     3,
-     100,
-     5, 5,
-     3, 0,
-     nullptr,
->>>>>>> 233d3898
+    5, 5,
+    3, 0,
+    nullptr,
 },
 
 {
     SPELL_FORCE_LANCE, "Force Lance",
-<<<<<<< HEAD
     SPTYP_CONJURATION | SPTYP_TRANSLOCATION,
     SPFLAG_DIR_OR_TARGET | SPFLAG_NEEDS_TRACER,
     4,
     100,
-    4, 4,
-    5, 0,
-    nullptr,
-=======
-     SPTYP_CONJURATION | SPTYP_TRANSLOCATION,
-     SPFLAG_DIR_OR_TARGET | SPFLAG_NEEDS_TRACER,
-     4,
-     100,
-     3, 3,
-     5, 0,
-     nullptr,
->>>>>>> 233d3898
+    3, 3,
+    5, 0,
+    nullptr,
 },
 
 {
@@ -3213,23 +2666,13 @@
 
 {
     SPELL_GHOSTLY_FIREBALL, "Ghostly Fireball",
-<<<<<<< HEAD
     SPTYP_CONJURATION | SPTYP_NECROMANCY,
     SPFLAG_DIR_OR_TARGET | SPFLAG_MONSTER | SPFLAG_UNHOLY | SPFLAG_NEEDS_TRACER,
     5,
     200,
-    6, 6,
-    5, 0,
-    nullptr,
-=======
-     SPTYP_CONJURATION | SPTYP_NECROMANCY,
-     SPFLAG_DIR_OR_TARGET | SPFLAG_MONSTER | SPFLAG_UNHOLY | SPFLAG_NEEDS_TRACER,
-     5,
-     200,
-     5, 5,
-     5, 0,
-     nullptr,
->>>>>>> 233d3898
+    5, 5,
+    5, 0,
+    nullptr,
 },
 
 {
@@ -3302,23 +2745,13 @@
 
 {
     SPELL_THORN_VOLLEY, "Volley of Thorns",
-<<<<<<< HEAD
     SPTYP_CONJURATION | SPTYP_EARTH,
     SPFLAG_DIR_OR_TARGET | SPFLAG_NEEDS_TRACER,
     4,
     100,
-    6, 6,
-    4, 0,
-    nullptr,
-=======
-     SPTYP_CONJURATION | SPTYP_EARTH,
-     SPFLAG_DIR_OR_TARGET | SPFLAG_NEEDS_TRACER,
-     4,
-     100,
-     5, 5,
-     4, 0,
-     nullptr,
->>>>>>> 233d3898
+    5, 5,
+    4, 0,
+    nullptr,
 },
 
 {
@@ -3657,23 +3090,13 @@
 
 {
     SPELL_MAJOR_DESTRUCTION, "Major Destruction",
-<<<<<<< HEAD
     SPTYP_CONJURATION,
     SPFLAG_DIR_OR_TARGET | SPFLAG_CHAOTIC | SPFLAG_NEEDS_TRACER,
     7,
     200,
-    7, 7,
+    6, 6,
     7, 0,
     nullptr,
-=======
-     SPTYP_CONJURATION,
-     SPFLAG_DIR_OR_TARGET | SPFLAG_CHAOTIC | SPFLAG_NEEDS_TRACER,
-     7,
-     200,
-     6, 6,
-     7, 0,
-     nullptr,
->>>>>>> 233d3898
 },
 
 {
@@ -3744,23 +3167,13 @@
 
 {
     SPELL_CRYSTAL_BOLT, "Crystal Bolt",
-<<<<<<< HEAD
     SPTYP_CONJURATION | SPTYP_FIRE | SPTYP_ICE,
     SPFLAG_DIR_OR_TARGET | SPFLAG_NEEDS_TRACER,
     6,
     200,
-    7, 7,
-    6, 0,
-    nullptr,
-=======
-     SPTYP_CONJURATION | SPTYP_FIRE | SPTYP_ICE,
-     SPFLAG_DIR_OR_TARGET | SPFLAG_NEEDS_TRACER,
-     6,
-     200,
-     6, 6,
-     6, 0,
-     nullptr,
->>>>>>> 233d3898
+    6, 6,
+    6, 0,
+    nullptr,
 },
 
 {
@@ -3776,23 +3189,13 @@
 
 {
     SPELL_GLACIATE, "Glaciate",
-<<<<<<< HEAD
     SPTYP_CONJURATION | SPTYP_ICE,
     SPFLAG_DIR_OR_TARGET | SPFLAG_AREA | SPFLAG_NOT_SELF,
     9,
     200,
-    7, 7,
+    6, 6,
     9, 25,
     nullptr,
-=======
-     SPTYP_CONJURATION | SPTYP_ICE,
-     SPFLAG_DIR_OR_TARGET | SPFLAG_AREA | SPFLAG_NOT_SELF,
-     9,
-     200,
-     6, 6,
-     9, 25,
-     nullptr,
->>>>>>> 233d3898
 },
 
 {
@@ -3887,23 +3290,13 @@
 
 {
     SPELL_CORROSIVE_BOLT, "Corrosive Bolt",
-<<<<<<< HEAD
     SPTYP_CONJURATION,
     SPFLAG_DIR_OR_TARGET | SPFLAG_NEEDS_TRACER,
     6,
     200,
-    6, 6,
-    6, 0,
-    nullptr,
-=======
-     SPTYP_CONJURATION,
-     SPFLAG_DIR_OR_TARGET | SPFLAG_NEEDS_TRACER,
-     6,
-     200,
-     5, 5,
-     6, 0,
-     nullptr,
->>>>>>> 233d3898
+    5, 5,
+    6, 0,
+    nullptr,
 },
 
 {
@@ -3941,23 +3334,13 @@
 
 {
     SPELL_SPIT_LAVA, "Spit Lava",
-<<<<<<< HEAD
     SPTYP_CONJURATION | SPTYP_FIRE | SPTYP_EARTH,
     SPFLAG_DIR_OR_TARGET | SPFLAG_MONSTER | SPFLAG_NOISY | SPFLAG_NEEDS_TRACER,
     5,
     0,
-    6, 6,
-    5, 0,
-    nullptr,
-=======
-     SPTYP_CONJURATION | SPTYP_FIRE | SPTYP_EARTH,
-     SPFLAG_DIR_OR_TARGET | SPFLAG_MONSTER | SPFLAG_NOISY | SPFLAG_NEEDS_TRACER,
-     5,
-     0,
-     5, 5,
-     5, 0,
-     nullptr,
->>>>>>> 233d3898
+    5, 5,
+    5, 0,
+    nullptr,
 },
 
 {
@@ -3973,46 +3356,25 @@
 
 {
     SPELL_FLAMING_CLOUD, "Flaming Cloud",
-<<<<<<< HEAD
     SPTYP_CONJURATION | SPTYP_FIRE,
     SPFLAG_GRID | SPFLAG_AREA | SPFLAG_ALLOW_SELF | SPFLAG_MONSTER
         | SPFLAG_NEEDS_TRACER | SPFLAG_CLOUD,
     5,
     0,
-    6, 6,
-    5, 0,
-    nullptr,
-=======
-     SPTYP_CONJURATION | SPTYP_FIRE,
-     SPFLAG_GRID | SPFLAG_AREA | SPFLAG_ALLOW_SELF | SPFLAG_MONSTER
-         | SPFLAG_NEEDS_TRACER | SPFLAG_CLOUD,
-     5,
-     0,
-     5, 5,
-     5, 0,
-     nullptr,
->>>>>>> 233d3898
+    5, 5,
+    5, 0,
+    nullptr,
 },
 
 {
     SPELL_THROW_BARBS, "Throw Barbs",
-<<<<<<< HEAD
     SPTYP_CONJURATION,
     SPFLAG_DIR_OR_TARGET | SPFLAG_MONSTER | SPFLAG_NOISY | SPFLAG_NEEDS_TRACER,
     5,
     0,
-    6, 6,
-    5, 0,
-    nullptr,
-=======
-     SPTYP_CONJURATION,
-     SPFLAG_DIR_OR_TARGET | SPFLAG_MONSTER | SPFLAG_NOISY | SPFLAG_NEEDS_TRACER,
-     5,
-     0,
-     5, 5,
-     5, 0,
-     nullptr,
->>>>>>> 233d3898
+    5, 5,
+    5, 0,
+    nullptr,
 },
 
 {
@@ -4061,23 +3423,13 @@
 
 {
     SPELL_BERSERK_OTHER, "Berserk Other",
-<<<<<<< HEAD
     SPTYP_CHARMS,
     SPFLAG_HASTY | SPFLAG_MONSTER | SPFLAG_NOT_SELF | SPFLAG_HELPFUL,
     3,
     0,
-    4, 4,
-    3, 0,
-    nullptr,
-=======
-     SPTYP_CHARMS,
-     SPFLAG_HASTY | SPFLAG_MONSTER | SPFLAG_NOT_SELF | SPFLAG_HELPFUL,
-     3,
-     0,
-     3, 3,
-     3, 0,
-     nullptr,
->>>>>>> 233d3898
+    3, 3,
+    3, 0,
+    nullptr,
 },
 
 {
@@ -4181,23 +3533,13 @@
 
 {
     SPELL_SCATTERSHOT, "Scattershot",
-<<<<<<< HEAD
     SPTYP_CONJURATION | SPTYP_EARTH,
     SPFLAG_DIR_OR_TARGET | SPFLAG_NOT_SELF,
     6,
     200,
-    6, 6,
-    6, 0,
-    nullptr,
-=======
-     SPTYP_CONJURATION | SPTYP_EARTH,
-     SPFLAG_DIR_OR_TARGET | SPFLAG_NOT_SELF,
-     6,
-     200,
-     5, 5,
-     6, 0,
-     nullptr,
->>>>>>> 233d3898
+    5, 5,
+    6, 0,
+    nullptr,
 },
 
 {
