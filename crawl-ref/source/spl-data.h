/**
 * @file
 * @brief Spell definitions and descriptions. See spell_desc struct in
 *             spl-util.cc.
**/

/*
struct spell_desc
{
    enum, spell name,
    spell schools,
    flags,
    level,
    power_cap,
    min_range, max_range, (-1 if not applicable)
    noise, effect_noise,
    target_prompt,
    monster spell: needs tracer?,
    monster spell: utility spell?
}
*/

static const struct spell_desc spelldata[] =
{

{
    SPELL_TELEPORT_SELF, "Teleport Self",
     SPTYP_TRANSLOCATION,
     SPFLAG_ESCAPE | SPFLAG_EMERGENCY,
     5,
     0,
     -1, -1,
     4, 0,
     NULL,
     false,
     true
},

{
    SPELL_CAUSE_FEAR, "Cause Fear",
     SPTYP_HEXES,
     SPFLAG_AREA,
     4,
     200,
     LOS_RADIUS, LOS_RADIUS,
     3, 0,
     NULL,
     false,
     false
},

{
    SPELL_MAGIC_DART, "Magic Dart",
     SPTYP_CONJURATION,
     SPFLAG_DIR_OR_TARGET,
     1,
     25,
     LOS_RADIUS, LOS_RADIUS,
     1, 0,
     NULL,
     true,
     false
},

{
    SPELL_FIREBALL, "Fireball",
     SPTYP_CONJURATION | SPTYP_FIRE,
     SPFLAG_DIR_OR_TARGET,
     5,
     200,
     6, 6,
     5, 0,
     NULL,
     true,
     false
},

{
    SPELL_APPORTATION, "Apportation",
     SPTYP_TRANSLOCATION,
     SPFLAG_TARG_OBJ | SPFLAG_NOT_SELF,
     1,
     1000,
     LOS_RADIUS, LOS_RADIUS,
     1, 0,
     "Apport",
     false,
     false
},

{
    SPELL_DELAYED_FIREBALL, "Delayed Fireball",
     SPTYP_FIRE | SPTYP_CONJURATION,
     SPFLAG_NONE,
     7,
     0,
     -1, -1,
     7, 0,
     NULL,
     false,
     true
},

{
    SPELL_CONJURE_FLAME, "Conjure Flame",
     SPTYP_CONJURATION | SPTYP_FIRE,
     SPFLAG_GRID | SPFLAG_NOT_SELF,
     3,
     100,
     4, 4,
     3, 2,
     NULL,
     false,
     false
},

{
    SPELL_DIG, "Dig",
     SPTYP_EARTH,
     SPFLAG_DIR_OR_TARGET | SPFLAG_NOT_SELF | SPFLAG_NEUTRAL,
     4,
     200,
     LOS_RADIUS, LOS_RADIUS,
     3, 0,
     NULL,
     false,
     true
},

{
    SPELL_BOLT_OF_FIRE, "Bolt of Fire",
     SPTYP_CONJURATION | SPTYP_FIRE,
     SPFLAG_DIR_OR_TARGET,
     6,
     200,
     7, 7,
     6, 0,
     NULL,
     true,
     false
},

{
    SPELL_BOLT_OF_COLD, "Bolt of Cold",
     SPTYP_CONJURATION | SPTYP_ICE,
     SPFLAG_DIR_OR_TARGET,
     6,
     200,
     6, 6,
     6, 0,
     NULL,
     true,
     false
},

{
    SPELL_LIGHTNING_BOLT, "Lightning Bolt",
     SPTYP_CONJURATION | SPTYP_AIR,
     SPFLAG_DIR_OR_TARGET,
     5,
     200,
     5, 12, // capped at LOS, yet this 12 matters since range increases linearly
     5, 25,
     NULL,
     true,
     false
},

{
    SPELL_BLINKBOLT, "Blinkbolt",
     SPTYP_AIR | SPTYP_TRANSLOCATION,
     SPFLAG_DIR_OR_TARGET | SPFLAG_MONSTER | SPFLAG_NOISY,
     5,
     200,
     5, 12,
     3, 0,
     NULL,
     true,
     false
},

{
    SPELL_BOLT_OF_MAGMA, "Bolt of Magma",
     SPTYP_CONJURATION | SPTYP_FIRE | SPTYP_EARTH,
     SPFLAG_DIR_OR_TARGET,
     5,
     200,
     5, 5,
     5, 0,
     NULL,
     true,
     false
},

{
    SPELL_POLYMORPH, "Polymorph",
     SPTYP_TRANSMUTATION | SPTYP_HEXES,
     SPFLAG_DIR_OR_TARGET | SPFLAG_CHAOTIC | SPFLAG_MONSTER,
     4,
     200,
     LOS_RADIUS, LOS_RADIUS,
     3, 0,
     NULL,
     true,
     false
},

{
    SPELL_SLOW, "Slow",
     SPTYP_HEXES,
     SPFLAG_DIR_OR_TARGET,
     2,
     200,
     LOS_RADIUS, LOS_RADIUS,
     2, 0,
     NULL,
     true,
     false
},

{
    SPELL_HASTE, "Haste",
     SPTYP_CHARMS,
     SPFLAG_DIR_OR_TARGET | SPFLAG_HELPFUL | SPFLAG_HASTY | SPFLAG_SELFENCH,
     6,
     200,
     LOS_RADIUS, LOS_RADIUS,
     5, 0,
     NULL,
     false,
     true
},

{
    SPELL_PETRIFY, "Petrify",
     SPTYP_TRANSMUTATION | SPTYP_EARTH,
     SPFLAG_DIR_OR_TARGET,
     4,
     200,
     LOS_RADIUS, LOS_RADIUS,
     3, 0,
     NULL,
     true,
     false
},

{
    SPELL_CONFUSE, "Confuse",
     SPTYP_HEXES,
     SPFLAG_DIR_OR_TARGET,
     3,
     200,
     LOS_RADIUS, LOS_RADIUS,
     3, 0,
     NULL,
     true,
     false
},

{
    SPELL_INVISIBILITY, "Invisibility",
     SPTYP_HEXES,
     SPFLAG_DIR_OR_TARGET | SPFLAG_HELPFUL | SPFLAG_SELFENCH | SPFLAG_EMERGENCY,
     6,
     200,
     LOS_RADIUS, LOS_RADIUS,
     0, 0,
     NULL,
     false,
     true
},

{
    SPELL_THROW_FLAME, "Throw Flame",
     SPTYP_CONJURATION | SPTYP_FIRE,
     SPFLAG_DIR_OR_TARGET,
     2,
     50,
     8, 8,
     2, 0,
     NULL,
     true,
     false
},

{
    SPELL_THROW_FROST, "Throw Frost",
     SPTYP_CONJURATION | SPTYP_ICE,
     SPFLAG_DIR_OR_TARGET,
     2,
     50,
     7, 7,
     2, 0,
     NULL,
     true,
     false
},

{
    SPELL_CONTROLLED_BLINK, "Controlled Blink",
     SPTYP_TRANSLOCATION,
     SPFLAG_ESCAPE | SPFLAG_EMERGENCY,
     7,
     0,
     -1, -1,
     2, 0, // Not noisier than Blink, to keep this spell relevant
           // for stabbers. [rob]
     NULL,
     false,
     true
},

{
    SPELL_DISJUNCTION, "Disjunction",
     SPTYP_TRANSLOCATION,
     SPFLAG_ESCAPE,
     8,
     200,
     -1, -1,
     6, 0,
     NULL,
     false,
     true
},

{
    SPELL_FREEZING_CLOUD, "Freezing Cloud",
     SPTYP_CONJURATION | SPTYP_ICE | SPTYP_AIR,
     SPFLAG_GRID | SPFLAG_AREA | SPFLAG_ALLOW_SELF,
     6,
     200,
     6, 6,
     6, 2,
     NULL,
     true,
     false
},

{
    SPELL_MEPHITIC_CLOUD, "Mephitic Cloud",
     SPTYP_CONJURATION | SPTYP_POISON | SPTYP_AIR,
     SPFLAG_DIR_OR_TARGET | SPFLAG_AREA | SPFLAG_ALLOW_SELF,
     3,
     100,
     5, 5,
     3, 0,
     NULL,
     true,
     false
},

{
    SPELL_RING_OF_FLAMES, "Ring of Flames",
     SPTYP_CHARMS | SPTYP_FIRE,
     SPFLAG_AREA,
     7,
     200,
     -1, -1,
     6, 0,
     NULL,
     false,
     false
},

{
    SPELL_VENOM_BOLT, "Venom Bolt",
     SPTYP_CONJURATION | SPTYP_POISON,
     SPFLAG_DIR_OR_TARGET,
     5,
     200,
     6, 6,
     5, 0,
     NULL,
     true,
     false
},

{
    SPELL_OLGREBS_TOXIC_RADIANCE, "Olgreb's Toxic Radiance",
     SPTYP_POISON,
     SPFLAG_AREA | SPFLAG_BATTLE,
     4,
     100,
     -1, -1,
     2, 0,
     NULL,
     false,
     false
},

{
    SPELL_TELEPORT_OTHER, "Teleport Other",
     SPTYP_TRANSLOCATION,
     SPFLAG_DIR_OR_TARGET | SPFLAG_NOT_SELF | SPFLAG_ESCAPE | SPFLAG_EMERGENCY,
     3,
     200,
     LOS_RADIUS, LOS_RADIUS,
     3, 0,
     NULL,
     true,
     false
},

{
    SPELL_DEATHS_DOOR, "Death's Door",
     SPTYP_CHARMS | SPTYP_NECROMANCY,
     SPFLAG_EMERGENCY,
     8,
     200,
     -1, -1,
     6, 0,
     NULL,
     false,
     false
},

{
    SPELL_MASS_CONFUSION, "Mass Confusion",
     SPTYP_HEXES,
     SPFLAG_AREA,
     6,
     200,
     -1, -1,
     5, 0,
     NULL,
     false,
     false
},

{
    SPELL_SMITING, "Smiting",
     SPTYP_NONE,
     SPFLAG_TARGET | SPFLAG_NOT_SELF, // divine ability, monsters
     4,
     200,
     LOS_RADIUS, LOS_RADIUS,
     6, 0,
     "Smite",
     false,
     false
},

{
    SPELL_SUMMON_SMALL_MAMMAL, "Summon Small Mammal",
     SPTYP_SUMMONING,
     SPFLAG_BATTLE,
     1,
     25,
     -1, -1,
     1, 0,
     NULL,
     false,
     false
},

{
    SPELL_ABJURATION, "Abjuration",
     SPTYP_SUMMONING,
     SPFLAG_TARGET | SPFLAG_ESCAPE,
     3,
     200,
     LOS_RADIUS, LOS_RADIUS,
     3, 0,
     NULL,
     true,
     false
},

{
    SPELL_AURA_OF_ABJURATION, "Aura of Abjuration",
     SPTYP_SUMMONING,
     SPFLAG_AREA | SPFLAG_NEUTRAL | SPFLAG_ESCAPE,
     6,
     200,
     -1, -1,
     5, 0,
     NULL,
     false,
     false
},

#if TAG_MAJOR_VERSION == 34
{
    SPELL_SUMMON_SCORPIONS, "Summon Scorpions",
     SPTYP_SUMMONING | SPTYP_POISON,
     SPFLAG_BATTLE,
     4,
     200,
     -1, -1,
     3, 0,
     NULL,
     false,
     false
},
#endif

{
    SPELL_BOLT_OF_DRAINING, "Bolt of Draining",
     SPTYP_CONJURATION | SPTYP_NECROMANCY,
     SPFLAG_DIR_OR_TARGET,
     5,
     200,
     6, 6,
     2, 0, //the beam is silent
     NULL,
     true,
     false
},

{
    SPELL_LEHUDIBS_CRYSTAL_SPEAR, "Lehudib's Crystal Spear",
     SPTYP_CONJURATION | SPTYP_EARTH,
     SPFLAG_DIR_OR_TARGET,
     8,
     200,
     4, 4,
     8, 0,
     NULL,
     true,
     false
},

{
    SPELL_BOLT_OF_INACCURACY, "Bolt of Inaccuracy",
     SPTYP_CONJURATION,
     SPFLAG_DIR_OR_TARGET, // rod/tome of destruction
     3,
     1000,
     7, 7,
     3, 0,
     NULL,
     true,
     false
},

{
    SPELL_TORNADO, "Tornado",
     SPTYP_AIR,
     SPFLAG_AREA,
     9,
     200,
     TORNADO_RADIUS, TORNADO_RADIUS,
     5, 0,
     NULL,
     false,
     false
},

{
    SPELL_POISONOUS_CLOUD, "Poisonous Cloud",
     SPTYP_CONJURATION | SPTYP_POISON | SPTYP_AIR,
     SPFLAG_GRID | SPFLAG_AREA | SPFLAG_ALLOW_SELF,
     6,
     200,
     6, 6,
     6, 2,
     NULL,
     true,
     false
},

{
    SPELL_FIRE_STORM, "Fire Storm",
     SPTYP_CONJURATION | SPTYP_FIRE,
     SPFLAG_GRID | SPFLAG_AREA,
     9,
     200,
     6, 6,
     9, 0,
     NULL,
     true,
     false
},

{
    SPELL_HELLFIRE_BURST, "Hellfire Burst",
     SPTYP_CONJURATION | SPTYP_FIRE,
     SPFLAG_GRID | SPFLAG_AREA | SPFLAG_UNHOLY,
     9,
     200,
     LOS_RADIUS, LOS_RADIUS,
     9, 0,
     NULL,
     true,
     false
},

{
    SPELL_BLINK, "Blink",
     SPTYP_TRANSLOCATION,
     SPFLAG_ESCAPE | SPFLAG_SELFENCH | SPFLAG_EMERGENCY,
     2,
     0,
     -1, -1,
     2, 0,
     NULL,
     false,
     true
},

{
    SPELL_BLINK_RANGE, "Blink Range", // XXX needs better name
     SPTYP_TRANSLOCATION,
     SPFLAG_ESCAPE | SPFLAG_MONSTER | SPFLAG_SELFENCH | SPFLAG_EMERGENCY,
     2,
     0,
     -1, -1,
     2, 0,
     NULL,
     false,
     false
},

{
    SPELL_BLINK_AWAY, "Blink Away",
     SPTYP_TRANSLOCATION,
     SPFLAG_ESCAPE | SPFLAG_MONSTER | SPFLAG_EMERGENCY | SPFLAG_SELFENCH,
     2,
     0,
     -1, -1,
     2, 0,
     NULL,
     false,
     false
},

{
    SPELL_BLINK_CLOSE, "Blink Close",
     SPTYP_TRANSLOCATION,
     SPFLAG_MONSTER,
     2,
     0,
     -1, -1,
     2, 0,
     NULL,
     false,
     false
},

// The following name was found in the hack.exe file of an early version
// of PCHACK - credit goes to its creator (whoever that may be):
{
    SPELL_ISKENDERUNS_MYSTIC_BLAST, "Iskenderun's Mystic Blast",
     SPTYP_CONJURATION,
     SPFLAG_DIR_OR_TARGET,
     4,
     100,
     7, 7,
     4, 10,
     NULL,
     true,
     false
},

{
    SPELL_SUMMON_SWARM, "Summon Swarm",
     SPTYP_SUMMONING,
     SPFLAG_BATTLE,
     5,
     200,
     -1, -1,
     4, 0,
     NULL,
     false,
     false
},

{
    SPELL_SUMMON_HORRIBLE_THINGS, "Summon Horrible Things",
     SPTYP_SUMMONING,
     SPFLAG_UNHOLY | SPFLAG_BATTLE | SPFLAG_CHAOTIC,
     8,
     200,
     -1, -1,
     6, 0,
     NULL,
     false,
     false
},

{
    SPELL_MALIGN_GATEWAY, "Malign Gateway",
     SPTYP_SUMMONING | SPTYP_TRANSLOCATION,
     SPFLAG_UNHOLY | SPFLAG_BATTLE | SPFLAG_CHAOTIC,
     7,
     200,
     -1, -1,
     6, 0,
     NULL,
     false,
     false
},

{
    SPELL_ENSLAVEMENT, "Enslavement",
     SPTYP_HEXES,
     SPFLAG_DIR_OR_TARGET | SPFLAG_NOT_SELF,
     4,
     200,
     LOS_RADIUS, LOS_RADIUS,
     3, 0,
     NULL,
     true,
     false
},

{
    SPELL_ANIMATE_DEAD, "Animate Dead",
     SPTYP_NECROMANCY,
     SPFLAG_AREA | SPFLAG_NEUTRAL | SPFLAG_CORPSE_VIOLATING,
     4,
     0,
     -1, -1,
     3, 0,
     NULL,
     false,
     true
},

{
    SPELL_PAIN, "Pain",
     SPTYP_NECROMANCY,
     SPFLAG_DIR_OR_TARGET | SPFLAG_BATTLE,
     1,
     25,
     6, 6,
     1, 0,
     NULL,
     true,
     false
},

{
    SPELL_CONTROL_UNDEAD, "Control Undead",
     SPTYP_NECROMANCY,
     SPFLAG_NONE,
     4,
     200,
     -1, -1,
     3, 0,
     NULL,
     true,
     false
},

{
    SPELL_ANIMATE_SKELETON, "Animate Skeleton",
     SPTYP_NECROMANCY,
     SPFLAG_CORPSE_VIOLATING,
     1,
     0,
     -1, -1,
     1, 0,
     NULL,
     false,
     true
},

{
    SPELL_VAMPIRIC_DRAINING, "Vampiric Draining",
     SPTYP_NECROMANCY,
     SPFLAG_DIR_OR_TARGET | SPFLAG_NOT_SELF | SPFLAG_BATTLE | SPFLAG_EMERGENCY
         | SPFLAG_SELFENCH,
     3,
     200,
     1, 1,
     3, 0,
     NULL,
     false,
     false
},

{
    SPELL_HAUNT, "Haunt",
     SPTYP_SUMMONING | SPTYP_NECROMANCY,
     SPFLAG_TARGET | SPFLAG_NOT_SELF,
     7,
     200,
     LOS_RADIUS, LOS_RADIUS,
     6, 0,
     NULL,
     false,
     false
},

{
    SPELL_BORGNJORS_REVIVIFICATION, "Borgnjor's Revivification",
     SPTYP_NECROMANCY,
     SPFLAG_NONE,
     8,
     200,
     -1, -1,
     6, 0,
     NULL,
     false,
     true
},

{
    SPELL_FREEZE, "Freeze",
     SPTYP_ICE,
     SPFLAG_DIR_OR_TARGET | SPFLAG_NOT_SELF | SPFLAG_BATTLE,
     1,
     25,
     1, 1,
     1, 0,
     NULL,
     false,
     false
},

#if TAG_MAJOR_VERSION == 34
{
    SPELL_SUMMON_ELEMENTAL, "Summon Elemental",
     SPTYP_SUMMONING,
     SPFLAG_BATTLE,
     4,
     200,
     -1, -1,
     3, 0,
     NULL,
     false,
     false
},
#endif

{
    SPELL_OZOCUBUS_REFRIGERATION, "Ozocubu's Refrigeration",
     SPTYP_ICE,
     SPFLAG_AREA,
     6,
     200,
     -1, -1,
     5, 0,
     NULL,
     false,
     false
},

{
    SPELL_STICKY_FLAME, "Sticky Flame",
     SPTYP_CONJURATION | SPTYP_FIRE,
     SPFLAG_DIR_OR_TARGET,
     4,
     100,
     1, 1,
     4, 0,
     NULL,
     true,
     false
},

{
    SPELL_SUMMON_ICE_BEAST, "Summon Ice Beast",
     SPTYP_ICE | SPTYP_SUMMONING,
     SPFLAG_BATTLE,
     4,
     100,
     -1, -1,
     3, 0,
     NULL,
     false,
     false
},

{
    SPELL_OZOCUBUS_ARMOUR, "Ozocubu's Armour",
     SPTYP_CHARMS | SPTYP_ICE,
     SPFLAG_NONE,
     3,
     100,
     -1, -1,
     3, 0,
     NULL,
     false,
     false
},

{
    SPELL_CALL_IMP, "Call Imp",
     SPTYP_SUMMONING,
     SPFLAG_UNHOLY | SPFLAG_BATTLE | SPFLAG_SELFENCH,
     2,
     100,
     -1, -1,
     2, 0,
     NULL,
     false,
     false
},

{
    SPELL_REPEL_MISSILES, "Repel Missiles",
     SPTYP_CHARMS | SPTYP_AIR,
     SPFLAG_NONE,
     2,
     50,
     -1, -1,
     1, 0,
     NULL,
     false,
     false
},

{
    SPELL_BERSERKER_RAGE, "Berserker Rage",
     SPTYP_CHARMS,
     SPFLAG_HASTY | SPFLAG_MONSTER,
     3,
     0,
     -1, -1,
     3, 0,
     NULL,
     false,
     false
},

{
    SPELL_FRENZY, "Frenzy",
     SPTYP_CHARMS,
     SPFLAG_HASTY | SPFLAG_MONSTER,
     3,
     0,
     -1, -1,
     3, 0,
     NULL,
     false,
     false
},

{
    SPELL_DISPEL_UNDEAD, "Dispel Undead",
     SPTYP_NECROMANCY,
     SPFLAG_DIR_OR_TARGET,
     5,
     100,
     5, 5,
     4, 0,
     NULL,
     true,
     false
},

#if TAG_MAJOR_VERSION == 34
{
    SPELL_FULSOME_DISTILLATION, "Fulsome Distillation",
     SPTYP_TRANSMUTATION | SPTYP_NECROMANCY,
     SPFLAG_CORPSE_VIOLATING,
     1,
     0,
     -1, -1,
     1, 0,
     NULL,
     false,
     true
},
#endif

{
    SPELL_POISON_ARROW, "Poison Arrow",
     SPTYP_CONJURATION | SPTYP_POISON,
     SPFLAG_DIR_OR_TARGET,
     6,
     200,
     7, 7,
     6, 0,
     NULL,
     true,
     false
},

{
    SPELL_TWISTED_RESURRECTION, "Twisted Resurrection",
     SPTYP_NECROMANCY,
     SPFLAG_CHAOTIC | SPFLAG_CORPSE_VIOLATING,
     5,
     200,
     -1, -1,
     4, 0,
     NULL,
     false,
     true
},

{
    SPELL_REGENERATION, "Regeneration",
     SPTYP_CHARMS | SPTYP_NECROMANCY,
     SPFLAG_SELFENCH,
     3,
     200,
     -1, -1,
     3, 0,
     NULL,
     false,
     true
},

// Monster-only, players can use Lugonu's ability
{
    SPELL_BANISHMENT, "Banishment",
     SPTYP_TRANSLOCATION,
     SPFLAG_DIR_OR_TARGET | SPFLAG_UNHOLY | SPFLAG_CHAOTIC | SPFLAG_MONSTER
         | SPFLAG_EMERGENCY,
     4,
     200,
     LOS_RADIUS, LOS_RADIUS,
     3, 0,
     NULL,
     true,
     false
},

#if TAG_MAJOR_VERSION == 34
{
    SPELL_CIGOTUVIS_DEGENERATION, "Cigotuvi's Degeneration",
     SPTYP_TRANSMUTATION | SPTYP_NECROMANCY,
     SPFLAG_DIR_OR_TARGET | SPFLAG_NOT_SELF | SPFLAG_CHAOTIC,
     5,
     200,
     LOS_RADIUS, LOS_RADIUS,
     4, 0,
     NULL,
     false,
     false
},
#endif

{
    SPELL_STING, "Sting",
     SPTYP_CONJURATION | SPTYP_POISON,
     SPFLAG_DIR_OR_TARGET,
     1,
     25,
     7, 7,
     1, 0,
     NULL,
     true,
     false
},

{
    SPELL_SUBLIMATION_OF_BLOOD, "Sublimation of Blood",
     SPTYP_NECROMANCY,
     SPFLAG_NONE,
     2,
     200,
     -1, -1,
     2, 0,
     NULL,
     false,
     true
},

{
    SPELL_TUKIMAS_DANCE, "Tukima's Dance",
     SPTYP_HEXES,
     SPFLAG_DIR_OR_TARGET,
     3,
     100,
     LOS_RADIUS, LOS_RADIUS,
     3, 0,
     NULL,
     true,
     false
},

{
    SPELL_SUMMON_DEMON, "Summon Demon",
     SPTYP_SUMMONING,
     SPFLAG_UNHOLY | SPFLAG_BATTLE | SPFLAG_SELFENCH,
     5,
     200,
     -1, -1,
     4, 0,
     NULL,
     false,
     false
},

#if TAG_MAJOR_VERSION == 34
{
    SPELL_DEMONIC_HORDE, "Demonic Horde",
     SPTYP_SUMMONING,
     SPFLAG_UNHOLY | SPFLAG_BATTLE,
     6,
     200,
     -1, -1,
     5, 0,
     NULL,
     false,
     false
},
#endif

{
    SPELL_SUMMON_GREATER_DEMON, "Summon Greater Demon",
     SPTYP_SUMMONING,
     SPFLAG_UNHOLY | SPFLAG_BATTLE | SPFLAG_SELFENCH,
     7,
     200,
     -1, -1,
     6, 0,
     NULL,
     false,
     false
},

{
    SPELL_CORPSE_ROT, "Corpse Rot",
     SPTYP_NECROMANCY,
     SPFLAG_AREA | SPFLAG_NEUTRAL | SPFLAG_UNCLEAN,
     2,
     0,
     -1, -1,
     2, 0,
     NULL,
     false,
     false
},

#if TAG_MAJOR_VERSION == 34
{
    SPELL_FIRE_BRAND, "Fire Brand",
     SPTYP_CHARMS | SPTYP_FIRE,
     SPFLAG_HELPFUL | SPFLAG_BATTLE,
     2,
     200,
     -1, -1,
     2, 0,
     NULL,
     false,
     true
},

{
    SPELL_FREEZING_AURA, "Freezing Aura",
     SPTYP_CHARMS | SPTYP_ICE,
     SPFLAG_HELPFUL | SPFLAG_BATTLE,
     2,
     200,
     -1, -1,
     2, 0,
     NULL,
     false,
     true
},

{
    SPELL_LETHAL_INFUSION, "Lethal Infusion",
     SPTYP_CHARMS | SPTYP_NECROMANCY,
     SPFLAG_HELPFUL | SPFLAG_BATTLE,
     2,
     200,
     -1, -1,
     2, 0,
     NULL,
     false,
     true
},

#endif
{
    SPELL_IRON_SHOT, "Iron Shot",
     SPTYP_CONJURATION | SPTYP_EARTH,
     SPFLAG_DIR_OR_TARGET,
     6,
     200,
     5, 5,
     6, 0,
     NULL,
     true,
     false
},

{
    SPELL_STONE_ARROW, "Stone Arrow",
     SPTYP_CONJURATION | SPTYP_EARTH,
     SPFLAG_DIR_OR_TARGET,
     3,
     50,
     5, 5,
     3, 0,
     NULL,
     true,
     false
},

{
    SPELL_SHOCK, "Shock",
     SPTYP_CONJURATION | SPTYP_AIR,
     SPFLAG_DIR_OR_TARGET,
     1,
     25,
     8, 8,
     1, 0,
     NULL,
     true,
     false
},

{
    SPELL_SWIFTNESS, "Swiftness",
     SPTYP_CHARMS | SPTYP_AIR,
     SPFLAG_HASTY | SPFLAG_SELFENCH,
     2,
     100,
     -1, -1,
     2, 0,
     NULL,
     false,
     true
},

{
    SPELL_FLY, "Flight",
     SPTYP_CHARMS | SPTYP_AIR,
     SPFLAG_NONE,
     3,
     200,
     -1, -1,
     3, 0,
     NULL,
     false,
     true
},

#if TAG_MAJOR_VERSION == 34
{
    SPELL_INSULATION, "Insulation",
     SPTYP_CHARMS | SPTYP_AIR,
     SPFLAG_NONE,
     4,
     200,
     -1, -1,
     3, 0,
     NULL,
     false,
     true
},
#endif

{
    SPELL_CURE_POISON, "Cure Poison",
     SPTYP_POISON,
     SPFLAG_RECOVERY | SPFLAG_HELPFUL,
     2,
     200,
     -1, -1,
     1, 0,
     NULL,
     false,
     true
},

{
    SPELL_CONTROL_TELEPORT, "Control Teleport",
     SPTYP_CHARMS | SPTYP_TRANSLOCATION,
     SPFLAG_HELPFUL,
     4,
     200,
     -1, -1,
     3, 0,
     NULL,
     false,
     true
},

#if TAG_MAJOR_VERSION == 34
{
    SPELL_POISON_WEAPON, "Poison Weapon",
     SPTYP_CHARMS | SPTYP_POISON,
     SPFLAG_HELPFUL | SPFLAG_BATTLE,
     3,
     200,
     -1, -1,
     3, 0,
     NULL,
     false,
     true
},

#endif
{
    SPELL_DEBUGGING_RAY, "Debugging Ray",
     SPTYP_CONJURATION,
     SPFLAG_DIR_OR_TARGET | SPFLAG_TESTING,
     7,
     100,
     LOS_RADIUS, LOS_RADIUS,
     7, 0,
     NULL,
     false,
     false
},

{
    SPELL_RECALL, "Recall",
     SPTYP_SUMMONING | SPTYP_TRANSLOCATION,
     SPFLAG_NONE,
     3,
     0,
     -1, -1,
     3, 0,
     NULL,
     false,
     true
},

{
    SPELL_AGONY, "Agony",
     SPTYP_NECROMANCY,
     SPFLAG_DIR_OR_TARGET | SPFLAG_NOT_SELF,
     5,
     200,
     LOS_RADIUS, LOS_RADIUS,
     4, 0,
     NULL,
     true,
     false
},

{
    SPELL_SPIDER_FORM, "Spider Form",
     SPTYP_TRANSMUTATION | SPTYP_POISON,
     SPFLAG_HELPFUL | SPFLAG_CHAOTIC,
     3,
     200,
     -1, -1,
     2, 0,
     NULL,
     false,
     true
},

{
    SPELL_DISINTEGRATE, "Disintegrate",
     SPTYP_CONJURATION,
     SPFLAG_DIR_OR_TARGET | SPFLAG_NOT_SELF,
     6,
     200,
     6, 6,
     6, 0,
     NULL,
     true,
     false
},

{
    SPELL_BLADE_HANDS, "Blade Hands",
     SPTYP_TRANSMUTATION,
     SPFLAG_HELPFUL | SPFLAG_BATTLE | SPFLAG_CHAOTIC,
     5,
     200,
     -1, -1,
     4, 0,
     NULL,
     false,
     true
},

{
    SPELL_STATUE_FORM, "Statue Form",
     SPTYP_TRANSMUTATION | SPTYP_EARTH,
     SPFLAG_HELPFUL | SPFLAG_CHAOTIC,
     6,
     150,
     -1, -1,
     5, 0,
     NULL,
     false,
     true
},

{
    SPELL_ICE_FORM, "Ice Form",
     SPTYP_ICE | SPTYP_TRANSMUTATION,
     SPFLAG_HELPFUL | SPFLAG_CHAOTIC,
     4,
     100,
     -1, -1,
     3, 0,
     NULL,
     false,
     true
},

{
    SPELL_DRAGON_FORM, "Dragon Form",
     SPTYP_TRANSMUTATION,
     SPFLAG_HELPFUL | SPFLAG_CHAOTIC,
     7,
     200,
     -1, -1,
     6, 0,
     NULL,
     false,
     true
},

{
    SPELL_HYDRA_FORM, "Hydra Form",
    SPTYP_TRANSMUTATION,
    SPFLAG_HELPFUL | SPFLAG_CHAOTIC,
    6,
    200,
    -1, -1,
    6, 0,
    NULL,
    false,
    true
},

{
    SPELL_NECROMUTATION, "Necromutation",
     SPTYP_TRANSMUTATION | SPTYP_NECROMANCY,
     SPFLAG_HELPFUL | SPFLAG_CORPSE_VIOLATING | SPFLAG_CHAOTIC,
     8,
     200,
     -1, -1,
     6, 0,
     NULL,
     false,
     true
},

{
    SPELL_DEATH_CHANNEL, "Death Channel",
     SPTYP_NECROMANCY,
     SPFLAG_HELPFUL,
     6,
     200,
     -1, -1,
     5, 0,
     NULL,
     false,
     true
},

// Monster-only, players can use Kiku's ability
{
    SPELL_SYMBOL_OF_TORMENT, "Symbol of Torment",
     SPTYP_NECROMANCY,
     SPFLAG_AREA | SPFLAG_MONSTER,
     6,
     0,
     -1, -1,
     5, 0,
     NULL,
     false,
     false
},

{
    SPELL_DEFLECT_MISSILES, "Deflect Missiles",
     SPTYP_CHARMS | SPTYP_AIR,
     SPFLAG_HELPFUL,
     6,
     200,
     -1, -1,
     3, 0,
     NULL,
     false,
     true
},

{
    SPELL_THROW_ICICLE, "Throw Icicle",
     SPTYP_CONJURATION | SPTYP_ICE,
     SPFLAG_DIR_OR_TARGET,
     4,
     100,
     6, 6,
     4, 0,
     NULL,
     true,
     false
},

{
    SPELL_AIRSTRIKE, "Airstrike",
     SPTYP_AIR,
     SPFLAG_TARGET | SPFLAG_NOT_SELF | SPFLAG_BATTLE,
     4,
     200,
     LOS_RADIUS, LOS_RADIUS,
     2, 4,
     NULL,
     false,
     false
},

{
    SPELL_SHADOW_CREATURES, "Shadow Creatures",
     SPTYP_SUMMONING,
     SPFLAG_NONE,
     5,
     0,
     -1, -1,
     4, 0,
     NULL,
     false,
     false
},

{
    SPELL_CONFUSING_TOUCH, "Confusing Touch",
     SPTYP_HEXES,
     SPFLAG_NONE,
     2,
     50,
     -1, -1,
     2, 0,
     NULL,
     false,
     false
},

{
    SPELL_SURE_BLADE, "Sure Blade",
     SPTYP_HEXES | SPTYP_CHARMS,
     SPFLAG_HELPFUL | SPFLAG_BATTLE,
     2,
     200,
     -1, -1,
     2, 0,
     NULL,
     false,
     true
},

{
    SPELL_FLAME_TONGUE, "Flame Tongue",
     SPTYP_CONJURATION | SPTYP_FIRE,
     SPFLAG_DIR_OR_TARGET | SPFLAG_NOT_SELF,
     1,
     40,                           // cap for range; damage cap is at 25
     2, 5,
     1, 0,
     NULL,
     true,
     false
},

{
    SPELL_PASSWALL, "Passwall",
     SPTYP_TRANSMUTATION | SPTYP_EARTH,
     SPFLAG_DIR | SPFLAG_ESCAPE | SPFLAG_NOT_SELF,
     3,
     200,
     1, 1,
     0, 0,     // make silent to keep passwall a viable stabbing spell [rob]
     NULL,
     false,
     true
},

{
    SPELL_IGNITE_POISON, "Ignite Poison",
     SPTYP_FIRE | SPTYP_TRANSMUTATION,
     SPFLAG_AREA | SPFLAG_BATTLE,
     5,
     200,
     -1, -1,
     4, 0,
     NULL,
     false,
     false
},

{
    SPELL_STICKS_TO_SNAKES, "Sticks to Snakes",
     SPTYP_TRANSMUTATION,
     SPFLAG_BATTLE,
     2,
     200,
     -1, -1,
     2, 0,
     NULL,
     false,
     false
},

{
    SPELL_CALL_CANINE_FAMILIAR, "Call Canine Familiar",
     SPTYP_SUMMONING,
     SPFLAG_NONE,
     3,
     100,
     -1, -1,
     3, 0,
     NULL,
     false,
     false
},

{
    SPELL_SUMMON_DRAGON, "Summon Dragon",
     SPTYP_SUMMONING,
     SPFLAG_NONE,
     9,
     200,
     -1, -1,
     7, 0,
     NULL,
     false,
     false
},

{
    SPELL_HIBERNATION, "Ensorcelled Hibernation",
     SPTYP_HEXES | SPTYP_ICE,
     SPFLAG_DIR_OR_TARGET | SPFLAG_NOT_SELF,
     2,
     56,
     LOS_RADIUS, LOS_RADIUS,
     0, 0, //putting a monster to sleep should be silent
     NULL,
     true,
     false
},

{
    SPELL_ENGLACIATION, "Metabolic Englaciation",
     SPTYP_HEXES | SPTYP_ICE,
     SPFLAG_AREA,
     5,
     200,
     -1, -1,
     4, 0,
     NULL,
     false,
     false
},

#if TAG_MAJOR_VERSION == 34
{
    SPELL_SEE_INVISIBLE, "See Invisible",
     SPTYP_CHARMS,
     SPFLAG_HELPFUL,
     4,
     200,
     -1, -1,
     3, 0,
     NULL,
     false,
     true
},
#endif

{
    SPELL_PHASE_SHIFT, "Phase Shift",
     SPTYP_TRANSLOCATION,
     SPFLAG_HELPFUL,
     5,
     200,
     -1, -1,
     4, 0,
     NULL,
     false,
     true
},

{
    SPELL_SUMMON_BUTTERFLIES, "Summon Butterflies",
     SPTYP_SUMMONING,
     SPFLAG_NONE,
     1,
     100,
     -1, -1,
     1, 0,
     NULL,
     false,
     false
},

{
    SPELL_WARP_BRAND, "Warp Weapon",
     SPTYP_CHARMS | SPTYP_TRANSLOCATION,
     SPFLAG_HELPFUL | SPFLAG_BATTLE,
     5,
     200,
     -1, -1,
     4, 0,
     NULL,
     false,
     true
},

{
    SPELL_SILENCE, "Silence",
     SPTYP_HEXES | SPTYP_AIR,
     SPFLAG_AREA,
     5,
     200,
     -1, -1,
     4, 0,
     NULL,
     false,
     false
},

{
    SPELL_SHATTER, "Shatter",
     SPTYP_EARTH,
     SPFLAG_AREA,
     9,
     200,
     -1, -1,
     7, 30,
     NULL,
     false,
     false
},

{
    SPELL_DISPERSAL, "Dispersal",
     SPTYP_TRANSLOCATION,
     SPFLAG_AREA | SPFLAG_ESCAPE,
     6,
     200,
     -1, -1,
     5, 0,
     NULL,
     false,
     false
},

{
    SPELL_DISCHARGE, "Static Discharge",
     SPTYP_CONJURATION | SPTYP_AIR,
     SPFLAG_AREA,
     3,
     100,
     1, 1,
     3, 0,
     NULL,
     false,
     false
},

{
    SPELL_CORONA, "Corona",
     SPTYP_HEXES,
     SPFLAG_DIR_OR_TARGET | SPFLAG_NOT_SELF,
     1,
     200,
     LOS_RADIUS, LOS_RADIUS,
     1, 0,
     NULL,
     true,
     false
},

{
    SPELL_INTOXICATE, "Alistair's Intoxication",
     SPTYP_TRANSMUTATION | SPTYP_POISON,
     SPFLAG_NONE,
     4,
     100,
     -1, -1,
     3, 0,
     NULL,
     false,
     false
},

#if TAG_MAJOR_VERSION == 34
{
    SPELL_EVAPORATE, "Evaporate",
     SPTYP_FIRE | SPTYP_TRANSMUTATION,
     SPFLAG_DIR_OR_TARGET | SPFLAG_AREA | SPFLAG_ALLOW_SELF,
     2,
     50,
     6, 6,
     2, 0,
     NULL,
     true,
     false
},
#endif

{
    SPELL_LRD, "Lee's Rapid Deconstruction",
     SPTYP_EARTH,
     SPFLAG_GRID,
     5,
     200,
     LOS_RADIUS, LOS_RADIUS,
     4, 0,
     "Fragment what (e.g. wall or brittle monster)?",
     false,
     false
},

{
    SPELL_SANDBLAST, "Sandblast",
     SPTYP_EARTH,
     SPFLAG_DIR_OR_TARGET | SPFLAG_NOT_SELF | SPFLAG_BATTLE,
     1,
     50,
     2, 2, // more with wielded stones
     1, 0,
     NULL,
     true,
     false
},

{
    SPELL_CONDENSATION_SHIELD, "Condensation Shield",
     SPTYP_ICE,
     SPFLAG_HELPFUL,
     4,
     200,
     -1, -1,
     3, 0,
     NULL,
     false,
     true
},

{
    SPELL_STONESKIN, "Stoneskin",
     SPTYP_EARTH | SPTYP_TRANSMUTATION,
     SPFLAG_HELPFUL,
     2,
     100,
     -1, -1,
     2, 0,
     NULL,
     false,
     true
},

{
    SPELL_SIMULACRUM, "Simulacrum",
     SPTYP_ICE | SPTYP_NECROMANCY,
     SPFLAG_CORPSE_VIOLATING,
     6,
     200,
     -1, -1,
     5, 0,
     NULL,
     false,
     false
},

{
    SPELL_CONJURE_BALL_LIGHTNING, "Conjure Ball Lightning",
     SPTYP_AIR | SPTYP_CONJURATION,
     SPFLAG_SELFENCH,
     6,
     200,
     -1, -1,
     6, 0,
     NULL,
     false,
     false
},

{
    SPELL_CHAIN_LIGHTNING, "Chain Lightning",
     SPTYP_AIR | SPTYP_CONJURATION,
     SPFLAG_AREA,
     8,
     200,
     -1, -1,
     8, 25,
     NULL,
     false,
     false
},

{
    SPELL_EXCRUCIATING_WOUNDS, "Excruciating Wounds",
     SPTYP_CHARMS | SPTYP_NECROMANCY,
     SPFLAG_HELPFUL | SPFLAG_BATTLE,
     5,
     200,
     -1, -1,
     4, 15,
     NULL,
     false,
     false
},

{
    SPELL_PORTAL_PROJECTILE, "Portal Projectile",
     SPTYP_TRANSLOCATION,
     SPFLAG_BATTLE,
     3,
     50,
     -1, -1,
     3, 0,
     NULL,
     false,
     false
},

{
    SPELL_MONSTROUS_MENAGERIE, "Monstrous Menagerie",
     SPTYP_SUMMONING,
     SPFLAG_NONE,
     6,
     200,
     -1, -1,
     5, 0,
     NULL,
     false,
     false
},

{
    SPELL_GOLUBRIAS_PASSAGE, "Passage of Golubria",
     SPTYP_TRANSLOCATION,
     SPFLAG_GRID | SPFLAG_NEUTRAL | SPFLAG_ESCAPE | SPFLAG_SELFENCH,
     4,
     0,
     LOS_RADIUS, LOS_RADIUS,
     3, 8, // when it closes
     NULL,
     false,
     false
},

{
    SPELL_FULMINANT_PRISM, "Fulminant Prism",
     SPTYP_CONJURATION | SPTYP_HEXES,
     SPFLAG_GRID | SPFLAG_AREA | SPFLAG_NOT_SELF,
     4,
     200,
     5, 5,
     4, 0,
     NULL,
     true,
     false
},

{
    SPELL_PARALYSE, "Paralyse",
     SPTYP_HEXES,
     SPFLAG_DIR_OR_TARGET | SPFLAG_MONSTER,
     4,
     200,
     LOS_RADIUS, LOS_RADIUS,
     3, 0,
     NULL,
     true,
     false
},

{
    SPELL_MINOR_HEALING, "Minor Healing",
     SPTYP_NONE,
     SPFLAG_RECOVERY | SPFLAG_HELPFUL | SPFLAG_MONSTER | SPFLAG_SELFENCH
         | SPFLAG_EMERGENCY,
     2,
     0,
     LOS_RADIUS, LOS_RADIUS,
     2, 0,
     NULL,
     false,
     true
},

{
    SPELL_MAJOR_HEALING, "Major Healing",
     SPTYP_NONE,
     SPFLAG_RECOVERY | SPFLAG_HELPFUL | SPFLAG_MONSTER | SPFLAG_SELFENCH
         | SPFLAG_EMERGENCY,
     6,
     0,
     LOS_RADIUS, LOS_RADIUS,
     5, 0,
     NULL,
     false,
     true
},

{
    SPELL_HELLFIRE, "Hellfire",
     SPTYP_CONJURATION | SPTYP_FIRE,
     SPFLAG_DIR_OR_TARGET | SPFLAG_UNHOLY | SPFLAG_MONSTER,
        // plus DS ability, staff of Dispater & Sceptre of Asmodeus
     9,
     200,
     7, 7,
     9, 0,
     NULL,
     true,
     false
},

#if TAG_MAJOR_VERSION == 34
{
    SPELL_VAMPIRE_SUMMON, "Vampire Summon",
     SPTYP_SUMMONING,
     SPFLAG_UNHOLY | SPFLAG_MONSTER,
     3,
     0,
     -1, -1,
     3, 0,
     NULL,
     false,
     false
},
#endif

{
    SPELL_BRAIN_FEED, "Brain Feed",
     SPTYP_NECROMANCY,
     SPFLAG_TARGET | SPFLAG_MONSTER,
     3,
     0,
     LOS_RADIUS, LOS_RADIUS,
     3, 0,
     NULL,
     false,
     false
},

#if TAG_MAJOR_VERSION == 34
{
    SPELL_FAKE_RAKSHASA_SUMMON, "Rakshasa Summon",
     SPTYP_SUMMONING,
     SPFLAG_UNHOLY | SPFLAG_MONSTER,
     3,
     0,
     -1, -1,
     3, 0,
     NULL,
     false,
     false
},
#endif

{
    SPELL_NOXIOUS_CLOUD, "Noxious Cloud",
     SPTYP_CONJURATION | SPTYP_POISON | SPTYP_AIR,
     SPFLAG_GRID | SPFLAG_AREA | SPFLAG_MONSTER,
     5,
     200,
     6, 6,
     5, 0,
     NULL,
     true,
     false
},

{
    SPELL_STEAM_BALL, "Steam Ball",
     SPTYP_CONJURATION | SPTYP_FIRE,
     SPFLAG_DIR_OR_TARGET | SPFLAG_MONSTER,
     4,
     0,
     7, 7,
     4, 0,
     NULL,
     true,
     false
},

{
    SPELL_SUMMON_UFETUBUS, "Summon Ufetubus",
     SPTYP_SUMMONING,
     SPFLAG_UNHOLY | SPFLAG_MONSTER | SPFLAG_SELFENCH,
     4,
     0,
     -1, -1,
     3, 0,
     NULL,
     false,
     false
},

{
    SPELL_SUMMON_HELL_BEAST, "Summon Hell Beast",
     SPTYP_SUMMONING,
     SPFLAG_UNHOLY | SPFLAG_MONSTER | SPFLAG_SELFENCH,
     4,
     0,
     -1, -1,
     3, 0,
     NULL,
     false,
     false
},

{
    SPELL_ENERGY_BOLT, "Energy Bolt",
     SPTYP_CONJURATION,
     SPFLAG_DIR_OR_TARGET | SPFLAG_MONSTER,
     4,
     0,
     8, 8,
     4, 0,
     NULL,
     true,
     false
},

{
    SPELL_SPIT_POISON, "Spit Poison",
     SPTYP_POISON,
     SPFLAG_DIR_OR_TARGET | SPFLAG_MONSTER | SPFLAG_NOISY,
     2,
     0,
     7, 7,
     3, 0,
     NULL,
     true,
     false
},

{
    SPELL_SUMMON_UNDEAD, "Summon Undead",
     SPTYP_SUMMONING | SPTYP_NECROMANCY,
     SPFLAG_MONSTER,
     7,
     0,
     -1, -1,
     6, 0,
     NULL,
     false,
     false,
},

{
    SPELL_CANTRIP, "Cantrip",
     SPTYP_NONE,
     SPFLAG_MONSTER,
     1,
     0,
     -1, -1,
     2, 0,
     NULL,
     false,
     false
},

{
    SPELL_QUICKSILVER_BOLT, "Quicksilver Bolt",
     SPTYP_CONJURATION,
     SPFLAG_DIR_OR_TARGET,
     5,
     200,
     8, 8,
     5, 0,
     NULL,
     true,
     false
},

{
    SPELL_METAL_SPLINTERS, "Metal Splinters",
     SPTYP_CONJURATION,
     SPFLAG_DIR_OR_TARGET | SPFLAG_MONSTER,
     5,
     0,
     5, 5,
     5, 0,
     NULL,
     true,
     false
},

{
    SPELL_MIASMA_BREATH, "Miasma Breath",
     SPTYP_CONJURATION,
     SPFLAG_DIR_OR_TARGET | SPFLAG_UNCLEAN | SPFLAG_MONSTER,
     6,
     0,
     6, 6,
     6, 0,
     NULL,
     true,
     false
},

{
    SPELL_SUMMON_DRAKES, "Summon Drakes",
     SPTYP_SUMMONING | SPTYP_NECROMANCY, // since it can summon shadow dragons
     SPFLAG_UNCLEAN | SPFLAG_MONSTER,
     6,
     0,
     -1, -1,
     5, 0,
     NULL,
     false,
     false
},

{
    SPELL_BLINK_OTHER, "Blink Other",
     SPTYP_TRANSLOCATION,
     SPFLAG_DIR_OR_TARGET | SPFLAG_NOT_SELF | SPFLAG_ESCAPE | SPFLAG_MONSTER
         | SPFLAG_EMERGENCY,
     2,
     0,
     LOS_RADIUS, LOS_RADIUS,
     2, 0,
     NULL,
     true,
     false
},

{
    SPELL_BLINK_OTHER_CLOSE, "Blink Other Close",
     SPTYP_TRANSLOCATION,
     SPFLAG_TARGET | SPFLAG_NOT_SELF | SPFLAG_MONSTER,
     2,
     0,
     LOS_RADIUS, LOS_RADIUS,
     2, 0,
     NULL,
     true,
     false
},

{
    SPELL_SUMMON_MUSHROOMS, "Summon Mushrooms",
     SPTYP_SUMMONING,
     SPFLAG_MONSTER | SPFLAG_SELFENCH,
     4,
     0,
     -1, -1,
     3, 0,
     NULL,
     false,
     false
},

{
    SPELL_SPIT_ACID, "Spit Acid",
     SPTYP_CONJURATION,
     SPFLAG_DIR_OR_TARGET | SPFLAG_MONSTER | SPFLAG_NOISY,
     5,
     0,
     LOS_RADIUS, LOS_RADIUS,
     5, 0,
     NULL,
     true,
     false
},

// Monster version of the spell (with full range)
{
    SPELL_STICKY_FLAME_RANGE, "Sticky Flame Range",
     SPTYP_CONJURATION | SPTYP_FIRE,
     SPFLAG_DIR_OR_TARGET | SPFLAG_MONSTER,
     4,
     100,
     5, 5,
     4, 0,
     NULL,
     true,
     false
},

{
    SPELL_STICKY_FLAME_SPLASH, "Sticky Flame Splash",
     SPTYP_CONJURATION | SPTYP_FIRE,
     SPFLAG_DIR_OR_TARGET | SPFLAG_MONSTER | SPFLAG_NOISY,
     4,
     100,
     5, 5,
     4, 0,
     NULL,
     true,
     false
},

{
    SPELL_FIRE_BREATH, "Fire Breath",
     SPTYP_CONJURATION | SPTYP_FIRE,
     SPFLAG_DIR_OR_TARGET | SPFLAG_MONSTER | SPFLAG_NOISY,
     5,
     0,
     6, 6,
     5, 0,
     NULL,
     true,
     false
},

{
    SPELL_CHAOS_BREATH, "Chaos Breath",
     SPTYP_CONJURATION | SPTYP_RANDOM,
     SPFLAG_DIR_OR_TARGET | SPFLAG_MONSTER | SPFLAG_NOISY,
     5,
     0,
     6, 6,
     5, 0,
     NULL,
     true,
     false
},

{
    SPELL_COLD_BREATH, "Cold Breath",
     SPTYP_CONJURATION | SPTYP_ICE,
     SPFLAG_DIR_OR_TARGET | SPFLAG_MONSTER | SPFLAG_NOISY,
     5,
     0,
     6, 6,
     5, 0,
     NULL,
     true,
     false
},

{
    SPELL_DRACONIAN_BREATH, "Draconian Breath",
     SPTYP_CONJURATION,
     SPFLAG_DIR_OR_TARGET | SPFLAG_MONSTER | SPFLAG_NOISY,
     8,
     0,
     LOS_RADIUS, LOS_RADIUS,
     8, 0,
     NULL,
     true,
     false
},

{
    SPELL_WATER_ELEMENTALS, "Summon Water Elementals",
     SPTYP_SUMMONING,
     SPFLAG_MONSTER,
     5,
     0,
     -1, -1,
     4, 0,
     NULL,
     false,
     false
},

{
    SPELL_PORKALATOR, "Porkalator",
     SPTYP_HEXES | SPTYP_TRANSMUTATION,
     SPFLAG_DIR_OR_TARGET | SPFLAG_CHAOTIC,
     5,
     200,
     LOS_RADIUS, LOS_RADIUS,
     4, 0,
     NULL,
     true,
     false
},

{
    SPELL_CREATE_TENTACLES, "Spawn Tentacles",
     SPTYP_SUMMONING,
     SPFLAG_MONSTER | SPFLAG_SELFENCH,
     5,
     0,
     -1, -1,
     4, 0,
     NULL,
     false,
     false
},

{
    SPELL_TOMB_OF_DOROKLOHE, "Tomb of Doroklohe",
     SPTYP_EARTH,
     SPFLAG_MONSTER | SPFLAG_EMERGENCY,
     5,
     0,
     -1, -1,
     4, 0,
     NULL,
     false,
     false
},

{
    SPELL_SUMMON_EYEBALLS, "Summon Eyeballs",
     SPTYP_SUMMONING,
     SPFLAG_MONSTER,
     5,
     0,
     -1, -1,
     4, 0,
     NULL,
     false,
     false
},

{
    SPELL_HASTE_OTHER, "Haste Other",
     SPTYP_HEXES,
     SPFLAG_DIR_OR_TARGET | SPFLAG_NOT_SELF | SPFLAG_HELPFUL | SPFLAG_HASTY,
     6,
     200,
     LOS_RADIUS, LOS_RADIUS,
     5, 0,
     NULL,
     true,
     true
},

{
    SPELL_EARTH_ELEMENTALS, "Summon Earth Elementals",
     SPTYP_SUMMONING,
     SPFLAG_MONSTER,
     5,
     0,
     -1, -1,
     4, 0,
     NULL,
     false,
     false
},

{
    SPELL_AIR_ELEMENTALS, "Summon Air Elementals",
     SPTYP_SUMMONING,
     SPFLAG_MONSTER,
     5,
     0,
     -1, -1,
     4, 0,
     NULL,
     false,
     false
},

{
    SPELL_FIRE_ELEMENTALS, "Summon Fire Elementals",
     SPTYP_SUMMONING,
     SPFLAG_MONSTER,
     5,
     0,
     -1, -1,
     4, 0,
     NULL,
     false,
     false
},

{
    SPELL_IRON_ELEMENTALS, "Summon Iron Elementals",
     SPTYP_SUMMONING,
     SPFLAG_MONSTER,
     5,
     0,
     -1, -1,
     4, 0,
     NULL,
     false,
     false
},

{
    SPELL_SLEEP, "Sleep",
     SPTYP_HEXES,
     SPFLAG_DIR_OR_TARGET | SPFLAG_NOT_SELF,
     5,
     200,
     LOS_RADIUS, LOS_RADIUS,
     4, 0,
     NULL,
     true,
     false
},

{
    SPELL_FAKE_MARA_SUMMON, "Mara Summon",
     SPTYP_SUMMONING,
     SPFLAG_MONSTER | SPFLAG_SELFENCH,
     5,
     0,
     -1, -1,
     4, 0,
     NULL,
     false,
     false
},

#if TAG_MAJOR_VERSION == 34
{
    SPELL_SUMMON_RAKSHASA, "Summon Rakshasa",
     SPTYP_SUMMONING,
     SPFLAG_MONSTER,
     5,
     0,
     -1, -1,
     4, 0,
     NULL,
     false,
     false
},

{
    SPELL_MISLEAD, "Mislead",
     SPTYP_HEXES,
     SPFLAG_TARGET | SPFLAG_NOT_SELF,
     5,
     200,
     LOS_RADIUS, LOS_RADIUS,
     4, 0,
     NULL,
     false,
     false
},
#endif

{
    SPELL_SUMMON_ILLUSION, "Summon Illusion",
     SPTYP_SUMMONING,
     SPFLAG_MONSTER,
     5,
     0,
     -1, -1,
     4, 0,
     NULL,
     false,
     false
},

{
    SPELL_PRIMAL_WAVE, "Primal Wave",
     SPTYP_CONJURATION | SPTYP_ICE,
     SPFLAG_DIR_OR_TARGET,
     6,
     200,
     7, 7,
     6, 25,
     NULL,
     true,
     false
},

{
    SPELL_CALL_TIDE, "Call Tide",
     SPTYP_TRANSLOCATION,
     SPFLAG_MONSTER,
     7,
     0,
     -1, -1,
     6, 0,
     NULL,
     false,
     false
},

{
    SPELL_IOOD, "Orb of Destruction",
     SPTYP_CONJURATION,
     SPFLAG_DIR_OR_TARGET | SPFLAG_NOT_SELF,
     7,
     200,
     9, 9,
     7, 0,
     NULL,
     true,
     false
},

{
    SPELL_INK_CLOUD, "Ink Cloud",
     SPTYP_CONJURATION | SPTYP_ICE, // it's a water spell
     SPFLAG_MONSTER | SPFLAG_EMERGENCY,
     7,
     0,
     -1, -1,
     7, 0,
     NULL,
     false,
     true
},

{
    SPELL_MIGHT, "Might",
     SPTYP_CHARMS,
     SPFLAG_DIR_OR_TARGET | SPFLAG_HELPFUL | SPFLAG_SELFENCH
         | SPFLAG_EMERGENCY,
     3,
     200,
     LOS_RADIUS, LOS_RADIUS,
     3, 0,
     NULL,
     false,
     true
},

{
    SPELL_MIGHT_OTHER, "Might Other",
     SPTYP_CHARMS,
     SPFLAG_DIR_OR_TARGET | SPFLAG_NOT_SELF | SPFLAG_HELPFUL,
     5,
     200,
     LOS_RADIUS, LOS_RADIUS,
     4, 0,
     NULL,
     true,
     true
},

#if TAG_MAJOR_VERSION == 34
{
    SPELL_SUNRAY, "Sunray",
     SPTYP_CONJURATION,
     SPFLAG_DIR_OR_TARGET,
     6,
     200,
     9, 9,
     -9, 0,
     NULL,
     true,
     false
},
#endif

{
    SPELL_AWAKEN_FOREST, "Awaken Forest",
     SPTYP_HEXES,
     SPFLAG_AREA,
     6,
     200,
     LOS_RADIUS, LOS_RADIUS,
     5, 0,
     NULL,
     false,
     false
},

{
    SPELL_DRUIDS_CALL, "Druid's Call",
     SPTYP_CHARMS,
     SPFLAG_MONSTER,
     6,
     0,
     -1, -1,
     5, 0,
     NULL,
     false,
     false
},

{
    SPELL_BROTHERS_IN_ARMS, "Brothers in Arms",
     SPTYP_SUMMONING,
     SPFLAG_MONSTER | SPFLAG_EMERGENCY,
     6,
     0,
     -1, -1,
     5, 0,
     NULL,
     false,
     false
},

{
    SPELL_TROGS_HAND, "Trog's Hand",
     SPTYP_NONE,
     SPFLAG_MONSTER | SPFLAG_SELFENCH,
     3,
     0,
     -1, -1,
     3, 0,
     NULL,
     false,
     false
},

{
    SPELL_SUMMON_SPECTRAL_ORCS, "Summon Spectral Orcs",
     SPTYP_NECROMANCY,
     SPFLAG_MONSTER | SPFLAG_TARGET,
     4,
     0,
     LOS_RADIUS, LOS_RADIUS,
     4, 0,
     NULL,
     false,
     false,
},

#if TAG_MAJOR_VERSION == 34
{
    SPELL_HOLY_LIGHT, "Holy Light",
     SPTYP_CONJURATION,
     SPFLAG_DIR_OR_TARGET,
     6,
     200,
     6, 6,
     6, 0,
     NULL,
     true,
     false
},
#endif

{
    SPELL_HEAL_OTHER, "Heal Other",
     SPTYP_NONE,
     SPFLAG_DIR_OR_TARGET | SPFLAG_NOT_SELF | SPFLAG_HELPFUL,
     6,
     200,
     LOS_RADIUS, LOS_RADIUS,
     5, 0,
     NULL,
     true,
     true
},

{
    SPELL_HOLY_FLAMES, "Holy Flames",
     SPTYP_NONE,
     SPFLAG_TARGET | SPFLAG_NOT_SELF | SPFLAG_BATTLE,
     7,
     200,
     LOS_RADIUS, LOS_RADIUS,
     6, 0,
     NULL,
     false,
     false
},

{
    SPELL_HOLY_BREATH, "Holy Breath",
     SPTYP_CONJURATION,
     SPFLAG_DIR_OR_TARGET | SPFLAG_AREA,
     5,
     200,
     6, 6,
     5, 2,
     NULL,
     true,
     false
},

{
    SPELL_INJURY_MIRROR, "Injury Mirror",
     SPTYP_NONE,
     SPFLAG_DIR_OR_TARGET | SPFLAG_HELPFUL | SPFLAG_SELFENCH | SPFLAG_EMERGENCY,
     4,
     200,
     LOS_RADIUS, LOS_RADIUS,
     3, 0,
     NULL,
     false,
     true
},

{
    SPELL_DRAIN_LIFE, "Drain Life",
     SPTYP_NECROMANCY,
     SPFLAG_AREA | SPFLAG_EMERGENCY,
     6,
     0,
     -1, -1,
     5, 0,
     NULL,
     false,
     false
},

{
    SPELL_LEDAS_LIQUEFACTION, "Leda's Liquefaction",
     SPTYP_EARTH | SPTYP_HEXES,
     SPFLAG_AREA,
     4,
     200,
     -1, -1,
     3, 0,
     NULL,
     false,
     false
},

{
    SPELL_SUMMON_HYDRA, "Summon Hydra",
     SPTYP_SUMMONING,
     SPFLAG_NONE,
     7,
     200,
     -1, -1,
     6, 0,
     NULL,
     false,
     false
},

{
    SPELL_DARKNESS, "Darkness",
     SPTYP_HEXES,
     SPFLAG_NONE,
     7,
     200,
     -1, -1,
     3, 0,
     NULL,
     false,
     false
},

{
    SPELL_MESMERISE, "Mesmerise",
     SPTYP_HEXES,
     SPFLAG_AREA,
     5,
     200,
     LOS_RADIUS, LOS_RADIUS,
     4, 0,
     NULL,
     false,
     false
},

{
    SPELL_MELEE, "Melee",
     0,
     SPFLAG_BATTLE,
     1,
     0,
     -1, -1,
     1, 0,
     NULL,
     false,
     false
},

{
    SPELL_FIRE_SUMMON, "Fire Summon",
     SPTYP_SUMMONING | SPTYP_FIRE,
     SPFLAG_MONSTER,
     8,
     0,
     -1, -1,
     6, 0,
     NULL,
     false,
     false
},

{
    SPELL_PETRIFYING_CLOUD, "Petrifying Cloud",
    SPTYP_CONJURATION | SPTYP_EARTH | SPTYP_AIR,
    SPFLAG_DIR_OR_TARGET | SPFLAG_MONSTER,
    5,
    0,
    LOS_RADIUS, LOS_RADIUS,
    5, 0,
    NULL,
    true,
    false
},

{
    SPELL_SHROUD_OF_GOLUBRIA, "Shroud of Golubria",
     SPTYP_CHARMS | SPTYP_TRANSLOCATION,
     SPFLAG_SELFENCH,
     2,
     200,
     -1, -1,
     2, 0,
     NULL,
     false,
     false
},

{
    SPELL_INNER_FLAME, "Inner Flame",
     SPTYP_HEXES | SPTYP_FIRE,
     SPFLAG_DIR_OR_TARGET | SPFLAG_NOT_SELF | SPFLAG_NEUTRAL,
     3,
     200,
     LOS_RADIUS, LOS_RADIUS,
     3, 0,
     NULL,
     true,
     false
},

{
    SPELL_BEASTLY_APPENDAGE, "Beastly Appendage",
     SPTYP_TRANSMUTATION,
     SPFLAG_HELPFUL | SPFLAG_CHAOTIC,
     1,
     50,
     -1, -1,
     1, 0,
     NULL,
     false,
     true
},

#if TAG_MAJOR_VERSION == 34
{
    SPELL_SILVER_BLAST, "Silver Blast",
     SPTYP_CONJURATION,
     SPFLAG_DIR_OR_TARGET,
     5,
     200,
     6, 6,
     0, 0,
     NULL,
     true,
     false
},
#endif

{
    SPELL_ENSNARE, "Ensnare",
     SPTYP_CONJURATION | SPTYP_HEXES,
     SPFLAG_DIR_OR_TARGET,
     6,
     200,
     6, 6,
     6, 0,
     NULL,
     true,
     false
},

{
    SPELL_THUNDERBOLT, "Thunderbolt",
     SPTYP_CONJURATION | SPTYP_AIR,
     SPFLAG_DIR_OR_TARGET,
     2, // 2-5
     200,
     6, 6,
     2, 0,
     NULL,
     true,
     false
},

{
    SPELL_BATTLESPHERE, "Iskenderun's Battlesphere",
      SPTYP_CONJURATION | SPTYP_CHARMS,
      SPFLAG_NONE,
      5,
      100,
      -1, -1,
      5, 0,
      NULL,
      false,
      true
},

{
    SPELL_SUMMON_MINOR_DEMON, "Summon Minor Demon",
     SPTYP_SUMMONING,
     SPFLAG_UNHOLY | SPFLAG_BATTLE | SPFLAG_SELFENCH,
     2,
     200,
     -1, -1,
     2, 0,
     NULL,
     false,
     false
},

{
    SPELL_MALMUTATE, "Malmutate",
     SPTYP_TRANSMUTATION | SPTYP_HEXES,
     SPFLAG_DIR_OR_TARGET | SPFLAG_NOT_SELF | SPFLAG_CHAOTIC,
     6,
     200,
     LOS_RADIUS, LOS_RADIUS,
     5, 0,
     NULL,
     true,
     false
},

#if TAG_MAJOR_VERSION == 34
{
    SPELL_SUMMON_TWISTER, "Summon Twister",
     SPTYP_SUMMONING | SPTYP_AIR,
     SPFLAG_UNCLEAN | SPFLAG_MONSTER,
     9,
     0,
     -1, -1,
     0, 0,
     NULL,
     false,
     false
},
#endif

{
    SPELL_DAZZLING_SPRAY, "Dazzling Spray",
     SPTYP_CONJURATION | SPTYP_HEXES,
     SPFLAG_DIR_OR_TARGET | SPFLAG_NOT_SELF,
     3,
     100,
     6, 6,
     3, 0,
     NULL,
     false,
     false
},

{
    SPELL_FORCE_LANCE, "Force Lance",
     SPTYP_CONJURATION,
     SPFLAG_DIR_OR_TARGET,
     5,
     100,
     4, 4,
     5, 0,
     NULL,
     true,
     false
},

{
    SPELL_SENTINEL_MARK, "Sentinel's Mark",
     SPTYP_HEXES,
     SPFLAG_DIR_OR_TARGET,
     5,
     200,
     LOS_RADIUS, LOS_RADIUS,
     4, 0,
     NULL,
     true,
     false
},

// Ironbrand Convoker version (delayed activation, recalls only humanoids)
{
    SPELL_WORD_OF_RECALL, "Word of Recall",
     SPTYP_SUMMONING | SPTYP_TRANSLOCATION,
     SPFLAG_NONE,
     3,
     0,
     -1, -1,
     3, 0,
     NULL,
     false,
     true
},

{
    SPELL_INJURY_BOND, "Injury Bond",
     SPTYP_CHARMS,
     SPFLAG_AREA | SPFLAG_HELPFUL,
     5,
     200,
     LOS_RADIUS, LOS_RADIUS,
     4, 0,
     NULL,
     false,
     false
},

{
    SPELL_GHOSTLY_FLAMES, "Ghostly Flames",
     SPTYP_CONJURATION | SPTYP_NECROMANCY,
     SPFLAG_DIR_OR_TARGET | SPFLAG_MONSTER | SPFLAG_UNHOLY,
     5,
     200,
     LOS_RADIUS, LOS_RADIUS,
     5, 0,
     NULL,
     false,
     false
},

{
    SPELL_GHOSTLY_FIREBALL, "Ghostly Fireball",
     SPTYP_CONJURATION | SPTYP_NECROMANCY,
     SPFLAG_DIR_OR_TARGET | SPFLAG_MONSTER | SPFLAG_UNHOLY,
     5,
     200,
     6, 6,
     5, 0,
     NULL,
     true,
     false
},

{
    SPELL_CALL_LOST_SOUL, "Call Lost Soul",
     SPTYP_SUMMONING | SPTYP_NECROMANCY,
     SPFLAG_UNHOLY | SPFLAG_BATTLE | SPFLAG_MONSTER,
     5,
     200,
     -1, -1,
     4, 0,
     NULL,
     false,
     false
},

{
    SPELL_DIMENSION_ANCHOR, "Dimension Anchor",
     SPTYP_TRANSLOCATION | SPTYP_HEXES,
     SPFLAG_DIR_OR_TARGET,
     4,
     200,
     LOS_RADIUS, LOS_RADIUS,
     3, 0,
     NULL,
     true,
     false
},

{
    SPELL_BLINK_ALLIES_ENCIRCLE, "Blink Allies Encircling",
     SPTYP_TRANSLOCATION,
     SPFLAG_AREA,
     6,
     200,
     LOS_RADIUS, LOS_RADIUS,
     5, 0,
     NULL,
     false,
     false
},

#if TAG_MAJOR_VERSION == 34
{
    SPELL_SHAFT_SELF, "Shaft Self",
     SPTYP_EARTH,
     SPFLAG_ESCAPE,
     1,
     0,
     -1, -1,
     100, 0,
     NULL,
     false,
     true
},
#endif

{
    SPELL_AWAKEN_VINES, "Awaken Vines",
     SPTYP_HEXES,
     SPFLAG_AREA | SPFLAG_MONSTER,
     6,
     200,
     LOS_RADIUS, LOS_RADIUS,
     5, 0,
     NULL,
     false,
     false
},

{
    SPELL_CONTROL_WINDS, "Control Winds",
     SPTYP_CHARMS | SPTYP_AIR,
     SPFLAG_AREA | SPFLAG_MONSTER,
     6,
     200,
     LOS_RADIUS, LOS_RADIUS,
     5, 0,
     NULL,
     false,
     false
},

{
    SPELL_THORN_VOLLEY, "Volley of Thorns",
     SPTYP_CONJURATION | SPTYP_EARTH,
     SPFLAG_DIR_OR_TARGET,
     4,
     100,
     6, 6,
     4, 0,
     NULL,
     true,
     false
},

{
    SPELL_WALL_OF_BRAMBLES, "Wall of Brambles",
     SPTYP_CONJURATION | SPTYP_EARTH,
     SPFLAG_AREA | SPFLAG_MONSTER,
     5,
     100,
     LOS_RADIUS, LOS_RADIUS,
     5, 0,
     NULL,
     false,
     false
},

{
    SPELL_WATERSTRIKE, "Waterstrike",
     SPTYP_ICE,
     SPFLAG_TARGET | SPFLAG_NOT_SELF | SPFLAG_BATTLE | SPFLAG_MONSTER,
     4,
     200,
     LOS_RADIUS, LOS_RADIUS,
     3, 0,
     NULL,
     false,
     false
},

{
    SPELL_HASTE_PLANTS, "Haste Plants",
     SPTYP_CHARMS,
     SPFLAG_AREA | SPFLAG_HELPFUL,
     6,
     200,
     LOS_RADIUS, LOS_RADIUS,
     5, 0,
     NULL,
     false,
     false
},

{
    SPELL_WIND_BLAST, "Wind Blast",
     SPTYP_AIR,
     SPFLAG_AREA,
     3,
     200,
     LOS_RADIUS, LOS_RADIUS,
     3, 0,
     NULL,
     false,
     false
},

{
    SPELL_STRIP_RESISTANCE, "Strip Resistance",
     SPTYP_HEXES,
     SPFLAG_DIR_OR_TARGET,
     5,
     200,
     LOS_RADIUS, LOS_RADIUS,
     4, 0,
     NULL,
     true,
     false
},

{
    SPELL_INFUSION, "Infusion",
     SPTYP_CHARMS,
     SPFLAG_BATTLE,
     1,
     50,
     -1, -1,
     1, 0,
     NULL,
     false,
     true
},

{
    SPELL_SONG_OF_SLAYING, "Song of Slaying",
     SPTYP_CHARMS,
     SPFLAG_BATTLE,
     2,
     100,
     -1, -1,
     2, 8,
     NULL,
     false,
     true
},

#if TAG_MAJOR_VERSION == 34
{
    SPELL_SONG_OF_SHIELDING, "Song of Shielding",
     SPTYP_CHARMS,
     SPFLAG_BATTLE,
     4,
     100,
     -1, -1,
     0, 0,
     NULL,
     false,
     true
},
#endif

{
    SPELL_SPECTRAL_WEAPON, "Spectral Weapon",
     SPTYP_HEXES | SPTYP_CHARMS,
     SPFLAG_BATTLE | SPFLAG_SELFENCH,
     3,
     100,
     -1, -1,
     3, 0,
     NULL,
     false,
     true
},

{
    SPELL_SUMMON_VERMIN, "Summon Vermin",
     SPTYP_SUMMONING,
     SPFLAG_MONSTER | SPFLAG_UNHOLY | SPFLAG_SELFENCH,
     5,
     0,
     -1, -1,
     4, 0,
     NULL,
     false,
     false
},

{
    SPELL_MALIGN_OFFERING, "Malign Offering",
     SPTYP_NECROMANCY,
     SPFLAG_DIR_OR_TARGET | SPFLAG_NOT_SELF,
     5,
     200,
     LOS_RADIUS, LOS_RADIUS,
     4, 10,
     NULL,
     true,
     false
},

{
    SPELL_SEARING_RAY, "Searing Ray",
     SPTYP_CONJURATION,
     SPFLAG_DIR_OR_TARGET,
     2,
     50,
     4, 4,
     2, 0,
     NULL,
     true,
     false
},

{
    SPELL_DISCORD, "Discord",
     SPTYP_HEXES,
     SPFLAG_AREA | SPFLAG_HASTY,
     8,
     200,
     -1, -1,
     6, 0,
     NULL,
     false,
     false
},

{
    SPELL_INVISIBILITY_OTHER, "Invisibility Other",
     SPTYP_CHARMS | SPTYP_HEXES,
     SPFLAG_DIR_OR_TARGET | SPFLAG_NOT_SELF | SPFLAG_HELPFUL,
     6,
     200,
     LOS_RADIUS, LOS_RADIUS,
     5, 0,
     NULL,
     true,
     true
},

{
    SPELL_VIRULENCE, "Virulence",
     SPTYP_POISON | SPTYP_HEXES,
     SPFLAG_DIR_OR_TARGET,
     4,
     200,
     LOS_RADIUS, LOS_RADIUS,
     2, 0,
     NULL,
     true,
     false
},

{
    SPELL_IGNITE_POISON_SINGLE, "Localized Ignite Poison",
     SPTYP_FIRE | SPTYP_TRANSMUTATION,
     SPFLAG_MONSTER | SPFLAG_DIR_OR_TARGET | SPFLAG_NOT_SELF,
     4,
     200,
     LOS_RADIUS, LOS_RADIUS,
     3, 0,
     NULL,
     true,
     false
},

{
    SPELL_ORB_OF_ELECTRICITY, "Orb of Electricity",
     SPTYP_CONJURATION | SPTYP_AIR,
     SPFLAG_DIR_OR_TARGET | SPFLAG_MONSTER,
     7,
     200,
     LOS_RADIUS, LOS_RADIUS,
     7, 0,
     NULL,
     true,
     false
},

{
    SPELL_EXPLOSIVE_BOLT, "Explosive Bolt",
     SPTYP_CONJURATION | SPTYP_FIRE,
     SPFLAG_DIR_OR_TARGET,
     6,
     200,
     LOS_RADIUS, LOS_RADIUS,
     6, 0,
     NULL,
     true,
     false
},

{
    SPELL_FLASH_FREEZE, "Flash Freeze",
     SPTYP_CONJURATION | SPTYP_ICE,
     SPFLAG_DIR_OR_TARGET | SPFLAG_MONSTER,
     7,
     200,
     LOS_RADIUS, LOS_RADIUS,
     7, 0,
     NULL,
     true,
     false
},

{
    SPELL_LEGENDARY_DESTRUCTION, "Legendary Destruction",
     SPTYP_CONJURATION,
     SPFLAG_DIR_OR_TARGET | SPFLAG_MONSTER,
     8,
     200,
     LOS_RADIUS, LOS_RADIUS,
     8, 0,
     NULL,
     true,
     false
},

{
    SPELL_EPHEMERAL_INFUSION, "Ephemeral Infusion",
     SPTYP_CHARMS | SPTYP_NECROMANCY,
     SPFLAG_MONSTER | SPFLAG_EMERGENCY,
     6,
     200,
     -1, -1,
     5, 0,
     NULL,
     false,
     false
},

{
    SPELL_FORCEFUL_INVITATION, "Forceful Invitation",
     SPTYP_SUMMONING,
     SPFLAG_BATTLE | SPFLAG_MONSTER,
     4,
     200,
     -1, -1,
     3, 0,
     NULL,
     false,
     false
},

{
    SPELL_PLANEREND, "Plane Rend",
     SPTYP_SUMMONING,
     SPFLAG_BATTLE | SPFLAG_MONSTER,
     8,
     200,
     -1, -1,
     6, 0,
     NULL,
     false,
     false
},

{
    SPELL_CHAIN_OF_CHAOS, "Chain of Chaos",
     SPTYP_CONJURATION,
     SPFLAG_AREA | SPFLAG_MONSTER | SPFLAG_CHAOTIC,
     8,
     200,
     -1, -1,
     8, 0,
     NULL,
     false,
     false
},

{
    SPELL_CHAOTIC_MIRROR, "Chaotic Mirror",
     SPTYP_NONE,
     SPFLAG_TARGET | SPFLAG_NOT_SELF | SPFLAG_CHAOTIC | SPFLAG_MONSTER,
     4,
     200,
     LOS_RADIUS, LOS_RADIUS,
     6, 0,
     NULL,
     false,
     false
},

{
    SPELL_BLACK_MARK, "Black Mark",
     SPTYP_CHARMS | SPTYP_NECROMANCY,
     SPFLAG_MONSTER,
     7,
     200,
     -1, -1,
     6, 0,
     NULL,
     false,
     false
},

{
    SPELL_GRAND_AVATAR, "Grand Avatar",
      SPTYP_CONJURATION | SPTYP_CHARMS | SPTYP_HEXES,
      SPFLAG_MONSTER,
      4,
      100,
      -1, -1,
      4, 0,
      NULL,
      false,
      true
},

{
    SPELL_SAP_MAGIC, "Sap Magic",
     SPTYP_HEXES,
     SPFLAG_DIR_OR_TARGET | SPFLAG_MONSTER,
     5,
     200,
     LOS_RADIUS, LOS_RADIUS,
     4, 0,
     NULL,
     true,
     false
},

{
    SPELL_CORRUPT_BODY, "Corrupt Body",
     SPTYP_TRANSMUTATION | SPTYP_HEXES,
     SPFLAG_DIR_OR_TARGET | SPFLAG_NOT_SELF | SPFLAG_CHAOTIC,
     4,
     200,
     LOS_RADIUS, LOS_RADIUS,
     3, 0,
     NULL,
     true,
     false
},

#if TAG_MAJOR_VERSION == 34
{
    SPELL_REARRANGE_PIECES, "Rearrange the Pieces",
     SPTYP_HEXES,
     SPFLAG_AREA | SPFLAG_MONSTER | SPFLAG_CHAOTIC,
     8,
     200,
     -1, -1,
     0, 0,
     NULL,
     false,
     false
},
#endif

{
    SPELL_MAJOR_DESTRUCTION, "Major Destruction",
     SPTYP_CONJURATION,
     SPFLAG_DIR_OR_TARGET | SPFLAG_CHAOTIC,
     7,
     200,
     7, 7,
     7, 0,
     NULL,
     true,
     false
},

{
    SPELL_BLINK_ALLIES_AWAY, "Blink Allies Away",
     SPTYP_TRANSLOCATION,
     SPFLAG_AREA,
     6,
     200,
     LOS_RADIUS, LOS_RADIUS,
     5, 0,
     NULL,
     false,
     false
},

{
    SPELL_SUMMON_FOREST, "Summon Forest",
     SPTYP_SUMMONING | SPTYP_TRANSLOCATION,
     SPFLAG_NONE,
     5,
     200,
     -1, -1,
     4, 10,
     NULL,
     false,
     false
},

{
    SPELL_SUMMON_LIGHTNING_SPIRE, "Summon Lightning Spire",
     SPTYP_SUMMONING | SPTYP_AIR,
     SPFLAG_GRID | SPFLAG_NOT_SELF | SPFLAG_NEUTRAL,
     4,
     100,
     2, 2,
     2, 0,
     NULL,
     false,
     false
},

{
    SPELL_SUMMON_GUARDIAN_GOLEM, "Summon Guardian Golem",
     SPTYP_SUMMONING | SPTYP_HEXES,
     SPFLAG_NONE,
     4,
     100,
     -1, -1,
     3, 0,
     NULL,
     false,
     false,
},

{
    SPELL_SHADOW_SHARD, "Shadow Shard",
     SPTYP_CONJURATION,
     SPFLAG_DIR_OR_TARGET | SPFLAG_MONSTER,
     5,
     200,
     LOS_RADIUS, LOS_RADIUS,
     5, 0,
     NULL,
     true,
     false,
},

{
    SPELL_SHADOW_BOLT, "Shadow Bolt",
     SPTYP_CONJURATION,
     SPFLAG_DIR_OR_TARGET | SPFLAG_MONSTER,
     5,
     200,
     LOS_RADIUS, LOS_RADIUS,
     5, 0,
     NULL,
     true,
     false
},

{
    SPELL_CRYSTAL_BOLT, "Crystal Bolt",
     SPTYP_CONJURATION | SPTYP_FIRE | SPTYP_ICE,
     SPFLAG_DIR_OR_TARGET,
     6,
     200,
     7, 7,
     6, 0,
     NULL,
     true,
     false
},

{
    SPELL_RANDOM_BOLT, "Random Bolt",
    SPTYP_CONJURATION,
    SPFLAG_DIR_OR_TARGET,
    4,
    200,
    6, 6,
    4, 0,
    NULL,
    true,
    false
},

{
    SPELL_GLACIATE, "Glaciate",
     SPTYP_CONJURATION | SPTYP_ICE,
     SPFLAG_DIR_OR_TARGET | SPFLAG_AREA | SPFLAG_NOT_SELF,
     9,
     200,
     7, 7,
     9, 25,
     NULL,
     false,
     false
},

{
    SPELL_CLOUD_CONE, "Cloud Cone",
     SPTYP_CONJURATION | SPTYP_AIR,
     SPFLAG_GRID | SPFLAG_NOT_SELF,
     6,
     100,
     3, LOS_RADIUS,
     6, 0,
     NULL,
     false,
     false
},

{
    SPELL_WEAVE_SHADOWS, "Weave Shadows",
     SPTYP_SUMMONING,
     SPFLAG_NONE,
     5,
     0,
     -1, -1,
     4, 0,
     NULL,
     false,
     false
},

{
    SPELL_DRAGON_CALL, "Dragon's Call",
     SPTYP_SUMMONING,
     SPFLAG_NONE,
     9,
     200,
     -1, -1,
     7, 15,
     NULL,
     false,
     false
},

{
    SPELL_SPELLFORGED_SERVITOR, "Spellforged Servitor",
     SPTYP_CONJURATION | SPTYP_SUMMONING,
     SPFLAG_NONE,
     7,
     200,
     -1, -1,
     6, 0,
     NULL,
     false,
     false
},

{
    SPELL_FORCEFUL_DISMISSAL, "Forceful Dismissal",
     SPTYP_SUMMONING,
     SPFLAG_AREA,
     6,
     200,
     -1, -1,
     5, 0,
     NULL,
     false,
     false
},

{
    SPELL_SUMMON_MANA_VIPER, "Summon Mana Viper",
     SPTYP_SUMMONING | SPTYP_HEXES,
     SPFLAG_NONE,
     5,
     100,
     -1, -1,
     4, 0,
     NULL,
     false,
     false
},

{
    SPELL_PHANTOM_MIRROR, "Phantom Mirror",
     SPTYP_CHARMS | SPTYP_HEXES,
     SPFLAG_HELPFUL | SPFLAG_SELFENCH,
     5,
     200,
     -1, -1,
     4, 0,
     NULL,
     false,
     false,
},

{
    SPELL_DRAIN_MAGIC, "Drain Magic",
     SPTYP_HEXES,
     SPFLAG_DIR_OR_TARGET | SPFLAG_MONSTER,
     5,
     200,
     LOS_RADIUS, LOS_RADIUS,
     4, 0,
     NULL,
     true,
     false,
},

{
    SPELL_CORROSIVE_BOLT, "Corrosive Bolt",
     SPTYP_CONJURATION,
     SPFLAG_DIR_OR_TARGET,
     6,
     200,
     6, 6,
     6, 0,
     NULL,
     true,
     false
},

{
    SPELL_SERPENT_OF_HELL_BREATH, "Serpent of Hell Breath",
    SPTYP_CONJURATION,
    SPFLAG_DIR_OR_TARGET | SPFLAG_MONSTER | SPFLAG_NOISY,
    5,
    0,
    LOS_RADIUS, LOS_RADIUS,
    5, 0,
    NULL,
    true,
    false
},

{
    SPELL_SUMMON_EMPEROR_SCORPIONS, "Summon Emperor Scorpions",
     SPTYP_SUMMONING | SPTYP_POISON,
     SPFLAG_NONE,
     7,
     100,
     -1, -1,
     6, 0,
     NULL,
     false,
     false
},

{
<<<<<<< HEAD
    SPELL_IRRADIATE, "Irradiate",
    SPTYP_CONJURATION | SPTYP_TRANSMUTATION,
    SPFLAG_AREA,
    5,
    200,
    1, 1,
    4, 0,
    NULL,
    false,
    false
},

{
    SPELL_NO_SPELL, "nonexistent spell",
=======
    SPELL_SPIT_LAVA, "Spit Lava",
     SPTYP_CONJURATION | SPTYP_FIRE | SPTYP_EARTH,
     SPFLAG_DIR_OR_TARGET | SPFLAG_MONSTER | SPFLAG_NOISY,
     5,
>>>>>>> 85094396
     0,
     6, 6,
     5, 0,
     NULL,
     true,
     false
},

{
    SPELL_ELECTRICAL_BOLT, "Electrical Bolt",
     SPTYP_CONJURATION | SPTYP_AIR,
     SPFLAG_DIR_OR_TARGET | SPFLAG_MONSTER | SPFLAG_NOISY,
     5,
     0,
     LOS_RADIUS, LOS_RADIUS,
     5, 0,
     NULL,
     true,
     false
},

{
    SPELL_FLAMING_CLOUD, "Flaming Cloud",
     SPTYP_CONJURATION | SPTYP_FIRE,
     SPFLAG_GRID | SPFLAG_AREA | SPFLAG_ALLOW_SELF | SPFLAG_MONSTER,
     5,
     0,
     6, 6,
     5, 0,
     NULL,
     true,
     false
},

{
    SPELL_THROW_BARBS, "Throw Barbs",
     SPTYP_CONJURATION,
     SPFLAG_DIR_OR_TARGET | SPFLAG_MONSTER | SPFLAG_NOISY,
     5,
     0,
     6, 6,
     5, 0,
     NULL,
     true,
     false
},

{
    SPELL_BATTLECRY, "Battlecry",
     SPTYP_CHARMS,
     SPFLAG_AREA | SPFLAG_MONSTER | SPFLAG_SELFENCH,
     6,
     0,
     -1, -1,
     5, 0,
     NULL,
     false,
     false
},

{
    SPELL_SIGNAL_HORN, "Signal Horn",
     SPTYP_HEXES,
     SPFLAG_AREA | SPFLAG_MONSTER | SPFLAG_SELFENCH | SPFLAG_NOISY,
     6,
     0,
     -1, -1,
     NOISE_OF_SCROLL, 0,
     NULL,
     false,
     false
},

{
    SPELL_SEAL_DOORS, "Seal Doors",
     SPTYP_HEXES,
     SPFLAG_AREA | SPFLAG_MONSTER | SPFLAG_SELFENCH,
     6,
     0,
     -1, -1,
     5, 0,
     NULL,
     false,
     false
},

{
    SPELL_FLAY, "Flay",
     SPTYP_NECROMANCY,
     SPFLAG_TARGET | SPFLAG_NOT_SELF | SPFLAG_MONSTER | SPFLAG_UNHOLY,
     4,
     200,
     LOS_RADIUS, LOS_RADIUS,
     6, 0,
     NULL,
     false,
     false
},

{
    SPELL_BERSERK_OTHER, "Berserk Other",
     SPTYP_CHARMS,
     SPFLAG_HASTY | SPFLAG_MONSTER | SPFLAG_NOT_SELF | SPFLAG_HELPFUL,
     3,
     0,
     4, 4,
     3, 0,
     NULL,
     false,
     false
},

{
    SPELL_TENTACLE_THROW, "Tentacle Throw",
    SPTYP_TRANSLOCATION,
    SPFLAG_MONSTER | SPFLAG_NOT_SELF,
    5,
    200,
    1, 1,
    0, 5,
    NULL,
    false,
    false
},

{
    SPELL_CORRUPTING_PULSE, "Corrupting Pulse",
    SPTYP_HEXES | SPTYP_TRANSMUTATION,
    SPFLAG_AREA | SPFLAG_MONSTER,
    6,
    200,
    LOS_RADIUS, LOS_RADIUS,
    0, 0,
    NULL,
    false,
    false
},

{
    SPELL_NO_SPELL, "nonexistent spell",
    0,
    SPFLAG_TESTING,
    1,
    0,
    -1, -1,
    1, 0,
    NULL,
    false,
    false
},

{
    SPELL_SIREN_SONG, "Siren Song",
     SPTYP_HEXES,
     SPFLAG_AREA,
     5,
     200,
     LOS_RADIUS, LOS_RADIUS,
     4, 0,
     NULL,
     false,
     false
},

{
    SPELL_AVATAR_SONG, "Avatar Song",
     SPTYP_HEXES,
     SPFLAG_AREA,
     7,
     200,
     LOS_RADIUS, LOS_RADIUS,
     4, 0,
     NULL,
     false,
     false
},

};<|MERGE_RESOLUTION|>--- conflicted
+++ resolved
@@ -3835,7 +3835,6 @@
 },
 
 {
-<<<<<<< HEAD
     SPELL_IRRADIATE, "Irradiate",
     SPTYP_CONJURATION | SPTYP_TRANSMUTATION,
     SPFLAG_AREA,
@@ -3849,13 +3848,10 @@
 },
 
 {
-    SPELL_NO_SPELL, "nonexistent spell",
-=======
     SPELL_SPIT_LAVA, "Spit Lava",
      SPTYP_CONJURATION | SPTYP_FIRE | SPTYP_EARTH,
      SPFLAG_DIR_OR_TARGET | SPFLAG_MONSTER | SPFLAG_NOISY,
      5,
->>>>>>> 85094396
      0,
      6, 6,
      5, 0,
@@ -3923,7 +3919,7 @@
      6,
      0,
      -1, -1,
-     NOISE_OF_SCROLL, 0,
+     25, 0,
      NULL,
      false,
      false
@@ -3995,6 +3991,32 @@
 },
 
 {
+    SPELL_SIREN_SONG, "Siren Song",
+     SPTYP_HEXES,
+     SPFLAG_AREA,
+     5,
+     200,
+     LOS_RADIUS, LOS_RADIUS,
+     4, 0,
+     NULL,
+     false,
+     false
+},
+
+{
+    SPELL_AVATAR_SONG, "Avatar Song",
+     SPTYP_HEXES,
+     SPFLAG_AREA,
+     7,
+     200,
+     LOS_RADIUS, LOS_RADIUS,
+     4, 0,
+     NULL,
+     false,
+     false
+},
+
+{
     SPELL_NO_SPELL, "nonexistent spell",
     0,
     SPFLAG_TESTING,
@@ -4007,30 +4029,4 @@
     false
 },
 
-{
-    SPELL_SIREN_SONG, "Siren Song",
-     SPTYP_HEXES,
-     SPFLAG_AREA,
-     5,
-     200,
-     LOS_RADIUS, LOS_RADIUS,
-     4, 0,
-     NULL,
-     false,
-     false
-},
-
-{
-    SPELL_AVATAR_SONG, "Avatar Song",
-     SPTYP_HEXES,
-     SPFLAG_AREA,
-     7,
-     200,
-     LOS_RADIUS, LOS_RADIUS,
-     4, 0,
-     NULL,
-     false,
-     false
-},
-
 };