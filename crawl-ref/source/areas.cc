/**
 * @file
 * @brief Tracking effects that affect areas for durations.
 *           Silence, sanctuary, halos, ...
**/

#include "AppHdr.h"

#include "areas.h"

#include "act-iter.h"
#include "art-enum.h"
#include "beam.h"
#include "cloud.h"
#include "coord.h"
#include "coordit.h"
#include "directn.h"
#include "env.h"
#include "files.h"
#include "fprop.h"
#include "mon-behv.h"
#include "mon-iter.h"
#include "mon-stuff.h"
#include "mon-util.h"
#include "monster.h"
#include "player.h"
#include "religion.h"
#include "godconduct.h"
#include "stuff.h"
#include "terrain.h"
#include "traps.h"
#include "travel.h"

enum areaprop_flag
{
    APROP_SANCTUARY_1   = (1 << 0),
    APROP_SANCTUARY_2   = (1 << 1),
    APROP_SILENCE       = (1 << 2),
    APROP_HALO          = (1 << 3),
    APROP_LIQUID        = (1 << 4),
    APROP_ACTUAL_LIQUID = (1 << 5),
    APROP_ORB           = (1 << 6),
    APROP_UMBRA         = (1 << 7),
};

struct area_centre
{
    area_centre_type type;
    coord_def centre;
    int radius;

    explicit area_centre (area_centre_type t, coord_def c, int r) : type(t), centre(c), radius(r) { }
};

// currently, only 4 of 32 bits are used, but meh...
typedef FixedArray<uint32_t, GXM, GYM> propgrid_t;

static std::vector<area_centre> _agrid_centres;

static propgrid_t _agrid;
static bool _agrid_valid = false;
static bool no_areas = false;

static void _set_agrid_flag(const coord_def& p, areaprop_flag f)
{
    _agrid(p) |= f;
}

static bool _check_agrid_flag(const coord_def& p, areaprop_flag f)
{
    return (_agrid(p) & f);
}

void invalidate_agrid(bool recheck_new)
{
    _agrid_valid = false;
    if (recheck_new)
        no_areas = false;
}

void areas_actor_moved(const actor* act, const coord_def& oldpos)
{
    if (act->alive() &&
        (you.entering_level
         || act->halo_radius() > -1 || act->silence_radius() > -1
         || act->liquefying_radius() > -1 || act->umbra_radius() > -1))
    {
        // Not necessarily new, but certainly potentially interesting.
        invalidate_agrid(true);
    }
}

static void _update_agrid()
{
    if (no_areas)
    {
        _agrid_valid = true;
        return;
    }

    _agrid.init(0);
    _agrid_centres.clear();

    no_areas = true;

    for (actor_iterator ai; ai; ++ai)
    {
        int r;

        if ((r = ai->silence_radius()) >= 0)
        {
            _agrid_centres.push_back(area_centre(AREA_HALO, ai->pos(), r));

            for (radius_iterator ri(ai->pos(), r, C_SQUARE); ri; ++ri)
                _set_agrid_flag(*ri, APROP_SILENCE);
            no_areas = false;
        }

        if ((r = ai->halo_radius()) >= 0)
        {
            _agrid_centres.push_back(area_centre(AREA_HALO, ai->pos(), r));

            for (radius_iterator ri(ai->pos(), r, C_SQUARE, ai->get_los());
                 ri; ++ri)
            {
                _set_agrid_flag(*ri, APROP_HALO);
            }
            no_areas = false;
        }

        if ((r = ai->liquefying_radius()) >= 0)
        {
            _agrid_centres.push_back(area_centre(AREA_LIQUID, ai->pos(), r));

            for (radius_iterator ri(ai->pos(), r, C_SQUARE, ai->get_los());
                 ri; ++ri)
            {
                dungeon_feature_type f = grd(*ri);

                _set_agrid_flag(*ri, APROP_LIQUID);

                if (feat_has_solid_floor(f) && !feat_is_water(f))
                    _set_agrid_flag(*ri, APROP_ACTUAL_LIQUID);
            }
            no_areas = false;
        }

        if ((r = ai->umbra_radius()) >= 0)
        {
            _agrid_centres.push_back(area_centre(AREA_UMBRA, ai->pos(), r));

            for (radius_iterator ri(ai->pos(), r, C_SQUARE, ai->get_los());
                 ri; ++ri)
            {
                _set_agrid_flag(*ri, APROP_UMBRA);
            }
            no_areas = false;
        }

    }

    if (you.char_direction == GDT_ASCENDING && !env.orb_pos.origin())
    {
        const int r = 2;
        _agrid_centres.push_back(area_centre(AREA_ORB, env.orb_pos, r));
        los_glob los(env.orb_pos, LOS_DEFAULT);
        for (radius_iterator ri(env.orb_pos, r, C_SQUARE, &los);
             ri; ++ri)
        {
            _set_agrid_flag(*ri, APROP_ORB);
        }
        no_areas = false;
    }

    // TODO: update sanctuary here.

    _agrid_valid = true;
}

static area_centre_type _get_first_area (const coord_def& f)
{
    uint32_t a = _agrid(f);
    if (a & APROP_SANCTUARY_2)
        return AREA_SANCTUARY;
    if (a & APROP_SANCTUARY_2)
        return AREA_SANCTUARY;
    if (a & APROP_SILENCE)
        return AREA_SILENCE;
    if (a & APROP_HALO)
        return AREA_HALO;
    if (a & APROP_UMBRA)
        return AREA_UMBRA;
    // liquid is always applied; actual_liquid is on top
    // of this. If we find the first, we don't care about
    // the second.
    if (a & APROP_LIQUID)
        return AREA_LIQUID;

    return AREA_NONE;
}

coord_def find_centre_for (const coord_def& f, area_centre_type at)
{
    if (!map_bounds(f))
        return coord_def(-1, -1);

    if (!_agrid_valid)
        _update_agrid();

    if (_agrid(f) == 0)
        return coord_def(-1, -1);

    if (_agrid_centres.empty())
        return coord_def(-1, -1);

    coord_def possible = coord_def(-1, -1);
    int dist = 0;

    // Unspecified area type; settle for the first valid one.
    // We checked for no aprop a bit ago.
    if (at == AREA_NONE)
        at = _get_first_area(f);

    // on the off chance that there is an error, assert here
    ASSERT(at != AREA_NONE);

    for (unsigned int i = 0; i < _agrid_centres.size(); i++)
    {
        area_centre a = _agrid_centres[i];
        if (a.type != at)
            continue;

        if (a.centre == f)
            return (f);

        int d = grid_distance(a.centre, f);
        if (d <= a.radius && (d <= dist || dist == 0))
        {
            possible = a.centre;
            dist = d;
        }
    }

    return (possible);
}

///////////////
// Callback
//
// Thus agrid can be invalidated when loading.
static void _agrid_callback(bool saving)
{
    if (!saving)
        invalidate_agrid(true);
}
static SavefileCallback _register_agrid_callback(_agrid_callback);

///////////////
// Sanctuary

static void _remove_sanctuary_property(const coord_def& where)
{
    env.pgrid(where) &= ~(FPROP_SANCTUARY_1 | FPROP_SANCTUARY_2);
}

bool remove_sanctuary(bool did_attack)
{
    if (env.sanctuary_time)
        env.sanctuary_time = 0;

    if (!in_bounds(env.sanctuary_pos))
        return (false);

    const int radius = 4;
    bool seen_change = false;
    for (radius_iterator ri(env.sanctuary_pos, radius, C_SQUARE); ri; ++ri)
        if (is_sanctuary(*ri))
        {
            _remove_sanctuary_property(*ri);
            if (you.see_cell(*ri))
                seen_change = true;
        }

    env.sanctuary_pos.set(-1, -1);

    if (did_attack)
    {
        if (seen_change)
            simple_god_message(" revokes the gift of sanctuary.", GOD_ZIN);
        did_god_conduct(DID_ATTACK_IN_SANCTUARY, 3);
    }

    // Now that the sanctuary is gone, monsters aren't afraid of it
    // anymore.
    for (monster_iterator mi; mi; ++mi)
        mons_stop_fleeing_from_sanctuary(*mi);

    if (is_resting())
        stop_running();

    return (true);
}

// For the last (radius) counter turns the sanctuary will slowly shrink.
void decrease_sanctuary_radius()
{
    const int radius = 4;

    // For the last (radius-1) turns 33% chance of not decreasing.
    if (env.sanctuary_time < radius && one_chance_in(3))
        return;

    int size = --env.sanctuary_time;
    if (size >= radius)
        return;

    if (you.running && is_sanctuary(you.pos()))
    {
        mpr("The sanctuary starts shrinking.", MSGCH_DURATION);
        stop_running();
    }

    for (radius_iterator ri(env.sanctuary_pos, size+1, C_SQUARE); ri; ++ri)
    {
        int rdist = grid_distance(*ri, env.sanctuary_pos);

        // If necessary overwrite sanctuary property.
        if (rdist > size)
            _remove_sanctuary_property(*ri);
    }

    // Special case for time-out of sanctuary.
    if (!size)
    {
        _remove_sanctuary_property(env.sanctuary_pos);
        if (you.see_cell(env.sanctuary_pos))
            mpr("The sanctuary disappears.", MSGCH_DURATION);
    }
}

void create_sanctuary(const coord_def& center, int time)
{
    env.sanctuary_pos  = center;
    env.sanctuary_time = time;

    // radius could also be influenced by Inv
    // and would then have to be stored globally.
    const int radius      = 4;
    int       blood_count = 0;
    int       trap_count  = 0;
    int       scare_count = 0;
    int       cloud_count = 0;
    monster* seen_mon    = NULL;

    // Since revealing mimics can move monsters, we do it first.
    for (radius_iterator ri(center, radius, C_SQUARE); ri; ++ri)
        discover_mimic(*ri);

    int shape = random2(4);
    for (radius_iterator ri(center, radius, C_SQUARE); ri; ++ri)
    {
        const coord_def pos = *ri;
        const int rdist = grid_distance(center, pos);

        if (testbits(env.pgrid(pos), FPROP_BLOODY) && you.see_cell(pos))
            blood_count++;

        if (trap_def* ptrap = find_trap(pos))
        {
            if (!ptrap->is_known())
            {
                ptrap->reveal();
                ++trap_count;
            }
        }

        // forming patterns
        const int x = pos.x - center.x, y = pos.y - center.y;
        bool in_yellow = false;
        switch (shape)
        {
        case 0:                 // outward rays
            in_yellow = (x == 0 || y == 0 || x == y || x == -y);
            break;
        case 1:                 // circles
            in_yellow = ((rdist % 2) == 1);
            break;
        case 2:                 // latticed
            in_yellow = (x%2 == 0 || y%2 == 0);
            break;
        case 3:                 // cross-like
            in_yellow = (abs(x)+abs(y) < 5 && x != y && x != -y);
            break;
        default:
            break;
        }

        env.pgrid(pos) |= (in_yellow ? FPROP_SANCTUARY_1
                                     : FPROP_SANCTUARY_2);

        env.pgrid(pos) &= ~(FPROP_BLOODY);

        // Scare all attacking monsters inside sanctuary, and make
        // all friendly monsters inside sanctuary stop attacking and
        // move towards the player.
        if (monster* mon = monster_at(pos))
        {
            if (mon->friendly())
            {
                mon->foe       = MHITYOU;
                mon->target    = center;
                mon->behaviour = BEH_SEEK;
                behaviour_event(mon, ME_EVAL, MHITYOU);
            }
            else if (!mon->wont_attack() && mons_is_influenced_by_sanctuary(mon))
            {
                mons_start_fleeing_from_sanctuary(mon);

                // Check to see that monster is actually fleeing.
                if (mons_is_fleeing(mon) && you.can_see(mon))
                {
                    scare_count++;
                    seen_mon = mon;
                }
            }
        }

        if (!is_harmless_cloud(cloud_type_at(pos)))
        {
            delete_cloud(env.cgrid(pos));
            if (you.see_cell(pos))
                cloud_count++;
        }
    } // radius loop

    // Messaging.
    if (trap_count > 0)
    {
        mpr("By Zin's power hidden traps are revealed to you.",
            MSGCH_GOD);
    }

    if (cloud_count == 1)
    {
        mpr("By Zin's power the foul cloud within the sanctuary is "
            "swept away.", MSGCH_GOD);
    }
    else if (cloud_count > 1)
    {
        mpr("By Zin's power all foul fumes within the sanctuary are "
            "swept away.", MSGCH_GOD);
    }

    if (blood_count > 0)
    {
        mpr("By Zin's power all blood is cleared from the sanctuary.",
            MSGCH_GOD);
    }

    if (scare_count == 1 && seen_mon != NULL)
        simple_monster_message(seen_mon, " turns to flee the light!");
    else if (scare_count > 0)
        mpr("The monsters scatter in all directions!");
}


/////////////
// Silence

// radius calculated from remaining duration
// dur starts at 10 (low power) and is capped at 100
// maximal range: 5
// last 6 turns: range 0, hence only the player silenced
static int _silence_range(int dur)
{
    if (dur <= 0)
        return (-1);
    dur /= BASELINE_DELAY; // now roughly number of turns
    for (int r = 0; r < 5; r++)
    {
        if (6 + r*r + 2*r >= dur)
	    return r;
    }
    return 5;
}

int player::silence_radius() const
{
    return (_silence_range(you.duration[DUR_SILENCE]));
}

int monster::silence_radius() const
{
    if (type == MONS_SILENT_SPECTRE)
        return 11;

    if (!has_ench(ENCH_SILENCE))
        return (-1);

    const int dur = get_ench(ENCH_SILENCE).duration;
    // The below is arbitrarily chosen to make monster decay look reasonable.
    const int moddur = BASELINE_DELAY *
        std::max(7, stepdown_value(dur * 10 - 60, 10, 5, 45, 100));
    return (_silence_range(moddur));
}

bool silenced(const coord_def& p)
{
    if (!map_bounds(p))
        return (false);
    if (!_agrid_valid)
        _update_agrid();
    return (_check_agrid_flag(p, APROP_SILENCE));
}

/////////////
// Halos

bool haloed(const coord_def& p)
{
    if (!map_bounds(p))
        return (false);
    if (!_agrid_valid)
        _update_agrid();
    return (_check_agrid_flag(p, APROP_HALO));
}

bool actor::haloed() const
{
    return (::haloed(pos()));
}

int player::halo_radius() const
{
    int size = -1;

    if (you.religion == GOD_SHINING_ONE && you.piety >= piety_breakpoint(0)
        && !you.penance[GOD_SHINING_ONE])
    {
        // Preserve the middle of old radii.
        const int r = you.piety - 10;
        size = std::min(LOS_RADIUS, r / 20);
    }

    if (player_equip_unrand(UNRAND_BRILLIANCE))
        size = std::max(size, 2);

    return (size);
}

int monster::halo_radius() const
{
    item_def* weap = mslot_item(MSLOT_WEAPON);
    int size = -1;

    if (weap && weap->special == UNRAND_BRILLIANCE)
        size = 2;

    if (holiness() != MH_HOLY)
        return size;
    // The values here depend on 1. power, 2. sentience.  Thus, high-ranked
    // sentient celestials have really big haloes, while holy animals get
    // small ones.
    switch(type)
    {
    case MONS_SPIRIT:
        return (2);
    case MONS_ANGEL:
        return (4);
    case MONS_CHERUB:
        return (4);
    case MONS_DAEVA:
<<<<<<< HEAD
=======
        return (32);
    case MONS_SERAPH:
        return (50);
    case MONS_PEARL_DRAGON:
>>>>>>> b438b774
        return (5);
    case MONS_PEARL_DRAGON:
        return (2);
    case MONS_OPHAN:
        return (7); // highest rank among sentient ones
    case MONS_PHOENIX:
        return (3);
    case MONS_SHEDU:
        return (3);
    case MONS_APIS:
        return (1);
    case MONS_PALADIN: // If a paladin finds the mace of brilliance
                       // it needs a larger halo
        return (std::max(1, size));  // mere humans
    case MONS_BLESSED_TOE:
        return (3);
    case MONS_SILVER_STAR:
        return (6); // dumb but with an immense power
    case MONS_HOLY_SWINE:
        return (1);  // only notionally holy
    default:
        return (1);
    }
}

//////////////////////
// Leda's Liquefaction
//

int player::liquefying_radius() const
{
    return (_silence_range(you.duration[DUR_LIQUEFYING]));
}

int monster::liquefying_radius() const
{
    if (!has_ench(ENCH_LIQUEFYING))
        return (-1);
    const int dur = get_ench(ENCH_LIQUEFYING).duration;
    // The below is arbitrarily chosen to make monster decay look reasonable.
    const int moddur = BASELINE_DELAY *
        std::max(7, stepdown_value(dur * 10 - 60, 10, 5, 45, 100));
    return (_silence_range(moddur));
}

bool liquefied(const coord_def& p, bool check_actual)
{
    if (!map_bounds(p))
        return (false);

    if (!_agrid_valid)
        _update_agrid();

    if (feat_is_water(grd(p)))
        return false;

    // "actually" liquified (ie, check for movement)
    if (check_actual)
        return (_check_agrid_flag(p, APROP_ACTUAL_LIQUID));
    // just recoloured for consistency
    else
        return (_check_agrid_flag(p, APROP_LIQUID));
}


/////////////
// Orb's glow
//

bool orb_haloed(const coord_def& p)
{
    if (!map_bounds(p))
        return (false);
    if (!_agrid_valid)
        _update_agrid();

    return (_check_agrid_flag(p, APROP_ORB));
}

/////////////
// Umbra
//

bool umbraed(const coord_def& p)
{
    if (!map_bounds(p))
        return (false);
    if (!_agrid_valid)
        _update_agrid();

    return (_check_agrid_flag(p, APROP_UMBRA));
}

// Whether actor is in an umbra.
bool actor::umbraed() const
{
    return (::umbraed(pos()));
}

// Stub for player umbra.
int player::umbra_radius() const
{
    return (-1);
}

int monster::umbra_radius() const
{
    if (holiness() != MH_UNDEAD)
        return (-1);

    switch (type)
    {
    case MONS_PROFANE_SERVITOR:
        return (5); // Very unholy!
    default:
        return (-1);
    }
}<|MERGE_RESOLUTION|>--- conflicted
+++ resolved
@@ -570,14 +570,9 @@
     case MONS_CHERUB:
         return (4);
     case MONS_DAEVA:
-<<<<<<< HEAD
-=======
-        return (32);
+        return (5);
     case MONS_SERAPH:
-        return (50);
-    case MONS_PEARL_DRAGON:
->>>>>>> b438b774
-        return (5);
+        return (6);
     case MONS_PEARL_DRAGON:
         return (2);
     case MONS_OPHAN:
