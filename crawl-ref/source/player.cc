/**
 * @file
 * @brief Player related functions.
**/

#include "AppHdr.h"

#include "player.h"

#include <string.h>
#include <stdlib.h>
#include <stdio.h>
#include <ctype.h>
#include <math.h>

#include <sstream>
#include <algorithm>

#include "areas.h"
#include "artefact.h"
#include "branch.h"
#ifdef DGL_WHEREIS
 #include "chardump.h"
#endif
#include "cloud.h"
#include "clua.h"
#include "coord.h"
#include "coordit.h"
#include "delay.h"
#include "dgnevent.h"
#include "directn.h"
#include "effects.h"
#include "env.h"
#include "errors.h"
#include "exercise.h"
#include "fight.h"
#include "food.h"
#include "godabil.h"
#include "godconduct.h"
#include "godpassive.h"
#include "godwrath.h"
#include "hints.h"
#include "hiscores.h"
#include "item_use.h"
#include "itemname.h"
#include "itemprop.h"
#include "items.h"
#include "kills.h"
#include "libutil.h"
#include "macro.h"
#include "map_knowledge.h"
#include "message.h"
#include "misc.h"
#include "mon-util.h"
#include "mutation.h"
#include "notes.h"
#include "options.h"
#include "ouch.h"
#include "output.h"
#include "place.h"
#include "player-stats.h"
#include "potion.h"
#include "quiver.h"
#include "random.h"
#include "religion.h"
#include "shopping.h"
#include "shout.h"
#include "skills.h"
#include "skills2.h"
#include "species.h"
#include "spl-damage.h"
#include "spl-other.h"
#include "spl-selfench.h"
#include "spl-transloc.h"
#include "spl-util.h"
#include "sprint.h"
#include "stairs.h"
#include "stash.h"
#include "state.h"
#include "status.h"
#include "stuff.h"
#include "tagstring.h"
#include "terrain.h"
#ifdef USE_TILE
 #include "tileview.h"
#endif
#include "transform.h"
#include "traps.h"
#include "travel.h"
#include "view.h"
#include "viewgeom.h"
#include "xom.h"

static void _moveto_maybe_repel_stairs()
{
    const dungeon_feature_type new_grid = env.grid(you.pos());
    const command_type stair_dir = feat_stair_direction(new_grid);

    if (stair_dir == CMD_NO_CMD
        || new_grid == DNGN_ENTER_SHOP
        ||  !you.duration[DUR_REPEL_STAIRS_MOVE])
    {
        return;
    }

    int pct = you.duration[DUR_REPEL_STAIRS_CLIMB] ? 29 : 50;

    // When the effect is still strong, the chance to actually catch
    // a stair is smaller. (Assuming the duration starts out at 1000.)
    const int dur = std::max(0, you.duration[DUR_REPEL_STAIRS_MOVE] - 700);
    pct += dur/10;

    if (x_chance_in_y(pct, 100))
    {
        if (slide_feature_over(you.pos(), coord_def(-1, -1), false))
        {
            std::string stair_str =
                feature_description(new_grid, NUM_TRAPS, "",
                                    DESC_THE, false);
            std::string prep = feat_preposition(new_grid, true, &you);

            mprf("%s slides away as you move %s it!", stair_str.c_str(),
                 prep.c_str());

            if (player_in_a_dangerous_place() && one_chance_in(5))
                xom_is_stimulated(25);
        }
    }
}

static bool _check_moveto_cloud(const coord_def& p,
                                const std::string &move_verb)
{
    const int cloud = env.cgrid(p);
    if (cloud != EMPTY_CLOUD && !you.confused())
    {
        const cloud_type ctype = env.cloud[ cloud ].type;
        // Don't prompt if already in a cloud of the same type.
        if (is_damaging_cloud(ctype, true)
            && (env.cgrid(you.pos()) == EMPTY_CLOUD
                || ctype != env.cloud[ env.cgrid(you.pos()) ].type)
            && !crawl_state.disables[DIS_CONFIRMATIONS])
        {
            std::string prompt = make_stringf(
                                    "Really %s into that cloud of %s?",
                                    move_verb.c_str(),
                                    cloud_name_at_index(cloud).c_str());
            learned_something_new(HINT_CLOUD_WARNING);

            if (!yesno(prompt.c_str(), false, 'n'))
            {
                canned_msg(MSG_OK);
                return (false);
            }
        }
    }
    return (true);
}

static bool _check_moveto_trap(const coord_def& p, const std::string &move_verb)
{
    // If there's no trap, let's go.
    trap_def* trap = find_trap(p);
    if (!trap)
        return true;

    // If we're walking along, give a chance to avoid traps.
    const dungeon_feature_type new_grid = env.grid(p);
    if (new_grid == DNGN_UNDISCOVERED_TRAP)
    {
        const int skill =
            (4 + you.traps_skill()
             + player_mutation_level(MUT_ACUTE_VISION)
             - 2 * player_mutation_level(MUT_BLURRY_VISION));

        if (random2(skill) > 6 && (you.duration[DUR_SWIFTNESS] <= 0 || coinflip()))
        {
            // We check the safety before revealing it.
            const bool safe = trap->is_safe();
            trap->reveal();
            practise(EX_TRAP_PASSIVE);
            print_stats();

            if (safe)
                return true;

            viewwindow();

            mprf(MSGCH_WARN,
                 "You found %s trap!",
                 trap->name(DESC_A).c_str());

            if (!you.running.is_any_travel())
                more();

            return (false);
        }
    }
    else if (trap->type == TRAP_ZOT && !crawl_state.disables[DIS_CONFIRMATIONS])
    {
        std::string prompt = make_stringf(
            "Do you really want to %s into the Zot trap",
            move_verb.c_str());

        if (!yes_or_no("%s", prompt.c_str()))
        {
            canned_msg(MSG_OK);
            return (false);
        }
    }
    else if (!trap->is_safe() && !crawl_state.disables[DIS_CONFIRMATIONS])
    {
        std::string prompt = make_stringf(
            "Really %s %s that %s?",
            move_verb.c_str(),
            (trap->type == TRAP_ALARM || trap->type == TRAP_PLATE) ? "onto"
                                                                   : "into",
            feature_description(new_grid, trap->type, "",
                                DESC_BASENAME, false).c_str());

        if (!yesno(prompt.c_str(), true, 'n'))
        {
            canned_msg(MSG_OK);
            return (false);
        }
    }
    return (true);
}

static bool _check_moveto_dangerous(const coord_def& p, const std::string& msg,
                                    bool cling = true)
{
    if (you.can_swim() && feat_is_water(env.grid(p))
        || you.airborne() || cling && you.can_cling_to(p)
        || !is_feat_dangerous(env.grid(p)))
    {
        return (true);
    }

    if (msg != "")
        mpr(msg.c_str());
    else if (you.species == SP_MERFOLK && feat_is_water(env.grid(p)))
        mpr("You cannot swim in your current form.");
    else
        canned_msg(MSG_UNTHINKING_ACT);

    return (false);
}

static bool _check_moveto_terrain(const coord_def& p,
                                  const std::string &move_verb,
                                  const std::string &msg)
{
    if (you.is_wall_clinging()
        && (move_verb == "blink" || move_verb == "passwall"))
    {
        return (_check_moveto_dangerous(p, msg, false));
    }

    if (!need_expiration_warning() && need_expiration_warning(p))
    {
        if (!_check_moveto_dangerous(p, msg))
            return false;

        std::string prompt;

        if (msg != "")
            prompt = msg + " ";

        prompt += "Are you sure you want to " + move_verb;

        if (you.ground_level())
            prompt += " into ";
        else
            prompt += " over ";

        prompt += env.grid(p) == DNGN_DEEP_WATER ? "deep water" : "lava";

        prompt += need_expiration_warning(DUR_LEVITATION, p)
                      ? " while you are losing your buoyancy?"
                      : " while your transformation is expiring?";

        if (!yesno(prompt.c_str(), false, 'n'))
        {
            canned_msg(MSG_OK);
            return false;
        }
    }

    return _check_moveto_dangerous(p, msg);
}

static bool _check_moveto_exclusion(const coord_def& p,
                                    const std::string &move_verb)
{
    if (is_excluded(p)
        && !is_stair_exclusion(p)
        && !is_excluded(you.pos())
        && !crawl_state.disables[DIS_CONFIRMATIONS])
    {
        std::string prompt =
            make_stringf("Really %s into a travel-excluded area?",
                         move_verb.c_str());

        if (!yesno(prompt.c_str(), false, 'n'))
        {
            canned_msg(MSG_OK);
            return (false);
        }
    }
    return (true);
}

bool check_moveto(const coord_def& p, const std::string &move_verb,
                  const std::string &msg)
{
    return (_check_moveto_terrain(p, move_verb, msg)
            && _check_moveto_cloud(p, move_verb)
            && _check_moveto_trap(p, move_verb)
            && _check_moveto_exclusion(p, move_verb));
}

static void _splash()
{
    if (you.can_swim())
        noisy(4, you.pos(), "Floosh!");
    else if (!beogh_water_walk())
        noisy(8, you.pos(), "Splash!");
}

void moveto_location_effects(dungeon_feature_type old_feat,
                             bool stepped, bool allow_shift,
                             const coord_def& old_pos)
{
    const dungeon_feature_type new_grid = env.grid(you.pos());

    // Terrain effects.
    if (is_feat_dangerous(new_grid) && !you.is_wall_clinging())
    {
        // Lava and dangerous deep water (ie not merfolk).
        const coord_def& entry = (stepped) ? old_pos : you.pos();

        // If true, we were shifted and so we're done.
        if (fall_into_a_pool(entry, allow_shift, new_grid))
            return;
    }

    if (you.ground_level())
    {
        if (you.species == SP_MERFOLK)
        {
            if (feat_is_water(new_grid) // We're entering water
                // We're not transformed, or with a form compatible with tail
                && (you.form == TRAN_NONE
                    || you.form == TRAN_APPENDAGE
                    || you.form == TRAN_BLADE_HANDS))
            {
                merfolk_start_swimming(stepped);
            }
            else if (!feat_is_water(new_grid) && !is_feat_dangerous(new_grid))
                merfolk_stop_swimming();
        }

        if (feat_is_water(new_grid) && !stepped)
            _splash();

        if (feat_is_water(new_grid) && !you.can_swim() && !beogh_water_walk())
        {
            you.time_taken *= 13 + random2(8);
            you.time_taken /= 10;
            const bool will_cling = you.can_cling_to_walls()
                                    && cell_is_clingable(you.pos());

            if (!feat_is_water(old_feat))
            {
                if (stepped && will_cling)
                {
                    mpr("You slowly cross the shallow water and cling to the "
                        "wall.");
                }
                else
                {
                    mprf("You %s the %s water.",
                         stepped ? "enter" : "fall into",
                         new_grid == DNGN_SHALLOW_WATER ? "shallow" : "deep");
                }
            }

            if (new_grid == DNGN_DEEP_WATER && old_feat != DNGN_DEEP_WATER)
                mpr("You sink to the bottom.");

            if (!feat_is_water(old_feat) && !will_cling)
            {
                mpr("Moving in this stuff is going to be slow.");
                if (you.invisible())
                    mpr("...and don't expect to remain undetected.");
            }
        }
    }

    const bool was_clinging = you.is_wall_clinging();
    const bool is_clinging = stepped && you.check_clinging(stepped);

    if (feat_is_water(new_grid) && was_clinging && !is_clinging)
        _splash();

    // Traps go off.
    if (trap_def* ptrap = find_trap(you.pos()))
        ptrap->trigger(you, !stepped); // blinking makes it hard to evade

    if (stepped)
        _moveto_maybe_repel_stairs();
}

// Use this function whenever the player enters (or lands and thus re-enters)
// a grid.
//
// stepped     - normal walking moves
// allow_shift - allowed to scramble in any direction out of lava/water
void move_player_to_grid(const coord_def& p, bool stepped, bool allow_shift)
{
    ASSERT(!crawl_state.game_is_arena());
    ASSERT(in_bounds(p));

    if (!stepped)
    {
        you.clear_clinging();
        tornado_move(p);
    }

    // assuming that entering the same square means coming from above (levitate)
    const coord_def old_pos = you.pos();
    const bool from_above = (old_pos == p);
    const dungeon_feature_type old_grid =
        (from_above) ? DNGN_FLOOR : grd(old_pos);

    // Really must be clear.
    ASSERT(you.can_pass_through_feat(grd(p)));

    // Better not be an unsubmerged monster either.
    ASSERT(!monster_at(p) || monster_at(p)->submerged()
           || fedhas_passthrough(monster_at(p)));

    // Move the player to new location.
    you.moveto(p, true);
    viewwindow();

    moveto_location_effects(old_grid, stepped, allow_shift, old_pos);
}

bool is_feat_dangerous(dungeon_feature_type grid, bool permanently)
{
    if (you.permanent_flight() || you.permanent_levitation()
        || you.airborne() && !permanently)
    {
        return false;
    }
    else if (grid == DNGN_DEEP_WATER && !player_likes_water(permanently)
             || grid == DNGN_LAVA)
    {
        return true;
    }
    else
        return false;
}

bool is_map_persistent(void)
{
    return (!testbits(env.level_flags, LFLAG_NO_MAP));
}

bool player_in_hell(void)
{
    return is_hell_subbranch(you.where_are_you);
}

bool player_in_connected_branch(void)
{
    return is_connected_branch(you.where_are_you);
}

bool player_likes_water(bool permanently)
{
    return (!permanently && beogh_water_walk()
            || (species_likes_water(you.species) || !permanently)
                && form_likes_water());
}

bool player_in_bat_form()
{
    return (you.form == TRAN_BAT);
}

bool player_can_open_doors()
{
    return (you.form != TRAN_BAT);
}

bool player_can_reach_floor(std::string feat, bool quiet)
{
    if (you.flight_mode() != FL_LEVITATE)
        return true;

    if (quiet)
        return false;

    if (feat == "")
        mpr("You can't reach the floor from up here.");
    else
        mprf("You are floating high above the %s.", feat.c_str());

    learned_something_new(HINT_LEVITATING);
    return false;
}

bool player_under_penance(void)
{
    if (you.religion != GOD_NO_GOD)
        return (you.penance[you.religion]);
    else
        return (false);
}

// TODO: get rid of this.
bool player_genus(genus_type which_genus, species_type species)
{
    if (species == SP_UNKNOWN)
        species = you.species;

    return (species_genus(species) == which_genus);
}

// If transform is true, compare with current transformation instead
// of (or in addition to) underlying species.
// (See mon-data.h for species/genus use.)
bool is_player_same_species(const monster_type mon, bool transform)
{
    if (transform)
    {
        switch (you.form)
        {
        // Unique monsters.
        case TRAN_BAT:
            return (mon == MONS_BAT);
        case TRAN_ICE_BEAST:
            return (mon == MONS_ICE_BEAST);
        // Compare with monster *species*.
        case TRAN_LICH:
            return (mons_species(mon) == MONS_LICH);
        // Compare with monster *genus*.
        case TRAN_SPIDER:
            return (mons_genus(mon) == MONS_SPIDER);
        case TRAN_DRAGON:
            return (mons_genus(mon) == MONS_DRAGON); // Includes all drakes.
        case TRAN_PIG:
            return (mons_genus(mon) == MONS_HOG);
        case TRAN_STATUE:
        case TRAN_BLADE_HANDS:
        case TRAN_NONE:
        case TRAN_APPENDAGE:
            break; // Check real (non-transformed) form.
        }
    }

    // Genus would include necrophage and rotting hulk.
    if (you.species == SP_GHOUL)
        return (mons_species(mon) == MONS_GHOUL);

    if (you.species == SP_MERFOLK && mons_genus(mon) == MONS_MERMAID)
        return (true);

    // Note that these are currently considered to be the same species:
    // * halflings and humans
    // * dwarves and deep dwarves
    // * all elf races
    return (mons_genus(mon) == mons_genus(player_mons(false)));
}

void update_player_symbol()
{
    you.symbol = Options.show_player_species ? player_mons() : transform_mons();
}

monster_type player_mons(bool transform)
{
    monster_type mons;

    if (transform)
    {
        mons = transform_mons();
        if (mons != MONS_PLAYER)
            return (mons);
    }

    mons = player_species_to_mons_species(you.species);

    if (mons == MONS_ORC)
    {
        if (you.religion == GOD_BEOGH)
            mons = (you.piety >= piety_breakpoint(4)) ? MONS_ORC_HIGH_PRIEST
                                                      : MONS_ORC_PRIEST;
    }
    else if (mons == MONS_OGRE)
    {
        const skill_type sk = best_skill(SK_FIRST_SKILL, SK_LAST_SKILL);
        if (sk >= SK_SPELLCASTING && sk < SK_INVOCATIONS)
            mons = MONS_OGRE_MAGE;
    }

    return (mons);
}

void update_vision_range()
{
    you.normal_vision = LOS_RADIUS;
    int nom   = 1;
    int denom = 1;

    // Nightstalker gives -1/-2/-3.
    if (player_mutation_level(MUT_NIGHTSTALKER))
    {
        nom *= LOS_RADIUS - player_mutation_level(MUT_NIGHTSTALKER);
        denom *= LOS_RADIUS;
    }

    // Lantern of shadows.
    if (you.attribute[ATTR_SHADOWS])
        nom *= 3, denom *= 4;

    // the Darkness spell.
    if (you.duration[DUR_DARKNESS])
        nom *= 3, denom *= 4;

    you.current_vision = (you.normal_vision * nom + denom / 2) / denom;
    ASSERT(you.current_vision > 0);
    set_los_radius(you.current_vision);
}

// Checks whether the player's current species can
// use (usually wear) a given piece of equipment.
// Note that EQ_BODY_ARMOUR and EQ_HELMET only check
// the ill-fitting variant (i.e., not caps and robes).
// If special_armour is set to true, special cases
// such as bardings, light armour and caps are
// considered. Otherwise, these simply return false.
// ---------------------------------------------------
bool you_can_wear(int eq, bool special_armour)
{
    if (you.species == SP_FELID)
        return (eq == EQ_LEFT_RING || eq == EQ_RIGHT_RING || eq == EQ_AMULET);

    // Octopodes can wear soft helmets, eight rings, and an amulet.
    if (you.species == SP_OCTOPODE)
    {
        if (special_armour && eq == EQ_HELMET)
            return (true);
        else
            return (eq >= EQ_RING_ONE && eq <= EQ_RING_EIGHT
                    || eq == EQ_AMULET || eq == EQ_SHIELD || eq == EQ_WEAPON);
    }

    switch (eq)
    {
    case EQ_LEFT_RING:
    case EQ_RIGHT_RING:
    case EQ_AMULET:
    case EQ_CLOAK:
        return (true);

    case EQ_GLOVES:
        if (player_mutation_level(MUT_CLAWS, false) == 3)
            return (false);
        // These species cannot wear gloves.
        if (you.species == SP_TROLL
            || you.species == SP_SPRIGGAN
            || you.species == SP_OGRE)
        {
            return (false);
        }
        return (true);

    case EQ_BOOTS:
        // Bardings.
        if (you.species == SP_NAGA || you.species == SP_CENTAUR)
            return (special_armour);
        if (player_mutation_level(MUT_HOOVES, false) == 3
            || player_mutation_level(MUT_TALONS, false) == 3)
        {
            return (false);
        }
        // These species cannot wear boots.
        if (you.species == SP_TROLL
            || you.species == SP_SPRIGGAN
            || you.species == SP_OGRE)
        {
            return (false);
        }
        return (true);

    case EQ_BODY_ARMOUR:
        if (player_genus(GENPC_DRACONIAN))
            return (false);

    case EQ_SHIELD:
        // Most races can wear robes or a buckler/shield.
        if (special_armour)
            return (true);
        if (you.species == SP_TROLL
            || you.species == SP_SPRIGGAN
            || you.species == SP_OGRE)
        {
            return (false);
        }
        return (true);

    case EQ_HELMET:
        // No caps or hats with Horns 3 or Antennae 3.
        if (player_mutation_level(MUT_HORNS, false) == 3
            || player_mutation_level(MUT_ANTENNAE, false) == 3)
        {
            return (false);
        }
        // Anyone else can wear caps.
        if (special_armour)
            return (true);
        if (player_mutation_level(MUT_HORNS, false)
            || player_mutation_level(MUT_BEAK, false)
            || player_mutation_level(MUT_ANTENNAE, false))
        {
            return (false);
        }
        if (you.species == SP_TROLL
            || you.species == SP_SPRIGGAN
            || you.species == SP_OGRE
            || player_genus(GENPC_DRACONIAN))
        {
            return (false);
        }
        return (true);

    default:
        return (true);
    }
}

bool player_has_feet(bool temp)
{
    if (you.species == SP_NAGA
        || you.species == SP_FELID
        || you.species == SP_OCTOPODE
        || you.fishtail && temp)
    {
        return (false);
    }

    if (player_mutation_level(MUT_HOOVES, temp) == 3
        || player_mutation_level(MUT_TALONS, temp) == 3)
    {
        return (false);
    }

    return (true);
}

bool player_wearing_slot(int eq)
{
    ASSERT(you.equip[eq] != -1 || !you.melded[eq]);
    return (you.equip[eq] != -1 && !you.melded[eq]);
}

bool you_tran_can_wear(const item_def &item)
{
    switch (item.base_type)
    {
    case OBJ_WEAPONS:
        return you_tran_can_wear(EQ_WEAPON);

    case OBJ_JEWELLERY:
        return you_tran_can_wear(jewellery_is_amulet(item) ? EQ_AMULET
                                                           : EQ_RINGS);
    case OBJ_ARMOUR:
        if (item.sub_type == ARM_NAGA_BARDING)
            return (you.species == SP_NAGA && you_tran_can_wear(EQ_BOOTS));
        else if (item.sub_type == ARM_CENTAUR_BARDING)
            return (you.species == SP_CENTAUR && you_tran_can_wear(EQ_BOOTS));

        if (fit_armour_size(item, you.body_size()) != 0)
            return (false);

        return you_tran_can_wear(get_armour_slot(item), true);

    default:
        return (true);
    }
}

bool you_tran_can_wear(int eq, bool check_mutation)
{
    if (eq == EQ_NONE)
        return (true);

    if (eq == EQ_STAFF)
        eq = EQ_WEAPON;
    else if (eq >= EQ_RINGS && eq <= EQ_RINGS_PLUS2)
        eq = EQ_RINGS;

    // Everybody can wear at least some type of armour.
    if (eq == EQ_ALL_ARMOUR)
        return (true);

    // Not a transformation, but also temporary -> check first.
    if (check_mutation)
    {
        if (eq == EQ_GLOVES && you.has_claws(false) == 3)
            return (false);

        if (eq == EQ_HELMET && player_mutation_level(MUT_HORNS) == 3)
            return (false);

        if (eq == EQ_HELMET && player_mutation_level(MUT_ANTENNAE) == 3)
            return (false);

        if (eq == EQ_BOOTS
            && (you.fishtail
                || player_mutation_level(MUT_HOOVES) == 3
                || you.has_talons(false) == 3))
        {
            return (false);
        }
    }

    // No further restrictions.
    if (you.form == TRAN_NONE
        || you.form == TRAN_LICH
        || you.form == TRAN_APPENDAGE)
    {
        return (true);
    }

    // Bats and pigs cannot wear anything except amulets.
    if ((you.form == TRAN_BAT || you.form == TRAN_PIG) && eq != EQ_AMULET)
        return (false);

    // Everyone else can wear jewellery...
    if (eq == EQ_AMULET || eq == EQ_RINGS
        || eq == EQ_LEFT_RING || eq == EQ_RIGHT_RING
        || eq == EQ_RING_ONE || eq == EQ_RING_TWO)
    {
        return (true);
    }

    // ...but not necessarily in all slots.
    if (eq >= EQ_RING_THREE && eq <= EQ_RING_EIGHT)
    {
        return (you.species == SP_OCTOPODE
                && (form_keeps_mutations() || you.form == TRAN_SPIDER));
    }

    // These cannot use anything but jewellery.
    if (you.form == TRAN_SPIDER || you.form == TRAN_DRAGON)
        return (false);

    if (you.form == TRAN_BLADE_HANDS)
    {
        if (eq == EQ_WEAPON || eq == EQ_GLOVES || eq == EQ_SHIELD)
            return (false);
        return (true);
    }

    if (you.form == TRAN_ICE_BEAST)
    {
        if (eq != EQ_CLOAK)
            return (false);
        return (true);
    }

    if (you.form == TRAN_STATUE)
    {
        if (eq == EQ_WEAPON || eq == EQ_SHIELD
            || eq == EQ_CLOAK || eq == EQ_HELMET)
        {
            return (true);
        }
        return (false);
    }

    return (true);
}

bool player_weapon_wielded()
{
    if (you.melded[EQ_WEAPON])
        return (false);

    const int wpn = you.equip[EQ_WEAPON];

    if (wpn == -1)
        return (false);

    if (you.inv[wpn].base_type != OBJ_WEAPONS
        && you.inv[wpn].base_type != OBJ_STAVES)
    {
        return (false);
    }

    return (true);
}

// Returns false if the player is wielding a weapon inappropriate for Berserk.
bool berserk_check_wielded_weapon()
{
    if (!you.weapon())
        return (true);

    const item_def weapon = *you.weapon();
    if (weapon.defined() && weapon.base_type != OBJ_STAVES
           && (weapon.base_type != OBJ_WEAPONS || is_range_weapon(weapon))
        || you.attribute[ATTR_WEAPON_SWAP_INTERRUPTED])
    {
        std::string prompt = "Do you really want to go berserk while "
                             "wielding " + weapon.name(DESC_YOUR)
                             + "?";

        if (!yesno(prompt.c_str(), true, 'n'))
        {
            canned_msg(MSG_OK);
            return (false);
        }

        you.attribute[ATTR_WEAPON_SWAP_INTERRUPTED] = 0;
    }

    return (true);
}

// Looks in equipment "slot" to see if there is an equipped "sub_type".
// Returns number of matches (in the case of rings, both are checked)
int player_equip(equipment_type slot, int sub_type, bool calc_unid)
{
    int ret = 0;

    item_def* item;

    switch (slot)
    {
    case EQ_WEAPON:
        // Hands can have more than just weapons.
        if (you.weapon()
            && you.weapon()->base_type == OBJ_WEAPONS
            && you.weapon()->sub_type == sub_type)
        {
            ret++;
        }
        break;

    case EQ_STAFF:
        // Like above, but must be magical staff.
        if (you.weapon()
            && you.weapon()->base_type == OBJ_STAVES
            && you.weapon()->sub_type == sub_type
            && (calc_unid || item_type_known(*you.weapon())))
        {
            ret++;
        }
        break;

    case EQ_RINGS:
        for (int slots = EQ_LEFT_RING; slots < NUM_EQUIP; slots++)
        {
            if (slots == EQ_AMULET)
                continue;

            if ((item = you.slot_item(static_cast<equipment_type>(slots)))
                && item->sub_type == sub_type
                && (calc_unid
                    || item_type_known(*item)))
            {
                ret++;
            }
        }
        break;

    case EQ_RINGS_PLUS:
        for (int slots = EQ_LEFT_RING; slots < NUM_EQUIP; slots++)
        {
            if (slots == EQ_AMULET)
                continue;

            if ((item = you.slot_item(static_cast<equipment_type>(slots)))
                && item->sub_type == sub_type
                && (calc_unid
                    || item_type_known(*item)))
            {
                ret += item->plus;
            }
        }
        break;

    case EQ_RINGS_PLUS2:
        for (int slots = EQ_LEFT_RING; slots < NUM_EQUIP; ++slots)
        {
            if (slots == EQ_AMULET)
                continue;

            if ((item = you.slot_item(static_cast<equipment_type>(slots)))
                && item->sub_type == sub_type
                && (calc_unid
                    || item_type_known(*item)))
            {
                ret += item->plus2;
            }
        }
        break;

    case EQ_ALL_ARMOUR:
        // Doesn't make much sense here... be specific. -- bwr
        die("EQ_ALL_ARMOUR is not a proper slot");
        break;

    default:
        if (! (slot > EQ_NONE && slot < NUM_EQUIP))
            die("invalid slot");
        if ((item = you.slot_item(slot))
            && item->sub_type == sub_type
            && (calc_unid || item_type_known(*item)))
        {
            ret++;
        }
        break;
    }

    return (ret);
}

// Looks in equipment "slot" to see if equipped item has "special" ego-type
// Returns number of matches (jewellery returns zero -- no ego type).
// [ds] There's no equivalent of calc_unid or req_id because as of now, weapons
// and armour type-id on wield/wear.
int player_equip_ego_type(int slot, int special, bool calc_unid)
{
    int ret = 0;

    item_def* item;
    switch (slot)
    {
    case EQ_WEAPON:
        // Hands can have more than just weapons.
        if ((item = you.slot_item(EQ_WEAPON))
            && item->base_type == OBJ_WEAPONS
            && get_weapon_brand(*item) == special)
        {
            ret++;
        }
        break;

    case EQ_LEFT_RING:
    case EQ_RIGHT_RING:
    case EQ_AMULET:
    case EQ_STAFF:
    case EQ_RINGS:
    case EQ_RINGS_PLUS:
    case EQ_RINGS_PLUS2:
        // no ego types for these slots
        break;

    case EQ_ALL_ARMOUR:
        // Check all armour slots:
        for (int i = EQ_MIN_ARMOUR; i <= EQ_MAX_ARMOUR; i++)
        {
            if ((item = you.slot_item(static_cast<equipment_type>(i)))
                && get_armour_ego_type(*item) == special
                && (calc_unid || item_type_known(*item)))
            {
                ret++;
            }
        }
        break;

    default:
        if (slot < EQ_MIN_ARMOUR || slot > EQ_MAX_ARMOUR)
            die("invalid slot: %d", slot);
        // Check a specific armour slot for an ego type:
        if ((item = you.slot_item(static_cast<equipment_type>(slot)))
            && get_armour_ego_type(*item) == special
            && (calc_unid || item_type_known(*item)))
        {
            ret++;
        }
        break;
    }

    return (ret);
}

// Return's true if the indicated unrandart is equipped
// [ds] There's no equivalent of calc_unid or req_id because as of now, weapons
// and armour type-id on wield/wear.
bool player_equip_unrand(int unrand_index)
{
    unrandart_entry* entry = get_unrand_entry(unrand_index);
    equipment_type   slot  = get_item_slot(entry->base_type,
                                           entry->sub_type);

    item_def* item;

    switch (slot)
    {
    case EQ_WEAPON:
        // Hands can have more than just weapons.
        if ((item = you.slot_item(slot))
            && item->base_type == OBJ_WEAPONS
            && is_unrandom_artefact(*item)
            && item->special == unrand_index)
        {
            return (true);
        }
        break;

    case EQ_RINGS:
        for (int slots = EQ_LEFT_RING; slots < NUM_EQUIP; ++slots)
        {
            if (slots == EQ_AMULET)
                continue;

            if ((item = you.slot_item(static_cast<equipment_type>(slots)))
                && is_unrandom_artefact(*item)
                && item->special == unrand_index)
            {
                return (true);
            }
        }
        break;

    case EQ_NONE:
    case EQ_STAFF:
    case EQ_LEFT_RING:
    case EQ_RIGHT_RING:
    case EQ_RINGS_PLUS:
    case EQ_RINGS_PLUS2:
    case EQ_ALL_ARMOUR:
        // no unrandarts for these slots.
        break;

    default:
        if (slot <= EQ_NONE || slot >= NUM_EQUIP)
            die("invalid slot: %d", slot);
        // Check a specific slot.
        if ((item = you.slot_item(slot))
            && is_unrandom_artefact(*item)
            && item->special == unrand_index)
        {
            return (true);
        }
        break;
    }

    return (false);
}

int player_evokable_levitation()
{
    return player_equip(EQ_RINGS, RING_LEVITATION)
           + player_equip_ego_type(EQ_ALL_ARMOUR, SPARM_LEVITATION)
           + scan_artefacts(ARTP_LEVITATE);
}

int player_evokable_invis()
{
    return (player_equip(EQ_RINGS, RING_INVISIBILITY)
            + player_equip_ego_type(EQ_CLOAK, SPARM_DARKNESS)
            + scan_artefacts(ARTP_INVISIBLE));
}

// Given an adjacent monster, returns true if the player can hit it (the
// monster should not be submerged, or be submerged in shallow water if
// the player has a polearm).
bool player_can_hit_monster(const monster* mon)
{
    if (!mon->submerged())
        return (true);

    if (grd(mon->pos()) != DNGN_SHALLOW_WATER)
        return (false);

    const item_def *weapon = you.weapon();
    return (weapon && weapon_skill(*weapon) == SK_POLEARMS);
}

bool player_can_hear(const coord_def& p, int hear_distance)
{
    return (!silenced(p)
            && !silenced(you.pos())
            && you.pos().distance_from(p) <= hear_distance);
}

int player_teleport(bool calc_unid)
{
    ASSERT(!crawl_state.game_is_arena());

    // Don't allow any form of teleportation in Sprint.
    if (crawl_state.game_is_sprint())
        return 0;

    int tp = 0;

    // All effects negated by magical suppression should go in here.
    if (!you.suppressed())
    {
        // rings (keep in sync with _equip_jewellery_effect)
        tp += 8 * player_equip(EQ_RINGS, RING_TELEPORTATION, calc_unid);

        // randart weapons only
        if (you.weapon()
            && you.weapon()->base_type == OBJ_WEAPONS
            && is_artefact(*you.weapon()))
        {
            tp += scan_artefacts(ARTP_CAUSE_TELEPORTATION, calc_unid);
        }
    }

    // mutations
    tp += player_mutation_level(MUT_TELEPORT) * 3;

    return tp;
}

// Computes bonuses to regeneration from most sources. Does not handle
// slow healing, vampireness, or Trog's Hand.
static int _player_bonus_regen()
{
    int rr = 0;

    // Trog's Hand is handled separately so that it will bypass slow healing,
    // and it overrides the spell.
    if (you.duration[DUR_REGENERATION]
        && !you.attribute[ATTR_DIVINE_REGENERATION])
    {
        rr += 100;
    }

    // All effects negated by magical suppression should go in here.
    if (!you.suppressed())
    {
        // Rings.
        rr += 40 * player_equip(EQ_RINGS, RING_REGENERATION);

        // Troll leather (except for trolls).
        if ((player_equip(EQ_BODY_ARMOUR, ARM_TROLL_LEATHER_ARMOUR)
             || player_equip(EQ_BODY_ARMOUR, ARM_TROLL_HIDE))
            && you.species != SP_TROLL)
        {
            rr += 30;
        }
    }

    // Fast heal mutation.
    rr += player_mutation_level(MUT_REGENERATION) * 20;

    // Powered By Death mutation, boosts regen by 10 per corpse in
    // a mutation_level * 3 (3/6/9) radius, to a maximum of 7
    // corpses.  If and only if the duration of the effect is
    // still active.
    if (you.duration[DUR_POWERED_BY_DEATH])
        rr += handle_pbd_corpses(false) * 100;

    return (rr);
}

int player_regen()
{
    int rr = you.hp_max / 3;

    if (rr > 20)
        rr = 20 + ((rr - 20) / 2);

    // Add in miscellaneous bonuses
    rr += _player_bonus_regen();

    // Before applying other effects, make sure that there's something
    // to heal.
    rr = std::max(1, rr);

    // Healing depending on satiation.
    // The better-fed you are, the faster you heal.
    if (you.species == SP_VAMPIRE)
    {
        if (you.hunger_state == HS_STARVING)
            // No regeneration for starving vampires.
            rr = 0;
        else if (you.hunger_state == HS_ENGORGED)
            // More bonus regeneration for engorged vampires.
            rr += 20;
        else if (you.hunger_state < HS_SATIATED)
            // Halved regeneration for hungry vampires.
            rr /= 2;
        else if (you.hunger_state >= HS_FULL)
            // Bonus regeneration for full vampires.
            rr += 10;
    }

    // Slow heal mutation.  Each level reduces your natural healing by
    // one third.
    if (player_mutation_level(MUT_SLOW_HEALING) > 0)
    {
        rr *= 3 - player_mutation_level(MUT_SLOW_HEALING);
        rr /= 3;
    }

    if (you.stat_zero[STAT_STR])
        rr /= 4;

    if (you.disease)
        rr = 0;

    // Trog's Hand.  This circumvents the slow healing effect.
    if (you.attribute[ATTR_DIVINE_REGENERATION])
        rr += 100;

    return (rr);
}

int player_hunger_rate(bool temp)
{
    int hunger = 3;

    if (temp && player_in_bat_form())
        return (1);

    if (you.species == SP_TROLL)
        hunger += 3;            // in addition to the +3 for fast metabolism

    if (temp && you.duration[DUR_REGENERATION] && you.hp < you.hp_max)
        hunger += 4;

    // If Cheibriados has slowed your life processes, you will hunger less.
    if (you.religion == GOD_CHEIBRIADOS && you.piety >= piety_breakpoint(0))
        hunger--;

    // Moved here from main.cc... maintaining the >= 40 behaviour.
    if (temp && you.hunger >= 40)
    {
        if (you.duration[DUR_INVIS])
            hunger += 5;

        // Berserk has its own food penalty - excluding berserk haste.
        // Doubling the hunger cost for haste so that the per turn hunger
        // is consistent now that a hasted turn causes 50% the normal hunger
        // -cao
        if (you.duration[DUR_HASTE])
            hunger += haste_mul(5);
    }

    if (you.species == SP_VAMPIRE)
    {
        switch (you.hunger_state)
        {
        case HS_STARVING:
        case HS_NEAR_STARVING:
            hunger -= 3;
            break;
        case HS_VERY_HUNGRY:
            hunger -= 2;
            break;
        case HS_HUNGRY:
            hunger--;
            break;
        case HS_SATIATED:
            break;
        case HS_FULL:
            hunger++;
            break;
        case HS_VERY_FULL:
            hunger += 2;
            break;
        case HS_ENGORGED:
            hunger += 3;
        }
    }
    else
    {
        hunger += player_mutation_level(MUT_FAST_METABOLISM);

        if (player_mutation_level(MUT_SLOW_METABOLISM) > 2)
            hunger -= 2;
        else if (player_mutation_level(MUT_SLOW_METABOLISM) > 0)
            hunger--;
    }

    // burden
    if (temp)
        hunger += you.burden_state;

    // All effects negated by magical suppression should go in here.
    if (!you.suppressed())
    {
        // rings
        if (you.hp < you.hp_max
            && player_mutation_level(MUT_SLOW_HEALING) < 3)
        {
            hunger += 3 * player_equip(EQ_RINGS, RING_REGENERATION);
        }

        hunger += 4 * player_equip(EQ_RINGS, RING_HUNGER);

        // troll leather armour
        if (you.species != SP_TROLL && you.hp < you.hp_max)
        {
            if (player_equip(EQ_BODY_ARMOUR, ARM_TROLL_LEATHER_ARMOUR)
                || player_equip(EQ_BODY_ARMOUR, ARM_TROLL_HIDE))
            {
                hunger += coinflip() ? 2 : 1;
            }
        }

        // randarts
        hunger += scan_artefacts(ARTP_METABOLISM);

        // sustenance affects things at the end, because it is multiplicative
        for (int s = player_equip(EQ_RINGS, RING_SUSTENANCE); s > 0; s--)
            hunger = (3*hunger)/5;
    }

    if (hunger < 1)
        hunger = 1;

    return (hunger);
}

int player_spell_levels(void)
{
    int sl = you.experience_level - 1 + you.skill(SK_SPELLCASTING, 2, true);

    bool fireball = false;
    bool delayed_fireball = false;

    if (sl > 99)
        sl = 99;

    for (int i = 0; i < MAX_KNOWN_SPELLS; i++)
    {
        if (you.spells[i] == SPELL_FIREBALL)
            fireball = true;
        else if (you.spells[i] == SPELL_DELAYED_FIREBALL)
            delayed_fireball = true;

        if (you.spells[i] != SPELL_NO_SPELL)
            sl -= spell_difficulty(you.spells[i]);
    }

    // Fireball is free for characters with delayed fireball
    if (fireball && delayed_fireball)
        sl += spell_difficulty(SPELL_FIREBALL);

    // Note: This can happen because of level drain.  Maybe we should
    // force random spells out when that happens. -- bwr
    if (sl < 0)
        sl = 0;

    return (sl);
}

int player_likes_chunks(bool permanently)
{
    if (player_mutation_level(MUT_GOURMAND) > 0
        || (!you.suppressed()
            && !permanently
            && wearing_amulet(AMU_THE_GOURMAND)))
    {
        return 3;
    }
    return player_mutation_level(MUT_CARNIVOROUS);
}

// If temp is set to false, temporary sources or resistance won't be counted.
int player_res_fire(bool calc_unid, bool temp, bool items)
{
    int rf = 0;

    // All effects negated by magical suppression should go in here.
    if (!you.suppressed())
    {
        if (items)
        {
            // rings of fire resistance/fire
            rf += player_equip(EQ_RINGS, RING_PROTECTION_FROM_FIRE, calc_unid);
            rf += player_equip(EQ_RINGS, RING_FIRE, calc_unid);

            // rings of ice
            rf -= player_equip(EQ_RINGS, RING_ICE, calc_unid);

            // Staves
            rf += player_equip(EQ_STAFF, STAFF_FIRE, calc_unid);

            // body armour:
            rf += 2 * player_equip(EQ_BODY_ARMOUR, ARM_FIRE_DRAGON_ARMOUR);
            rf += player_equip(EQ_BODY_ARMOUR, ARM_GOLD_DRAGON_ARMOUR);
            rf -= player_equip(EQ_BODY_ARMOUR, ARM_ICE_DRAGON_ARMOUR);
            rf += 2 * player_equip(EQ_BODY_ARMOUR, ARM_FIRE_DRAGON_HIDE);
            rf += player_equip(EQ_BODY_ARMOUR, ARM_GOLD_DRAGON_HIDE);
            rf -= player_equip(EQ_BODY_ARMOUR, ARM_ICE_DRAGON_HIDE);

            // ego armours
            rf += player_equip_ego_type(EQ_ALL_ARMOUR, SPARM_FIRE_RESISTANCE);
            rf += player_equip_ego_type(EQ_ALL_ARMOUR, SPARM_RESISTANCE);

            // randart weapons:
            rf += scan_artefacts(ARTP_FIRE, calc_unid);

            // dragonskin cloak: 0.5 to draconic resistances
            if (player_equip_unrand(UNRAND_DRAGONSKIN) && coinflip())
                rf++;
        }
    }

    // species:
    if (you.species == SP_MUMMY)
        rf--;

    // mutations:
    rf += player_mutation_level(MUT_HEAT_RESISTANCE, temp);
    rf += player_mutation_level(MUT_MOLTEN_SCALES, temp) == 3 ? 1 : 0;

    // spells:
    if (temp)
    {
        if (you.duration[DUR_RESISTANCE])
            rf++;

        if (you.duration[DUR_FIRE_SHIELD])
            rf += 2;

        // transformations:
        switch (you.form)
        {
        case TRAN_ICE_BEAST:
            rf--;
            break;
        case TRAN_DRAGON:
        {
            monster_type drag = dragon_form_dragon_type();
            if (drag == MONS_DRAGON)
                rf += 2;
            else if (drag == MONS_ICE_DRAGON)
                rf--;
            break;
        }
        default:
            break;
        }
    }

    if (rf < -3)
        rf = -3;
    else if (rf > 3)
        rf = 3;

    return (rf);
}

int player_res_steam(bool calc_unid, bool temp, bool items)
{
    int res = 0;

    if (you.species == SP_PALE_DRACONIAN)
        res += 2;

    // All effects negated by magical suppression should go in here.
    if (!you.suppressed())
    {
        if (items && player_equip(EQ_BODY_ARMOUR, ARM_STEAM_DRAGON_ARMOUR))
            res += 2;

        if (items && player_equip(EQ_BODY_ARMOUR, ARM_STEAM_DRAGON_HIDE))
            res += 2;

        // dragonskin cloak: 0.5 to draconic resistances
        if (items && player_equip_unrand(UNRAND_DRAGONSKIN) && coinflip())
            res++;

        res += (player_res_fire(calc_unid, temp, items) + 1) / 2;
    }

    if (res > 3)
        res = 3;

    return (res);
}

int player_res_cold(bool calc_unid, bool temp, bool items)
{
    int rc = 0;

    if (temp)
    {
        if (you.duration[DUR_RESISTANCE])
            rc++;

        if (you.duration[DUR_FIRE_SHIELD])
            rc -= 2;

        // transformations:
        switch (you.form)
        {
        case TRAN_ICE_BEAST:
            rc += 3;
            break;
        case TRAN_DRAGON:
        {
            monster_type form = dragon_form_dragon_type();
            if (form == MONS_DRAGON)
                rc--;
            else if (form == MONS_ICE_DRAGON)
                rc += 2;
            break;
        }
        case TRAN_LICH:
            rc++;
            break;
        default:
            break;
        }

        if (you.species == SP_VAMPIRE)
        {
            if (you.hunger_state <= HS_NEAR_STARVING)
                rc += 2;
            else if (you.hunger_state < HS_SATIATED)
                rc++;
        }
    }

    // All effects negated by magical suppression should go in here.
    if (!you.suppressed())
    {
        if (items)
        {
            // rings of cold resistance/ice
            rc += player_equip(EQ_RINGS, RING_PROTECTION_FROM_COLD, calc_unid);
            rc += player_equip(EQ_RINGS, RING_ICE, calc_unid);

            // rings of fire
            rc -= player_equip(EQ_RINGS, RING_FIRE, calc_unid);

            // Staves
            rc += player_equip(EQ_STAFF, STAFF_COLD, calc_unid);

            // body armour:
            rc += 2 * player_equip(EQ_BODY_ARMOUR, ARM_ICE_DRAGON_ARMOUR);
            rc += player_equip(EQ_BODY_ARMOUR, ARM_GOLD_DRAGON_ARMOUR);
            rc -= player_equip(EQ_BODY_ARMOUR, ARM_FIRE_DRAGON_ARMOUR);
            rc += 2 * player_equip(EQ_BODY_ARMOUR, ARM_ICE_DRAGON_HIDE);
            rc += player_equip(EQ_BODY_ARMOUR, ARM_GOLD_DRAGON_HIDE);
            rc -= player_equip(EQ_BODY_ARMOUR, ARM_FIRE_DRAGON_HIDE);

            // ego armours
            rc += player_equip_ego_type(EQ_ALL_ARMOUR, SPARM_COLD_RESISTANCE);
            rc += player_equip_ego_type(EQ_ALL_ARMOUR, SPARM_RESISTANCE);

            // randart weapons:
            rc += scan_artefacts(ARTP_COLD, calc_unid);

            // dragonskin cloak: 0.5 to draconic resistances
            if (player_equip_unrand(UNRAND_DRAGONSKIN) && coinflip())
                rc++;
        }
    }

    // mutations:
    rc += player_mutation_level(MUT_COLD_RESISTANCE, temp);
    rc += player_mutation_level(MUT_ICY_BLUE_SCALES, temp) == 3 ? 1 : 0;
    rc += player_mutation_level(MUT_SHAGGY_FUR, temp) == 3 ? 1 : 0;

    if (rc < -3)
        rc = -3;
    else if (rc > 3)
        rc = 3;

    return (rc);
}

int player_res_corr(bool calc_unid, bool items)
{
    // All effects negated by magical suppression should go in here.
    if (!you.suppressed())
    {
        if (items && wearing_amulet(AMU_RESIST_CORROSION, calc_unid))
            return 1;
    }

    if ((form_keeps_mutations() || you.form == TRAN_DRAGON)
        && you.species == SP_YELLOW_DRACONIAN)
    {
        return 1;
    }

    if (form_keeps_mutations()
        && player_mutation_level(MUT_YELLOW_SCALES) >= 3)
    {
        return 1;
    }

    return 0;
}

int player_res_acid(bool calc_unid, bool items)
{
    return player_res_corr(calc_unid, items);
}

// Returns a factor X such that post-resistance acid damage can be calculated
// as pre_resist_damage * X / 100.
int player_acid_resist_factor()
{
    return (player_res_acid() ? 50 : 100);
}

int player_res_electricity(bool calc_unid, bool temp, bool items)
{
    int re = 0;

    // All effects negated by magical suppression should go in here.
    if (!you.suppressed())
    {
        if (items)
        {
            // staff
            re += player_equip(EQ_STAFF, STAFF_AIR, calc_unid);

            // body armour:
            re += player_equip(EQ_BODY_ARMOUR, ARM_STORM_DRAGON_ARMOUR);
            re += player_equip(EQ_BODY_ARMOUR, ARM_STORM_DRAGON_HIDE);

            // randart weapons:
            re += scan_artefacts(ARTP_ELECTRICITY, calc_unid);

            // dragonskin cloak: 0.5 to draconic resistances
            if (player_equip_unrand(UNRAND_DRAGONSKIN) && coinflip())
                re++;
        }
    }

    // mutations:
    re += player_mutation_level(MUT_THIN_METALLIC_SCALES, temp) == 3 ? 1 : 0;
    re += player_mutation_level(MUT_SHOCK_RESISTANCE, temp);

    if (temp)
    {
        if (you.attribute[ATTR_DIVINE_LIGHTNING_PROTECTION])
            return 3;

        if (you.duration[DUR_INSULATION] || you.duration[DUR_RESISTANCE])
            re++;

        // transformations:
        if (you.form == TRAN_STATUE)
            re += 1;

        if (re > 1)
            re = 1;
    }

    return (re);
}

bool player_control_teleport(bool calc_unid, bool temp, bool items)
{
    return ((temp && you.duration[DUR_CONTROL_TELEPORT])
            || (items
                && player_equip(EQ_RINGS, RING_TELEPORT_CONTROL, calc_unid)
                && !you.suppressed())
            || player_mutation_level(MUT_TELEPORT_CONTROL));
}

int player_res_torment(bool, bool temp)
{
    return (player_mutation_level(MUT_TORMENT_RESISTANCE)
            || you.form == TRAN_LICH
            || you.species == SP_VAMPIRE && you.hunger_state == HS_STARVING
            || you.petrified()
            || (temp && player_mutation_level(MUT_STOCHASTIC_TORMENT_RESISTANCE)
                && coinflip()));
}

// If temp is set to false, temporary sources or resistance won't be counted.
int player_res_poison(bool calc_unid, bool temp, bool items)
{
    if (you.is_undead == US_SEMI_UNDEAD ? you.hunger_state == HS_STARVING
            : you.is_undead && (temp || you.form != TRAN_LICH))
    {
        return 3;
    }

    int rp = 0;

    // All effects negated by magical suppression should go in here.
    if (!you.suppressed())
    {
        if (items)
        {
            // rings of poison resistance
            rp += player_equip(EQ_RINGS, RING_POISON_RESISTANCE, calc_unid);

            // Staves
            rp += player_equip(EQ_STAFF, STAFF_POISON, calc_unid);

            // ego armour:
            rp += player_equip_ego_type(EQ_ALL_ARMOUR, SPARM_POISON_RESISTANCE);

            // body armour:
            rp += player_equip(EQ_BODY_ARMOUR, ARM_GOLD_DRAGON_ARMOUR);
            rp += player_equip(EQ_BODY_ARMOUR, ARM_SWAMP_DRAGON_ARMOUR);
            rp += player_equip(EQ_BODY_ARMOUR, ARM_GOLD_DRAGON_HIDE);
            rp += player_equip(EQ_BODY_ARMOUR, ARM_SWAMP_DRAGON_HIDE);

            // randart weapons:
            rp += scan_artefacts(ARTP_POISON, calc_unid);

            // dragonskin cloak: 0.5 to draconic resistances
            if (player_equip_unrand(UNRAND_DRAGONSKIN) && coinflip())
                rp++;

        }
    }

    // mutations:
    rp += player_mutation_level(MUT_POISON_RESISTANCE, temp);
    rp += player_mutation_level(MUT_SLIMY_GREEN_SCALES, temp) == 3 ? 1 : 0;

    // Only thirsty vampires are naturally poison resistant.
    if (you.species == SP_VAMPIRE && you.hunger_state < HS_SATIATED)
        rp++;

    if (temp)
    {
        // potions/cards:
        if (you.duration[DUR_RESISTANCE])
            rp++;

        // transformations:
        switch (you.form)
        {
        case TRAN_ICE_BEAST:
        case TRAN_STATUE:
        case TRAN_DRAGON:
            rp++;
            break;
        default:
            break;
        }

        if (you.petrified())
            rp++;
    }

    // Give vulnerability for Spider Form, and only let one level of rP to make
    // up for it (never be poison resistant in Spider Form).
    rp = (rp > 0 ? 1 : 0);

    if (temp)
    {
        if (you.form == TRAN_SPIDER)
            rp--;
    }

    return (rp);
}

static int _maybe_reduce_poison(int amount)
{
    int rp = player_res_poison(true, true, true);

    if (rp <= 0)
        return amount;

    int reduction = binomial_generator(amount, 90);
    int new_amount = amount - reduction;

    if (amount != new_amount)
        dprf("Poison reduced (%d -> %d)", amount, new_amount);
    else
        dprf("Poison not reduced (%d)", amount);

    return new_amount;
}

int player_res_sticky_flame(bool calc_unid, bool temp, bool items)
{
    int rsf = 0;

    if (you.species == SP_MOTTLED_DRACONIAN)
        rsf++;

    // All effects negated by magical suppression should go in here.
    if (!you.suppressed())
    {
        if (items && player_equip(EQ_BODY_ARMOUR, ARM_MOTTLED_DRAGON_ARMOUR))
            rsf++;
        if (items && player_equip(EQ_BODY_ARMOUR, ARM_MOTTLED_DRAGON_HIDE))
            rsf++;

        // dragonskin cloak: 0.5 to draconic resistances
        if (items && player_equip_unrand(UNRAND_DRAGONSKIN) && coinflip())
            rsf++;
    }

    if (rsf > 1)
        rsf = 1;

    return (rsf);
}

int player_spec_death()
{
    int sd = 0;

    // All effects negated by magical suppression should go in here.
    if (!you.suppressed())
    {
        // Staves
        sd += player_equip(EQ_STAFF, STAFF_DEATH);
    }

    // species:
    if (you.species == SP_MUMMY)
    {
        if (you.experience_level >= 13)
            sd++;
        if (you.experience_level >= 26)
            sd++;
    }

    // transformations:
    if (you.form == TRAN_LICH)
        sd++;

    return sd;
}

int player_spec_holy()
{
    //if (you.char_class == JOB_PRIEST || you.char_class == JOB_PALADIN)
    //  return 1;
    return 0;
}

int player_spec_fire()
{
    int sf = 0;

    // All effects negated by magical suppression should go in here.
    if (!you.suppressed())
    {
        // staves:
        sf += player_equip(EQ_STAFF, STAFF_FIRE);

        // rings of fire:
        sf += player_equip(EQ_RINGS, RING_FIRE);
    }

    if (you.duration[DUR_FIRE_SHIELD])
        sf++;

    return sf;
}

int player_spec_cold()
{
    int sc = 0;

    // All effects negated by magical suppression should go in here.
    if (!you.suppressed())
    {
        // staves:
        sc += player_equip(EQ_STAFF, STAFF_COLD);

        // rings of ice:
        sc += player_equip(EQ_RINGS, RING_ICE);
    }

    return sc;
}

int player_spec_earth()
{
    int se = 0;

    // All effects negated by magical suppression should go in here.
    if (!you.suppressed())
    {
        // Staves
        se += player_equip(EQ_STAFF, STAFF_EARTH);
    }

    return se;
}

int player_spec_air()
{
    int sa = 0;

    // All effects negated by magical suppression should go in here.
    if (!you.suppressed())
    {
        // Staves
        sa += player_equip(EQ_STAFF, STAFF_AIR);
    }

    return sa;
}

int player_spec_conj()
{
    int sc = 0;

    // All effects negated by magical suppression should go in here.
    if (!you.suppressed())
    {
        // Staves
        sc += player_equip(EQ_STAFF, STAFF_CONJURATION);
    }

    return sc;
}

int player_spec_ench()
{
    int se = 0;

    // All effects negated by magical suppression should go in here.
    if (!you.suppressed())
    {
        // Staves
        se += player_equip(EQ_STAFF, STAFF_ENCHANTMENT);
    }

    return se;
}

int player_spec_summ()
{
    int ss = 0;

    // All effects negated by magical suppression should go in here.
    if (!you.suppressed())
    {
        // Staves
        ss += player_equip(EQ_STAFF, STAFF_SUMMONING);
    }

    return ss;
}

int player_spec_poison()
{
    int sp = 0;

    // All effects negated by magical suppression should go in here.
    if (!you.suppressed())
    {
        // Staves
        sp += player_equip(EQ_STAFF, STAFF_POISON);

        if (player_equip_unrand(UNRAND_OLGREB))
            sp++;
    }

    return sp;
}

int player_energy()
{
    int pe = 0;

    // All effects negated by magical suppression should go in here.
    if (!you.suppressed())
    {
        // Staves
        pe += player_equip(EQ_STAFF, STAFF_ENERGY);
    }

    return pe;
}

// If temp is set to false, temporary sources of resistance won't be
// counted.
int player_prot_life(bool calc_unid, bool temp, bool items)
{
    int pl = 0;

    // Hunger is temporary, true, but that's something you can control,
    // especially as life protection only increases the hungrier you
    // get.
    if (you.species == SP_VAMPIRE)
    {
        switch (you.hunger_state)
        {
        case HS_STARVING:
        case HS_NEAR_STARVING:
            pl = 3;
            break;
        case HS_VERY_HUNGRY:
        case HS_HUNGRY:
            pl = 2;
            break;
        case HS_SATIATED:
            pl = 1;
            break;
        default:
            break;
        }
    }

    // Same here.  Your piety status, and, hence, TSO's protection, is
    // something you can more or less control.
    if (you.religion == GOD_SHINING_ONE && you.piety > pl * 50)
        pl = you.piety / 50;

    if (temp)
    {
        // Now, transformations could stop at any time.
        switch (you.form)
        {
        case TRAN_STATUE:
            pl++;
            break;
        case TRAN_LICH:
            pl += 3;
            break;
        default:
           break;
        }

        // completely stoned, unlike statue which has some life force
        if (you.petrified())
            pl += 3;
    }

    // All effects negated by magical suppression should go in here.
    if (!you.suppressed())
    {
        if (items)
        {
            if (wearing_amulet(AMU_WARDING, calc_unid))
                pl++;

            // rings
            pl += player_equip(EQ_RINGS, RING_LIFE_PROTECTION, calc_unid);

            // armour (checks body armour only)
            pl += player_equip_ego_type(EQ_ALL_ARMOUR, SPARM_POSITIVE_ENERGY);

            // pearl dragon counts
            pl += player_equip(EQ_BODY_ARMOUR, ARM_PEARL_DRAGON_ARMOUR);
            pl += player_equip(EQ_BODY_ARMOUR, ARM_PEARL_DRAGON_HIDE);

            // randart wpns
            pl += scan_artefacts(ARTP_NEGATIVE_ENERGY, calc_unid);

            // dragonskin cloak: 0.5 to draconic resistances
            // this one is dubious (no pearl draconians)
            if (player_equip_unrand(UNRAND_DRAGONSKIN) && coinflip())
                pl++;

            pl += player_equip(EQ_STAFF, STAFF_DEATH, calc_unid);
        }
    }

    // undead/demonic power
    pl += player_mutation_level(MUT_NEGATIVE_ENERGY_RESISTANCE, temp);

    pl = std::min(3, pl);

    return (pl);
}

// New player movement speed system... allows for a bit more than
// "player runs fast" and "player walks slow" in that the speed is
// actually calculated (allowing for centaurs to get a bonus from
// swiftness and other such things).  Levels of the mutation now
// also have meaning (before they all just meant fast).  Most of
// this isn't as fast as it used to be (6 for having anything), but
// even a slight speed advantage is very good... and we certainly don't
// want to go past 6 (see below). -- bwr
int player_movement_speed(bool ignore_burden)
{
    int mv = 10;

    // transformations
    if (you.form == TRAN_SPIDER)
        mv = 8;
    else if (player_in_bat_form())
        mv = 5; // but allowed minimum is six
    else if (you.form == TRAN_PIG)
        mv = 7;
    else if (you.fishtail)
        mv = 6;

    // moving on liquefied ground takes longer
    if (liquefied(you.pos()) && you.ground_level())
        mv += 3;

    // armour
    if (player_equip_ego_type(EQ_BOOTS, SPARM_RUNNING))
        mv -= 2;

    // ponderous brand and artefact property
    mv += 2 * player_equip_ego_type(EQ_ALL_ARMOUR, SPARM_PONDEROUSNESS);

    // Cheibriados
    if (you.religion == GOD_CHEIBRIADOS)
        mv += 2 + std::min(div_rand_round(you.piety, 20), 8);

    // In the air, can fly fast (should be lightly burdened).
    if (!ignore_burden && you.light_flight())
        mv--;

    // Swiftness doesn't work in water.
    if (you.duration[DUR_SWIFTNESS] > 0 && !you.in_water())
        mv -= 2;

    // Mutations: -2, -3, -4, unless innate and shapechanged.
    // Not when swimming, since it is "cover the ground quickly".
    if (player_mutation_level(MUT_FAST) > 0 && !you.swimming())
        mv -= player_mutation_level(MUT_FAST) + 1;

    if (player_mutation_level(MUT_SLOW) > 0 && !you.swimming())
    {
        mv *= 10 + player_mutation_level(MUT_SLOW) * 2;
        mv /= 10;
    }

    // Burden
    if (!ignore_burden)
    {
        if (you.burden_state == BS_ENCUMBERED)
            mv++;
        else if (you.burden_state == BS_OVERLOADED)
            mv += 3;
    }

    // We'll use the old value of six as a minimum, with haste this could
    // end up as a speed of three, which is about as fast as we want
    // the player to be able to go (since 3 is 3.33x as fast and 2 is 5x,
    // which is a bit of a jump, and a bit too fast) -- bwr
    if (mv < 6)
        mv = 6;

    return (mv);
}

// This function differs from the above in that it's used to set the
// initial time_taken value for the turn.  Everything else (movement,
// spellcasting, combat) applies a ratio to this value.
int player_speed(void)
{
    int ps = 10;

    // When paralysed, speed is irrelevant.
    if (you.cannot_act())
        return ps;

    for (int i = 0; i < NUM_STATS; ++i)
        if (you.stat_zero[i] > 0)
            ps *= 2;

    if (you.duration[DUR_SLOW])
        ps = haste_mul(ps);

    if (you.duration[DUR_BERSERK] && you.religion != GOD_CHEIBRIADOS)
        ps = berserk_div(ps);
    else if (you.duration[DUR_HASTE])
        ps = haste_div(ps);

    if (you.form == TRAN_STATUE || you.duration[DUR_PETRIFYING])
    {
        ps *= 15;
        ps /= 10;
    }

    return ps;
}

// Get level of player mutation, ignoring mutations with an activity level
// less than minact (unless they have MUTACT_HUNGER, in which case check
// the player's hunger state).
static int _mut_level(mutation_type mut, mutation_activity_type minact)
{
    const int mlevel = you.mutation[mut];

    const mutation_activity_type active = mutation_activity_level(mut);

    if (active >= minact)
        return (mlevel);
    else if (active == MUTACT_HUNGER)
    {
        switch (you.hunger_state)
        {
        case HS_ENGORGED:
            return (mlevel);
        case HS_VERY_FULL:
        case HS_FULL:
            return (std::min(mlevel, 2));
        case HS_SATIATED:
            return (std::min(mlevel, 1));
        default:
            return 0;
        }
    }

    return (0);
}

// Output level of player mutation.  If temp is true (the default), take into
// account the suppression of mutations by non-"Alive" Vampires and by changes
// of form.
int player_mutation_level(mutation_type mut, bool temp)
{
    return _mut_level(mut, temp ? MUTACT_PARTIAL : MUTACT_INACTIVE);
}

static int _player_armour_racial_bonus(const item_def& item)
{
    if (item.base_type != OBJ_ARMOUR)
        return 0;

    int racial_bonus = 0;
    const iflags_t armour_race = get_equip_race(item);
    const iflags_t racial_type = get_species_race(you.species);

    // Dwarven armour is universally good -- bwr
    if (armour_race == ISFLAG_DWARVEN)
        racial_bonus += 4;

    if (racial_type && armour_race == racial_type)
    {
        // Elven armour is light, but still gives one level to elves.
        // Orcish and Dwarven armour are worth +2 to the correct
        // species, plus the plus that anyone gets with dwarven armour.
        // -- bwr
        if (racial_type == ISFLAG_ELVEN)
            racial_bonus += 2;
        else
            racial_bonus += 4;

        // an additional bonus for Beogh worshippers
        if (you.religion == GOD_BEOGH && !player_under_penance())
        {
            if (you.piety >= 185)
                racial_bonus += racial_bonus * 9 / 4;
            else if (you.piety >= 160)
                racial_bonus += racial_bonus * 2;
            else if (you.piety >= 120)
                racial_bonus += racial_bonus * 7 / 4;
            else if (you.piety >= 80)
                racial_bonus += racial_bonus * 5 / 4;
            else if (you.piety >= 40)
                racial_bonus += racial_bonus * 3 / 4;
            else
                racial_bonus += racial_bonus / 4;
        }
    }

    return racial_bonus;
}

bool is_effectively_light_armour(const item_def *item)
{
    return (!item
            || (abs(property(*item, PARM_EVASION)) < 2));
}

bool player_effectively_in_light_armour()
{
    const item_def *armour = you.slot_item(EQ_BODY_ARMOUR, false);
    return is_effectively_light_armour(armour);
}

// This function returns true if the player has a radically different
// shape... minor changes like blade hands don't count, also note
// that lich transformation doesn't change the character's shape
// (so we end up with Naga-lichs, Spiggan-lichs, Minotaur-lichs)
// it just makes the character undead (with the benefits that implies). - bwr
bool player_is_shapechanged(void)
{
    if (you.form == TRAN_NONE
        || you.form == TRAN_BLADE_HANDS
        || you.form == TRAN_LICH
        || you.form == TRAN_APPENDAGE)
    {
        return (false);
    }

    return (true);
}

// An evasion factor based on the player's body size, smaller == higher
// evasion size factor.
static int _player_evasion_size_factor()
{
    // XXX: you.body_size() implementations are incomplete, fix.
    const size_type size = you.body_size(PSIZE_BODY);
    return 2 * (SIZE_MEDIUM - size);
}

// The total EV penalty to the player for all their worn armour items
// with a base EV penalty (i.e. EV penalty as a base armour property,
// not as a randart property).
static int _player_adjusted_evasion_penalty(const int scale)
{
    int piece_armour_evasion_penalty = 0;

    // Some lesser armours have small penalties now (barding).
    for (int i = EQ_MIN_ARMOUR; i < EQ_MAX_ARMOUR; i++)
    {
        if (i == EQ_SHIELD || !player_wearing_slot(i))
            continue;

        // [ds] Evasion modifiers for armour are negatives, change
        // those to positive for penalty calc.
        const int penalty = -property(you.inv[you.equip[i]], PARM_EVASION);
        if (penalty > 0)
            piece_armour_evasion_penalty += penalty;
    }

    return (piece_armour_evasion_penalty * scale +
            you.adjusted_body_armour_penalty(scale));
}

// EV bonuses that work even when helpless.
static int _player_para_evasion_bonuses(ev_ignore_type evit)
{
    int evbonus = 0;

    if (you.duration[DUR_PHASE_SHIFT] && !(evit & EV_IGNORE_PHASESHIFT))
        evbonus += 8;

    if (player_mutation_level(MUT_DISTORTION_FIELD) > 0)
        evbonus += player_mutation_level(MUT_DISTORTION_FIELD) + 1;

    return (evbonus);
}

// Player EV bonuses for various effects and transformations. This
// does not include tengu/merfolk EV bonuses for flight/swimming.
static int _player_evasion_bonuses(ev_ignore_type evit)
{
    int evbonus = _player_para_evasion_bonuses(evit);

    if (you.duration[DUR_AGILITY])
        evbonus += 5;

    // All effects negated by magical suppression should go in here.
    if (!you.suppressed())
    {
        evbonus += player_equip(EQ_RINGS_PLUS, RING_EVASION);

        if (player_equip_ego_type(EQ_WEAPON, SPWPN_EVASION))
            evbonus += 5;

        evbonus += scan_artefacts(ARTP_EVASION);
    }

    // mutations
    if (_mut_level(MUT_ICY_BLUE_SCALES, MUTACT_FULL) > 1)
        evbonus--;
    if (_mut_level(MUT_MOLTEN_SCALES, MUTACT_FULL) > 1)
        evbonus--;
    evbonus += std::max(0, player_mutation_level(MUT_GELATINOUS_BODY) - 1);

    // transformation penalties/bonuses not covered by size alone:
    if (you.form == TRAN_STATUE)
        evbonus -= 10;               // stiff and slow

    return (evbonus);
}

// Player EV scaling for being flying tengu or swimming merfolk.
static int _player_scale_evasion(int prescaled_ev, const int scale)
{
    if (you.duration[DUR_PETRIFYING] || you.caught())
        prescaled_ev /= 2;

    switch (you.species)
    {
    case SP_MERFOLK:
        // Merfolk get an evasion bonus in water.
        if (you.fishtail)
        {
            const int ev_bonus =
                std::min(9 * scale,
                         std::max(2 * scale,
                                  prescaled_ev / 4));
            return (prescaled_ev + ev_bonus);
        }
        break;

    case SP_TENGU:
        // Flying Tengu get an evasion bonus.
        if (you.flight_mode() == FL_FLY)
        {
            const int ev_bonus =
                std::min(9 * scale,
                         std::max(1 * scale,
                                  prescaled_ev / 5));
            return (prescaled_ev + ev_bonus);
        }
        break;

    default:
        break;
    }
    return (prescaled_ev);
}

// Total EV for player using the revised 0.6 evasion model.
int player_evasion(ev_ignore_type evit)
{
    const int size_factor = _player_evasion_size_factor();
    // Repulsion fields and size are all that matters when paralysed or
    // at 0 dex.
    if ((you.cannot_move() || you.stat_zero[STAT_DEX])
        && !(evit & EV_IGNORE_HELPLESS))
    {
        const int paralysed_base_ev = 2 + size_factor / 2;
        const int repulsion_ev = _player_para_evasion_bonuses(evit);
        return std::max(1, paralysed_base_ev + repulsion_ev);
    }

    const int scale = 100;
    const int size_base_ev = (10 + size_factor) * scale;

    const int adjusted_evasion_penalty =
        _player_adjusted_evasion_penalty(scale);

    // The last two parameters are not important.
    const int ev_dex = stepdown_value(you.dex(), 10, 24, 72, 72);

    const int dodge_bonus =
        (70 + you.skill(SK_DODGING, 10) * ev_dex) * scale
        / (20 - size_factor) / 10;

    // [ds] Dodging penalty for being in high EVP armour, almost
    // identical to v0.5/4.1 penalty, but with the EVP discount being
    // 1 instead of 0.5 so that leather armour is fully discounted.
    // The 1 EVP of leather armour may still incur an
    // adjusted_evasion_penalty, however.
    const int armour_dodge_penalty =
        std::max(0,
                 (30 * you.adjusted_body_armour_penalty(scale, true)
                  - 30 * scale)
                 / std::max(1, (int) you.strength()));

    // Adjust dodge bonus for the effects of being suited up in armour.
    const int armour_adjusted_dodge_bonus =
        std::max(0, dodge_bonus - armour_dodge_penalty);

    const int adjusted_shield_penalty = you.adjusted_shield_penalty(scale);

    const int prestepdown_evasion =
        size_base_ev
        + armour_adjusted_dodge_bonus
        - adjusted_evasion_penalty
        - adjusted_shield_penalty;

    const int poststepdown_evasion =
        stepdown_value(prestepdown_evasion, 20*scale, 30*scale, 60*scale, -1);

    const int evasion_bonuses = _player_evasion_bonuses(evit) * scale;

    const int prescaled_evasion =
        poststepdown_evasion + evasion_bonuses;

    const int final_evasion =
        _player_scale_evasion(prescaled_evasion, scale);

    return (unscale_round_up(final_evasion, scale));
}

static int _player_body_armour_racial_spellcasting_bonus(const int scale)
{
    const item_def *body_armour = you.slot_item(EQ_BODY_ARMOUR, false);
    if (!body_armour)
        return (0);

    const iflags_t armour_race = get_equip_race(*body_armour);
    const iflags_t player_race = get_species_race(you.species);

    int armour_racial_spellcasting_bonus = 0;
    if (armour_race & ISFLAG_ELVEN)
        armour_racial_spellcasting_bonus += 25;

    if (armour_race & ISFLAG_DWARVEN)
        armour_racial_spellcasting_bonus -= 15;

    if (armour_race & player_race)
        armour_racial_spellcasting_bonus += 15;

    return (armour_racial_spellcasting_bonus * scale);
}

// Returns the spellcasting penalty (increase in spell failure) for the
// player's worn body armour and shield.
int player_armour_shield_spell_penalty()
{
    const int scale = 100;

    const int body_armour_penalty =
        std::max(25 * you.adjusted_body_armour_penalty(scale)
                    - _player_body_armour_racial_spellcasting_bonus(scale),
                 0);

    const int total_penalty = body_armour_penalty
                 + 25 * you.adjusted_shield_penalty(scale)
                 - 20 * scale;

    return (std::max(total_penalty, 0) / scale);
}

static int _player_magical_power(void)
{
    if (you.suppressed())
        return (0);

    int ret = 0;

    ret += 13 * player_equip(EQ_STAFF, STAFF_POWER);
    ret +=  9 * player_equip(EQ_RINGS, RING_MAGICAL_POWER);
    ret +=      scan_artefacts(ARTP_MAGICAL_POWER);

    return (ret);
}

int player_mag_abil(bool is_weighted)
{
    int ma = 0;

    // Brilliance Potion
    ma += 6 * (you.duration[DUR_BRILLIANCE] ? 1 : 0);

    // All effects negated by magical suppression should go in here.
    if (!you.suppressed())
    {
        // Rings
        ma += 3 * player_equip(EQ_RINGS, RING_WIZARDRY);

        // Staves
        ma += 4 * player_equip(EQ_STAFF, STAFF_WIZARDRY);
    }

    return ((is_weighted) ? ((ma * you.intel()) / 10) : ma);
}

int player_shield_class(void)
{
    int shield = 0;
    int stat = 0;

    if (you.incapacitated())
        return (0);

    if (player_wearing_slot(EQ_SHIELD))
    {
        const item_def& item = you.inv[you.equip[EQ_SHIELD]];
        int size_factor = (you.body_size(PSIZE_TORSO) - SIZE_MEDIUM)
                        * (item.sub_type - ARM_LARGE_SHIELD);
        int base_shield = property(item, PARM_AC) * 2 + size_factor;

        int racial_bonus = _player_armour_racial_bonus(item);

        // bonus applied only to base, see above for effect:
        shield += base_shield * 50;
        shield += base_shield * you.skill(SK_SHIELDS, 5) / 2;
        shield += base_shield * racial_bonus * 10 / 6;

        shield += item.plus * 100;

        if (item.sub_type == ARM_BUCKLER)
            stat = you.dex() * 38;
        else if (item.sub_type == ARM_LARGE_SHIELD)
            stat = you.dex() * 12 + you.strength() * 26;
        else
            stat = you.dex() * 19 + you.strength() * 19;
        stat = stat * (base_shield + 13) / 26;
    }
    else
    {
        if (you.duration[DUR_MAGIC_SHIELD])
        {
            stat   =  600 + you.skill(SK_EVOCATIONS, 50);
            shield += 300 + you.skill(SK_EVOCATIONS, 25);
        }

        if (!you.duration[DUR_FIRE_SHIELD]
            && you.duration[DUR_CONDENSATION_SHIELD])
        {
            shield += 300 + you.skill(SK_ICE_MAGIC, 25);
            stat    = std::max(stat, you.intel() * 38);
        }
    }

    if (you.duration[DUR_DIVINE_SHIELD])
    {
        shield += you.attribute[ATTR_DIVINE_SHIELD] * 150;
        stat = std::max(stat, int(you.attribute[ATTR_DIVINE_SHIELD] * 300));
    }

    if (shield + stat > 0)
        shield += you.skill(SK_SHIELDS, 38) + std::min(you.skill(SK_SHIELDS, 38), 3 * 38);

    // mutations
    // +2, +3, +4
    shield += (player_mutation_level(MUT_LARGE_BONE_PLATES) > 0
               ? 100 + player_mutation_level(MUT_LARGE_BONE_PLATES) * 100
               : 0);

    return (shield + stat + 50) / 100;
}

int player_sust_abil(bool calc_unid)
{
    int sa = 0;

    // All effects negated by magical suppression should go in here.
    if (!you.suppressed())
        sa += player_equip(EQ_RINGS, RING_SUSTAIN_ABILITIES, calc_unid);

    if (you.duration[DUR_DIVINE_STAMINA] > 0)
        sa += 1;

    if (sa > 2)
        sa = 2;

    return (sa);
}

int player_warding(bool calc_unid)
{
    // Note: when adding a new source of warding, please add it to
    // melee_attack::attack_warded_off() as well.
    return (!you.suppressed()
            && (player_equip(EQ_AMULET, AMU_WARDING, calc_unid)
                || player_equip(EQ_STAFF, STAFF_SUMMONING, calc_unid)));
}

int carrying_capacity(burden_state_type bs)
{
    // Yuck.  We need this for gameplay - it nerfs small forms too much
    // otherwise - but there's no good way to rationalize here...  --sorear
    const int used_weight = std::max(you.body_weight(), you.body_weight(true));

    int cap = ((2 * used_weight) + (you.strength() * 300)
               + (you.airborne() ? 1000 : 0));
    // We are nice to the lighter species in that strength adds absolutely
    // instead of relatively to body weight. --dpeg

    if (you.stat_zero[STAT_STR])
        cap /= 2;

    if (bs == BS_UNENCUMBERED)
        return ((cap * 5) / 6);
    else if (bs == BS_ENCUMBERED)
        return ((cap * 11) / 12);
    else
        return (cap);
}

int burden_change(void)
{
    const burden_state_type old_burdenstate = you.burden_state;
    const bool was_flying_light = you.light_flight();

    you.burden = 0;

    for (int bu = 0; bu < ENDOFPACK; bu++)
    {
        if (you.inv[bu].quantity < 1)
            continue;

        you.burden += item_mass(you.inv[bu]) * you.inv[bu].quantity;
    }

    you.burden_state = BS_UNENCUMBERED;
    set_redraw_status(REDRAW_BURDEN);
    you.redraw_evasion = true;

    // changed the burdened levels to match the change to max_carried
    if (you.burden <= carrying_capacity(BS_UNENCUMBERED))
    {
        you.burden_state = BS_UNENCUMBERED;

        // this message may have to change, just testing {dlb}
        if (old_burdenstate != you.burden_state)
            mpr("Your possessions no longer seem quite so burdensome.");
    }
    else if (you.burden <= carrying_capacity(BS_ENCUMBERED))
    {
        you.burden_state = BS_ENCUMBERED;

        if (old_burdenstate != you.burden_state)
        {
            mpr("You are being weighed down by all of your possessions.");
            learned_something_new(HINT_HEAVY_LOAD);
        }
    }
    else
    {
        you.burden_state = BS_OVERLOADED;

        if (old_burdenstate != you.burden_state)
        {
            mpr("You are being crushed by all of your possessions.");
            learned_something_new(HINT_HEAVY_LOAD);
        }
    }

    // Stop travel if we get burdened (as from potions of might/levitation
    // wearing off).
    if (you.burden_state > old_burdenstate)
        interrupt_activity(AI_BURDEN_CHANGE);

    const bool is_flying_light = you.light_flight();

    if (is_flying_light != was_flying_light)
    {
        mpr(is_flying_light ? "You feel quicker in the air."
                            : "You feel heavier in the air.");
    }

    return (you.burden);
}

void forget_map(bool rot)
{
    ASSERT(!crawl_state.game_is_arena());

    // Labyrinth and the Abyss use special rotting rules.
<<<<<<< HEAD
    const bool rotting_map = (player_in_branch(BRANCH_LABYRINTH)
                              || player_in_branch(BRANCH_ABYSS));
    const bool rot_resist = player_in_branch(BRANCH_LABYRINTH)
=======
    const bool rot_resist = you.level_type == LEVEL_LABYRINTH
>>>>>>> fb959798
                                && you.species == SP_MINOTAUR
                            || player_in_branch(BRANCH_ABYSS)
                                && you.religion == GOD_LUGONU;
    const double geometric_chance = 0.99;
    const int radius = (rot_resist ? 200 : 100);

    const int scalar = 0xFF;
    for (rectangle_iterator ri(0); ri; ++ri)
    {
        const coord_def &p = *ri;
        if (you.see_cell(p) || !env.map_knowledge(p).known())
            continue;

        if (rot)
        {
            const int dist = distance(you.pos(), p);
            int chance = pow(geometric_chance,
                             std::max(1, (dist - radius) / 40)) * scalar;
            if (x_chance_in_y(chance, scalar))
                continue;
        }

<<<<<<< HEAD
        if (doDecay)
        {
            env.map_knowledge(p).clear();
            StashTrack.update_stash(p);
=======
        env.map_knowledge(p).clear();
>>>>>>> fb959798
#ifdef USE_TILE
        tile_forget_map(p);
#endif
    }

    ash_detect_portals(is_map_persistent());
#ifdef USE_TILE
    tiles.update_minimap_bounds();
#endif
}

int get_exp_progress()
{
    if (you.experience_level >= 27)
        return 0;

    const int current = exp_needed(you.experience_level);
    const int next    = exp_needed(you.experience_level + 1);
    return ((you.experience - current) * 100 / (next - current));
}

void gain_exp(unsigned int exp_gained, unsigned int* actual_gain)
{
    if (crawl_state.game_is_arena())
        return;
    if (crawl_state.game_is_sprint() && player_in_branch(BRANCH_ABYSS))
        return;

    if (crawl_state.game_is_zotdef())
    {
        you.zot_points += exp_gained;
        // All XP, for some reason Sprint speeds up only skill training,
        // but not levelling, Ash skill transfer, etc.
        exp_gained *= 2;
    }

    if (you.penance[GOD_ASHENZARI])
        ash_reduce_penance(exp_gained);

    const unsigned int old_exp = you.experience;

    dprf("gain_exp: %d", exp_gained);

    if (you.transfer_skill_points > 0)
    {
        // Can happen if the game got interrupted during target skill choice.
        if (is_invalid_skill(you.transfer_to_skill))
        {
            you.transfer_from_skill = SK_NONE;
            you.transfer_skill_points = 0;
            you.transfer_total_skill_points = 0;
        }
        else
        {
            int amount = exp_gained * 10
                                / calc_skill_cost(you.skill_cost_level);
            if (amount >= 20 || one_chance_in(20 - amount))
            {
                amount = std::max(20, amount);
                transfer_skill_points(you.transfer_from_skill,
                                      you.transfer_to_skill, amount, false);
            }
        }
    }

    if (you.experience + exp_gained > (unsigned int)MAX_EXP_TOTAL)
        you.experience = MAX_EXP_TOTAL;
    else
        you.experience += exp_gained;

    you.attribute[ATTR_EVOL_XP] += exp_gained;

    if (!you.sage_skills.empty())
    {
        int which_sage = random2(you.sage_skills.size());
        skill_type skill = you.sage_skills[which_sage];

        const int old_avail = you.exp_available;
        // Bonus skill training from Sage.
        you.exp_available =
            div_rand_round(exp_gained * (you.sage_bonus[which_sage] + 50), 100);
        you.sage_xp[which_sage] -= you.exp_available;
        train_skill(skill, you.exp_available);
        you.exp_available = old_avail;
        exp_gained = div_rand_round(exp_gained, 2);

        if (you.sage_xp[which_sage] <= 0 || you.skills[skill] == 27)
        {
            mprf("You feel less studious about %s.", skill_name(skill));
            erase_any(you.sage_skills, which_sage);
            erase_any(you.sage_xp, which_sage);
            erase_any(you.sage_bonus, which_sage);
        }
    }

    if (crawl_state.game_is_sprint())
        exp_gained = sprint_modify_exp(exp_gained);

    you.exp_available += exp_gained;

    train_skills();
    while (you.exp_available >= calc_skill_cost(you.skill_cost_level)
           && check_selected_skills())
    {
        train_skills();
    }

    if (you.exp_available >= calc_skill_cost(you.skill_cost_level))
        you.exp_available = calc_skill_cost(you.skill_cost_level);

    level_change();

    if (actual_gain != NULL)
        *actual_gain = you.experience - old_exp;
}

static void _draconian_scale_colour_message()
{
    switch (you.species)
    {
    case SP_RED_DRACONIAN:
        mpr("Your scales start taking on a fiery red colour.",
            MSGCH_INTRINSIC_GAIN);
        perma_mutate(MUT_HEAT_RESISTANCE, 1, "draconian maturity");
        break;

    case SP_WHITE_DRACONIAN:
        mpr("Your scales start taking on an icy white colour.",
            MSGCH_INTRINSIC_GAIN);
        perma_mutate(MUT_COLD_RESISTANCE, 1, "draconian maturity");
        break;

    case SP_GREEN_DRACONIAN:
        mpr("Your scales start taking on a lurid green colour.",
            MSGCH_INTRINSIC_GAIN);
        perma_mutate(MUT_POISON_RESISTANCE, 1, "draconian maturity");
        break;

    case SP_YELLOW_DRACONIAN:
        mpr("Your scales start taking on a golden yellow colour.",
            MSGCH_INTRINSIC_GAIN);
        break;

    case SP_GREY_DRACONIAN:
        mpr("Your scales start taking on a dull iron-grey colour.",
            MSGCH_INTRINSIC_GAIN);
        perma_mutate(MUT_UNBREATHING, 1, "draconian maturity");
        break;

    case SP_BLACK_DRACONIAN:
        mpr("Your scales start taking on a glossy black colour.",
            MSGCH_INTRINSIC_GAIN);
        perma_mutate(MUT_SHOCK_RESISTANCE, 1, "draconian maturity");
        break;

    case SP_PURPLE_DRACONIAN:
        mpr("Your scales start taking on a rich purple colour.",
            MSGCH_INTRINSIC_GAIN);
        break;

    case SP_MOTTLED_DRACONIAN:
        mpr("Your scales start taking on a weird mottled pattern.",
            MSGCH_INTRINSIC_GAIN);
        break;

    case SP_PALE_DRACONIAN:
        mpr("Your scales start fading to a pale cyan-grey colour.",
            MSGCH_INTRINSIC_GAIN);
        break;

    case SP_BASE_DRACONIAN:
        mpr("");
        break;

    default:
        break;
    }
}

bool will_gain_life(int lev)
{
    if (lev < you.attribute[ATTR_LIFE_GAINED] - 2)
        return false;

    return (you.lives + you.deaths < (lev - 1) / 3);
}

static void _felid_extra_life()
{
    if (will_gain_life(you.max_level)
        && you.lives < 2)
    {
        you.lives++;
        mpr("Extra life!", MSGCH_INTRINSIC_GAIN);
        you.attribute[ATTR_LIFE_GAINED] = you.max_level;
        // Should play the 1UP sound from SMB...
    }
}

void level_change(bool skip_attribute_increase)
{
    const bool wiz_cmd = crawl_state.prev_cmd == CMD_WIZARD
                      || crawl_state.repeat_cmd == CMD_WIZARD;

    // necessary for the time being, as level_change() is called
    // directly sometimes {dlb}
    you.redraw_experience = true;

    while (you.experience < exp_needed(you.experience_level))
        lose_level();

    while (you.experience_level < 27
           && you.experience >= exp_needed(you.experience_level + 1))
    {
        if (!skip_attribute_increase && !wiz_cmd)
        {
            crawl_state.cancel_cmd_all();

            if (is_processing_macro())
                flush_input_buffer(FLUSH_ABORT_MACRO);
        }

        // [ds] Make sure we increment you.experience_level and apply
        // any stat/hp increases only after we've cleared all prompts
        // for this experience level. If we do part of the work before
        // the prompt, and a player on telnet gets disconnected, the
        // SIGHUP will save Crawl in the in-between state and rob the
        // player of their level-up perks.

        const int new_exp = you.experience_level + 1;

        if (new_exp <= you.max_level)
        {
            mprf(MSGCH_INTRINSIC_GAIN,
                 "Welcome back to level %d!", new_exp);

            // No more prompts for this XL past this point.

            you.experience_level = new_exp;
        }
        else  // Character has gained a new level
        {
            // Don't want to see the dead creature at the prompt.
            redraw_screen();
            // There may be more levels left to gain.
            you.redraw_experience = true;

            if (new_exp == 27)
            {
               mpr("You have reached level 27, the final one!",
                   MSGCH_INTRINSIC_GAIN);
            }
            else
            {
               mprf(MSGCH_INTRINSIC_GAIN, "You have reached level %d!",
                    new_exp);
            }

            if (!(new_exp % 3) && !skip_attribute_increase)
                attribute_increase();

            crawl_state.stat_gain_prompt = false;
            you.experience_level = new_exp;
            you.max_level = you.experience_level;

            switch (you.species)
            {
            case SP_HUMAN:
                if (!(you.experience_level % 4))
                    modify_stat(STAT_RANDOM, 1, false, "level gain");
                break;

            case SP_HIGH_ELF:
                if (!(you.experience_level % 3))
                {
                    modify_stat((coinflip() ? STAT_INT
                                            : STAT_DEX), 1, false,
                                "level gain");
                }
                break;

            case SP_DEEP_ELF:
                if (!(you.experience_level % 4))
                    modify_stat(STAT_INT, 1, false, "level gain");
                break;

            case SP_SLUDGE_ELF:
                if (!(you.experience_level % 4))
                {
                    modify_stat((coinflip() ? STAT_INT
                                            : STAT_DEX), 1, false,
                                "level gain");
                }
                break;

#if TAG_MAJOR_VERSION == 32
            case SP_MOUNTAIN_DWARF:
                if (!(you.experience_level % 4))
                    modify_stat(STAT_STR, 1, false, "level gain");
                break;
#endif

            case SP_DEEP_DWARF:
                if (you.experience_level == 14)
                {
                    mpr("You feel somewhat more resistant.",
                        MSGCH_INTRINSIC_GAIN);
                    perma_mutate(MUT_NEGATIVE_ENERGY_RESISTANCE, 1, "level up");
                }

                if ((you.experience_level == 9)
                    || (you.experience_level == 18))
                {
                    perma_mutate(MUT_PASSIVE_MAPPING, 1, "level up");
                }

                if (!(you.experience_level % 4))
                {
                    modify_stat(coinflip() ? STAT_STR
                                           : STAT_INT, 1, false,
                                "level gain");
                }
                break;

            case SP_HALFLING:
                if (!(you.experience_level % 5))
                    modify_stat(STAT_DEX, 1, false, "level gain");
                break;

            case SP_KOBOLD:
                if (!(you.experience_level % 5))
                {
                    modify_stat((coinflip() ? STAT_STR
                                            : STAT_DEX), 1, false,
                                "level gain");
                }
                break;

            case SP_HILL_ORC:
                if (!(you.experience_level % 5))
                    modify_stat(STAT_STR, 1, false, "level gain");
                break;

            case SP_MUMMY:
                if (you.experience_level == 13 || you.experience_level == 26)
                {
                    mpr("You feel more in touch with the powers of death.",
                        MSGCH_INTRINSIC_GAIN);
                }

                if (you.experience_level == 13)  // level 13 for now -- bwr
                {
                    mpr("You can now infuse your body with magic to restore "
                        "decomposition.", MSGCH_INTRINSIC_GAIN);
                }
                break;

            case SP_VAMPIRE:
                if (you.experience_level == 3)
                {
                    if (you.hunger_state > HS_SATIATED)
                    {
                        mpr("If you weren't so full you could now transform "
                            "into a vampire bat.", MSGCH_INTRINSIC_GAIN);
                    }
                    else
                    {
                        mpr("You can now transform into a vampire bat.",
                            MSGCH_INTRINSIC_GAIN);
                    }
                }
                else if (you.experience_level == 6)
                {
                    mpr("You can now bottle potions of blood from corpses.",
                        MSGCH_INTRINSIC_GAIN);
                }
                break;

            case SP_NAGA:
                if (!(you.experience_level % 4))
                    modify_stat(STAT_RANDOM, 1, false, "level gain");

                if (!(you.experience_level % 3))
                {
                    mpr("Your skin feels tougher.", MSGCH_INTRINSIC_GAIN);
                    you.redraw_armour_class = true;
                }

                if (you.experience_level == 13)
                {
                    mpr("Your tail grows strong enough to constrict"
                        " your enemies.", MSGCH_INTRINSIC_GAIN);
                }
                break;

            case SP_TROLL:
                if (!(you.experience_level % 3))
                    modify_stat(STAT_STR, 1, false, "level gain");
                break;

            case SP_OGRE:
                if (!(you.experience_level % 3))
                    modify_stat(STAT_STR, 1, false, "level gain");
                break;

            case SP_BASE_DRACONIAN:
                if (you.experience_level >= 7)
                {
                    you.species = random_draconian_player_species();
                    // The player symbol depends on species.
                    update_player_symbol();
#ifdef USE_TILE
                    init_player_doll();
#endif
                    _draconian_scale_colour_message();

                    // We check if any skill has changed level because of
                    // changed aptitude
                    for (int i = SK_FIRST_SKILL; i < NUM_SKILLS; ++i)
                        check_skill_level_change(static_cast<skill_type>(i));

                    redraw_screen();
                }
            case SP_RED_DRACONIAN:
            case SP_WHITE_DRACONIAN:
            case SP_GREEN_DRACONIAN:
            case SP_YELLOW_DRACONIAN:
            case SP_GREY_DRACONIAN:
            case SP_BLACK_DRACONIAN:
            case SP_PURPLE_DRACONIAN:
            case SP_MOTTLED_DRACONIAN:
            case SP_PALE_DRACONIAN:
                if (!(you.experience_level % 3))
                {
                    mpr("Your scales feel tougher.", MSGCH_INTRINSIC_GAIN);
                    you.redraw_armour_class = true;
                }

                if (!(you.experience_level % 4))
                    modify_stat(STAT_RANDOM, 1, false, "level gain");

                if (you.experience_level == 14)
                {
                    switch (you.species)
                    {
                        case SP_GREEN_DRACONIAN:
                             perma_mutate(MUT_STINGER, 1, "draconian growth");
                             break;
                        case SP_YELLOW_DRACONIAN:
                             perma_mutate(MUT_ACIDIC_BITE, 1, "draconian growth");
                             break;
                        case SP_BLACK_DRACONIAN:
                             perma_mutate(MUT_BIG_WINGS, 1, "draconian growth");
                             break;
                        default:
                             break;
                    }
                }
                break;

            case SP_CENTAUR:
                if (!(you.experience_level % 4))
                {
                    modify_stat((coinflip() ? STAT_STR
                                            : STAT_DEX), 1, false,
                                "level gain");
                }
                break;

            case SP_DEMIGOD:
                if (!(you.experience_level % 2))
                    modify_stat(STAT_RANDOM, 1, false, "level gain");
                break;

            case SP_SPRIGGAN:
                if (!(you.experience_level % 5))
                {
                    modify_stat((coinflip() ? STAT_INT
                                            : STAT_DEX), 1, false,
                                "level gain");
                }
                break;

            case SP_MINOTAUR:
                if (!(you.experience_level % 4))
                {
                    modify_stat((coinflip() ? STAT_STR
                                            : STAT_DEX), 1, false,
                                "level gain");
                }
                break;

            case SP_DEMONSPAWN:
            {
                bool gave_message = false;
                int level = 0;
                mutation_type first_body_facet = NUM_MUTATIONS;

                for (unsigned i = 0; i < you.demonic_traits.size(); ++i)
                {
                    if (is_body_facet(you.demonic_traits[i].mutation))
                    {
                        if (first_body_facet < NUM_MUTATIONS
                            && you.demonic_traits[i].mutation
                                != first_body_facet)
                        {
                            if (you.experience_level == level)
                            {
                                mpr("You feel monstrous as your "
                                     "demonic heritage exerts itself.",
                                     MSGCH_MUTATION);

                                mark_milestone("monstrous", "is a "
                                               "monstrous demonspawn!");
                            }

                            i = you.demonic_traits.size();
                            break;
                        }

                        if (first_body_facet == NUM_MUTATIONS)
                        {
                            first_body_facet = you.demonic_traits[i].mutation;
                            level = you.demonic_traits[i].level_gained;
                        }
                    }
                }

                for (unsigned i = 0; i < you.demonic_traits.size(); ++i)
                {
                    if (you.demonic_traits[i].level_gained
                        == you.experience_level)
                    {
                        if (!gave_message)
                        {
                            mpr("Your demonic ancestry asserts itself...",
                                MSGCH_INTRINSIC_GAIN);

                            gave_message = true;
                        }
                        perma_mutate(you.demonic_traits[i].mutation, 1,
                                     "demonic ancestry");
                    }
                }

                if (!(you.experience_level % 4))
                    modify_stat(STAT_RANDOM, 1, false, "level gain");
                break;
            }

            case SP_GHOUL:
                if (!(you.experience_level % 5))
                    modify_stat(STAT_STR, 1, false, "level gain");
                break;

            case SP_TENGU:
                if (!(you.experience_level % 4))
                    modify_stat(STAT_RANDOM, 1, false, "level gain");

                if (you.experience_level == 5)
                {
                    mpr("You have gained the ability to fly.",
                        MSGCH_INTRINSIC_GAIN);
                }
                else if (you.experience_level == 15)
                    mpr("You can now fly continuously.", MSGCH_INTRINSIC_GAIN);
                break;

            case SP_MERFOLK:
                if (!(you.experience_level % 5))
                    modify_stat(STAT_RANDOM, 1, false, "level gain");
                break;

            case SP_FELID:
                if (!(you.experience_level % 5))
                {
                    modify_stat((coinflip() ? STAT_INT
                                            : STAT_DEX), 1, false,
                                "level gain");
                }

                if (you.experience_level == 6 || you.experience_level == 12)
                    perma_mutate(MUT_SHAGGY_FUR, 1, "growing up");

                _felid_extra_life();
                break;

            case SP_OCTOPODE:
                if (!(you.experience_level % 5))
                    modify_stat(STAT_RANDOM, 1, false, "level gain");
                break;

            default:
                break;
            }
        }

        // zot defence abilities; must also be updated in abl-show.cc when these levels are changed
        if (crawl_state.game_is_zotdef())
        {
            if (you.experience_level == 1)
                mpr("Your Zot abilities now extend through the making of dart traps.", MSGCH_INTRINSIC_GAIN);
            if (you.experience_level == 2)
                mpr("Your Zot abilities now extend through the making of oklob saplings.", MSGCH_INTRINSIC_GAIN);
            if (you.experience_level == 3)
                mpr("Your Zot abilities now extend through the making of arrow traps.", MSGCH_INTRINSIC_GAIN);
            if (you.experience_level == 4)
                mpr("Your Zot abilities now extend through the making of plants.", MSGCH_INTRINSIC_GAIN);
            if (you.experience_level == 4)
                mpr("Your Zot abilities now extend through removing curses.", MSGCH_INTRINSIC_GAIN);
            if (you.experience_level == 5)
                mpr("Your Zot abilities now extend through the making of burning bushes.", MSGCH_INTRINSIC_GAIN);
            if (you.experience_level == 6)
                mpr("Your Zot abilities now extend through the making of altars and grenades.", MSGCH_INTRINSIC_GAIN);
            if (you.experience_level == 7)
                mpr("Your Zot abilities now extend through the making of oklob plants.", MSGCH_INTRINSIC_GAIN);
            if (you.experience_level == 8)
                mpr("Your Zot abilities now extend through the making of net traps.", MSGCH_INTRINSIC_GAIN);
            if (you.experience_level == 9)
                mpr("Your Zot abilities now extend through the making of ice statues.", MSGCH_INTRINSIC_GAIN);
            if (you.experience_level == 10)
                mpr("Your Zot abilities now extend through the making of spear traps.", MSGCH_INTRINSIC_GAIN);
            if (you.experience_level == 11)
                mpr("Your Zot abilities now extend through the making of alarm traps.", MSGCH_INTRINSIC_GAIN);
            if (you.experience_level == 12)
                mpr("Your Zot abilities now extend through the making of mushroom circles.", MSGCH_INTRINSIC_GAIN);
            if (you.experience_level == 13)
                mpr("Your Zot abilities now extend through the making of bolt traps.", MSGCH_INTRINSIC_GAIN);
            if (you.experience_level == 14)
                mpr("Your Zot abilities now extend through the making of orange crystal statues.", MSGCH_INTRINSIC_GAIN);
            if (you.experience_level == 15)
                mpr("Your Zot abilities now extend through the making of needle traps.", MSGCH_INTRINSIC_GAIN);
            if (you.experience_level == 16)
                mpr("Your Zot abilities now extend through self-teleportation.", MSGCH_INTRINSIC_GAIN);
            if (you.experience_level == 17)
                mpr("Your Zot abilities now extend through making water.", MSGCH_INTRINSIC_GAIN);
            if (you.experience_level == 18)
                mpr("Your Zot abilities now extend through the making of axe traps.", MSGCH_INTRINSIC_GAIN);
            if (you.experience_level == 19)
                mpr("Your Zot abilities now extend through the making of lightning spires.", MSGCH_INTRINSIC_GAIN);
            if (you.experience_level == 20)
                mpr("Your Zot abilities now extend through the making of silver statues.", MSGCH_INTRINSIC_GAIN);
            // gold and bazaars gained together
            if (you.experience_level == 21)
                mpr("Your Zot abilities now extend through the making of bazaars.", MSGCH_INTRINSIC_GAIN);
            if (you.experience_level == 21)
                mpr("Your Zot abilities now extend through acquiring gold.", MSGCH_INTRINSIC_GAIN);
            if (you.experience_level == 22)
                mpr("Your Zot abilities now extend through the making of oklob circles.", MSGCH_INTRINSIC_GAIN);
            if (you.experience_level == 23)
                mpr("Your Zot abilities now extend through invoking Sage effects.", MSGCH_INTRINSIC_GAIN);
            if (you.experience_level == 24)
                mpr("Your Zot abilities now extend through acquirement.", MSGCH_INTRINSIC_GAIN);
            if (you.experience_level == 25)
                mpr("Your Zot abilities now extend through the making of blade traps.", MSGCH_INTRINSIC_GAIN);
            if (you.experience_level == 26)
                mpr("Your Zot abilities now extend through the making of curse skulls.", MSGCH_INTRINSIC_GAIN);
#if 0
            if (you.experience_level == 27)
                mpr("Your Zot abilities now extend through the making of teleport traps.", MSGCH_INTRINSIC_GAIN);
#endif
        }

#if TAG_MAJOR_VERSION <= 33
        note_montiers();
#endif

        const int old_hp = you.hp;
        const int old_maxhp = you.hp_max;
        const int old_mp = you.magic_points;
        const int old_maxmp = you.max_magic_points;

        // recalculate for game
        calc_hp();
        calc_mp();

        you.hp = old_hp * you.hp_max / old_maxhp;
        you.magic_points = old_maxmp > 0 ?
          old_mp * you.max_magic_points / old_maxmp : you.max_magic_points;

        // Get "real" values for note-taking, i.e. ignore Berserk,
        // transformations or equipped items.
        const int note_maxhp = get_real_hp(false, false);
        const int note_maxmp = get_real_mp(false);

        char buf[200];
        sprintf(buf, "HP: %d/%d MP: %d/%d",
                std::min(you.hp, note_maxhp), note_maxhp,
                std::min(you.magic_points, note_maxmp), note_maxmp);
        take_note(Note(NOTE_XP_LEVEL_CHANGE, you.experience_level, 0, buf));

        xom_is_stimulated(12);

        learned_something_new(HINT_NEW_LEVEL);
    }

    while (you.experience >= exp_needed(you.max_level + 1))
    {
        ASSERT(you.experience_level == 27);
        ASSERT(you.max_level < 127);
        you.max_level++;
        if (you.species == SP_FELID)
            _felid_extra_life();
    }

    you.redraw_title = true;

#ifdef DGL_WHEREIS
    whereis_record();
#endif

    // Hints mode arbitrarily ends at xp 7.
    if (crawl_state.game_is_hints() && you.experience_level >= 7)
        hints_finished();
}

void adjust_level(int diff, bool just_xp)
{
    ASSERT((uint64_t)you.experience <= (uint64_t)MAX_EXP_TOTAL);

    if (you.experience_level + diff < 1)
        you.experience = 0;
    else if (you.experience_level + diff >= 27)
        you.experience = std::max(you.experience, exp_needed(27));
    else
    {
        while (diff < 0 && you.experience >= exp_needed(27))
        {
            // Having XP for level 53 and going back to 26 due to a single
            // card would mean your felid is not going to get any extra lives
            // in foreseable future.
            you.experience -= exp_needed(27) - exp_needed(26);
            diff++;
        }
        int old_min = exp_needed(you.experience_level);
        int old_max = exp_needed(you.experience_level + 1);
        int new_min = exp_needed(you.experience_level + diff);
        int new_max = exp_needed(you.experience_level + 1 + diff);
        dprf("XP before: %d\n", you.experience);
        dprf("%4.2f of %d..%d to %d..%d",
             (you.experience - old_min) * 1.0 / (old_max - old_min),
             old_min, old_max, new_min, new_max);

        you.experience = ((int64_t)(new_max - new_min))
                       * (you.experience - old_min)
                       / (old_max - old_min)
                       + new_min;
        dprf("XP after: %d\n", you.experience);
    }

    ASSERT((uint64_t)you.experience <= (uint64_t)MAX_EXP_TOTAL);

    if (!just_xp)
        level_change();
}

// Here's a question for you: does the ordering of mods make a difference?
// (yes) -- are these things in the right order of application to stealth?
// - 12mar2000 {dlb}
int check_stealth(void)
{
    ASSERT(!crawl_state.game_is_arena());
#ifdef WIZARD
    // Extreme stealthiness can be enforced by wizmode stealth setting.
    if (you.skills[SK_STEALTH] > 27)
        return (1000);
#endif

    if (you.attribute[ATTR_SHADOWS] || you.berserk() || you.stat_zero[STAT_DEX])
        return (0);

    int stealth = you.dex() * 3;

    int race_mod = 0;
    if (player_genus(GENPC_DRACONIAN))
        race_mod = 12;
    else
    {
        switch (you.species) // why not use body_size here?
        {
        case SP_TROLL:
        case SP_OGRE:
        case SP_CENTAUR:
            race_mod = 9;
            break;
        case SP_MINOTAUR:
            race_mod = 12;
            break;
        case SP_VAMPIRE:
            // Thirsty/bat-form vampires are (much) more stealthy
            if (you.hunger_state == HS_STARVING)
                race_mod = 21;
            else if (player_in_bat_form()
                     || you.hunger_state <= HS_NEAR_STARVING)
            {
                race_mod = 20;
            }
            else if (you.hunger_state < HS_SATIATED)
                race_mod = 19;
            else
                race_mod = 18;
            break;
        case SP_HALFLING:
        case SP_KOBOLD:
        case SP_SPRIGGAN:
        case SP_NAGA:       // not small but very good at stealth
        case SP_FELID:
        case SP_OCTOPODE:
            race_mod = 18;
            break;
        default:
            race_mod = 15;
            break;
        }
    }

    switch (you.form)
    {
    case TRAN_SPIDER:
        race_mod = 21;
        break;
    case TRAN_ICE_BEAST:
        race_mod = 15;
        break;
    case TRAN_STATUE:
        race_mod -= 3; // depends on the base race
        break;
    case TRAN_DRAGON:
        race_mod = 6;
        break;
    case TRAN_PIG:
        race_mod = 9; // trotters, oinking...
        break;
    case TRAN_BAT:
        if (you.species != SP_VAMPIRE)
            race_mod = 17;
        break;
    case TRAN_BLADE_HANDS:
        if (you.species == SP_FELID && !you.airborne())
            stealth -= 50; // a constant penalty
        break;
    case TRAN_LICH:
        race_mod++; // intentionally tiny, lich form is already overpowered
        break;
    case TRAN_NONE:
    case TRAN_APPENDAGE:
        break;
    }

    stealth += you.skill(SK_STEALTH, race_mod);

    if (you.burden_state > BS_UNENCUMBERED)
        stealth /= you.burden_state;

    if (you.confused())
        stealth /= 3;

    if (you.duration[DUR_SWIFTNESS] > 0)
        stealth /= 2;

    const item_def *arm = you.slot_item(EQ_BODY_ARMOUR, false);
    const item_def *cloak = you.slot_item(EQ_CLOAK, false);
    const item_def *boots = you.slot_item(EQ_BOOTS, false);

    // All effects negated by magical suppression should go in here.
    if (!you.suppressed())
    {
        if (arm)
        {
            // [ds] New stealth penalty formula from rob: SP = 6 * (EP^2)
            const int ep = -property(*arm, PARM_EVASION);
            const int penalty = 6 * ep * ep;
    #if 0
            dprf("Stealth penalty for armour (ep: %d): %d", ep, penalty);
    #endif
            stealth -= penalty;
        }

        if (cloak && get_equip_race(*cloak) == ISFLAG_ELVEN)
            stealth += 20;

        stealth += scan_artefacts(ARTP_STEALTH);
    }

    if (you.duration[DUR_STEALTH])
        stealth += 80;

    if (you.duration[DUR_AGILITY])
        stealth += 50;

    if (you.airborne())
        stealth += 10;

    else if (you.in_water())
    {
        // Merfolk can sneak up on monsters underwater -- bwr
        if (you.fishtail || you.species == SP_OCTOPODE)
            stealth += 50;
        else if (!you.can_swim() && !you.extra_balanced())
            stealth /= 2;       // splashy-splashy
    }

    // No stealth bonus from boots if you're airborne or in water
    else if (boots)
    {
        if (!you.suppressed())
        {
            if (get_armour_ego_type(*boots) == SPARM_STEALTH)
                stealth += 50;

            if (get_equip_race(*boots) == ISFLAG_ELVEN)
                stealth += 20;
        }
    }

    else if (player_mutation_level(MUT_HOOVES) > 0)
        stealth -= 5 + 5 * player_mutation_level(MUT_HOOVES);

    else if (you.species == SP_FELID && (!you.form || you.form == TRAN_APPENDAGE))
        stealth += 20;  // paws

    // Radiating silence is the negative complement of shouting all the
    // time... a sudden change from background noise to no noise is going
    // to clue anything in to the fact that something is very wrong...
    // a personal silence spell would naturally be different, but this
    // silence radiates for a distance and prevents monster spellcasting,
    // which pretty much gives away the stealth game.
    // this penalty is dependent on the actual amount of ambient noise
    // in the level -doy
    if (you.duration[DUR_SILENCE])
        stealth -= 50 + current_level_ambient_noise();

    // Mutations.
    stealth += 40 * player_mutation_level(MUT_NIGHTSTALKER);
    stealth += 25 * player_mutation_level(MUT_THIN_SKELETAL_STRUCTURE);
    stealth += 40 * player_mutation_level(MUT_CAMOUFLAGE);
    if (player_mutation_level(MUT_TRANSLUCENT_SKIN) > 1)
        stealth += 20 * (player_mutation_level(MUT_TRANSLUCENT_SKIN) - 1);

    // it's easier to be stealthy when there's a lot of background noise
    stealth += 2 * current_level_ambient_noise();

    // If you've been tagged with Corona or are Glowing, the glow
    // makes you extremely unstealthy.
    // The darker it is, the bigger the penalty.
    if (you.backlit())
        stealth = (2 * you.current_vision * stealth) / (5 * LOS_RADIUS);
    // On the other hand, shrouding has the reverse effect:
    if (you.umbra())
        stealth = (2 * LOS_RADIUS * stealth) / you.current_vision;
    // The shifting glow from the Orb, while too unstable to negate invis
    // or affect to-hit, affects stealth even more than regular glow.
    if (orb_haloed(you.pos()))
        stealth /= 3;

    stealth = std::max(0, stealth);

    return (stealth);
}

// Returns the medium duration value which is usually announced by a special
// message ("XY is about to time out") or a change of colour in the
// status display.
// Note that these values cannot be relied on when playing since there are
// random decrements precisely to avoid this.
int get_expiration_threshold(duration_type dur)
{
    switch (dur)
    {
    case DUR_PETRIFYING:
        return (1 * BASELINE_DELAY);

    case DUR_QUAD_DAMAGE:
        return (3 * BASELINE_DELAY); // per client.qc

    case DUR_FIRE_SHIELD:
    case DUR_SILENCE: // no message
        return (5 * BASELINE_DELAY);

    case DUR_DEFLECT_MISSILES:
    case DUR_REPEL_MISSILES:
    case DUR_REGENERATION:
    case DUR_INSULATION:
    case DUR_RESISTANCE:
    case DUR_SWIFTNESS:
    case DUR_INVIS:
    case DUR_HASTE:
    case DUR_BERSERK:
    case DUR_ICY_ARMOUR:
    case DUR_CONDENSATION_SHIELD:
    case DUR_PHASE_SHIFT:
    case DUR_CONTROL_TELEPORT:
    case DUR_DEATH_CHANNEL:
    case DUR_SEE_INVISIBLE:
    case DUR_SHROUD_OF_GOLUBRIA:
        return (6 * BASELINE_DELAY);

    case DUR_LEVITATION:
    case DUR_TRANSFORMATION: // not on status
    case DUR_DEATHS_DOOR:    // not on status
    case DUR_SLIMIFY:
        return (10 * BASELINE_DELAY);

    // These get no messages when they "flicker".
    case DUR_BARGAIN:
        return (15 * BASELINE_DELAY);

    case DUR_CONFUSING_TOUCH:
    case DUR_NAUSEA:
        return (20 * BASELINE_DELAY);

    default:
        return (0);
    }
}

// Is a given duration about to expire?
bool dur_expiring(duration_type dur)
{
    const int value = you.duration[dur];
    if (value <= 0)
        return (false);

    return (value <= get_expiration_threshold(dur));
}

static void _output_expiring_message(duration_type dur, const char* msg)
{
    if (you.duration[dur])
    {
        const bool expires = dur_expiring(dur);
        mprf("%s%s", expires ? "Expiring: " : "", msg);
    }
}

static void _display_vampire_status()
{
    std::string msg = "At your current hunger state you ";
    std::vector<std::string> attrib;

    switch (you.hunger_state)
    {
        case HS_STARVING:
            attrib.push_back("resist poison");
            attrib.push_back("significantly resist cold");
            attrib.push_back("strongly resist negative energy");
            attrib.push_back("resist torment");
            attrib.push_back("do not heal.");
            break;
        case HS_NEAR_STARVING:
            attrib.push_back("resist poison");
            attrib.push_back("significantly resist cold");
            attrib.push_back("strongly resist negative energy");
            attrib.push_back("have an extremely slow metabolism");
            attrib.push_back("heal slowly.");
            break;
        case HS_VERY_HUNGRY:
        case HS_HUNGRY:
            attrib.push_back("resist poison");
            attrib.push_back("resist cold");
            attrib.push_back("significantly resist negative energy");
            if (you.hunger_state == HS_HUNGRY)
                attrib.push_back("have a slow metabolism");
            else
                attrib.push_back("have a very slow metabolism");
            attrib.push_back("heal slowly.");
            break;
        case HS_SATIATED:
            attrib.push_back("resist negative energy.");
            break;
        case HS_FULL:
            attrib.push_back("have a fast metabolism");
            attrib.push_back("heal quickly.");
            break;
        case HS_VERY_FULL:
            attrib.push_back("have a very fast metabolism");
            attrib.push_back("heal quickly.");
            break;
        case HS_ENGORGED:
            attrib.push_back("have an extremely fast metabolism");
            attrib.push_back("heal extremely quickly.");
            break;
    }

    if (!attrib.empty())
    {
        msg += comma_separated_line(attrib.begin(), attrib.end());
        mpr(msg.c_str());
    }
}

static void _display_movement_speed()
{
    const int move_cost = (player_speed() * player_movement_speed()) / 10;

    const bool water  = you.in_water();
    const bool swim   = you.swimming();

    const bool lev    = you.airborne();
    const bool fly    = (you.flight_mode() == FL_FLY);
    const bool swift  = (you.duration[DUR_SWIFTNESS] > 0);

    mprf("Your %s speed is %s%s%s.",
          // order is important for these:
          (swim)    ? "swimming" :
          (water)   ? "wading" :
          (fly)     ? "flying" :
          (lev)     ? "levitating"
                    : "movement",

          (water && !swim)  ? "uncertain and " :
          (!water && swift) ? "aided by the wind" : "",

          (!water && swift) ? ((move_cost >= 10) ? ", but still "
                                                 : " and ")
                            : "",

          (move_cost <   8) ? "very quick" :
          (move_cost <  10) ? "quick" :
          (move_cost == 10) ? "average" :
          (move_cost <  13) ? "slow"
                            : "very slow");
}

static void _display_tohit()
{
#ifdef DEBUG_DIAGNOSTICS
    melee_attack attk(&you, NULL);

    const int to_hit = attk.calc_to_hit(false);

    dprf("To-hit: %d", to_hit);
#endif
/*
    // Messages based largely on percentage chance of missing the
    // average EV 10 humanoid, and very agile EV 30 (pretty much
    // max EV for monsters currently).
    //
    // "awkward"    - need lucky hit (less than EV)
    // "difficult"  - worse than 2 in 3
    // "hard"       - worse than fair chance
    mprf("%s given your current equipment.",
         (to_hit <   1) ? "You are completely incapable of fighting" :
         (to_hit <   5) ? "Hitting even clumsy monsters is extremely awkward" :
         (to_hit <  10) ? "Hitting average monsters is awkward" :
         (to_hit <  15) ? "Hitting average monsters is difficult" :
         (to_hit <  20) ? "Hitting average monsters is hard" :
         (to_hit <  30) ? "Very agile monsters are a bit awkward to hit" :
         (to_hit <  45) ? "Very agile monsters are a bit difficult to hit" :
         (to_hit <  60) ? "Very agile monsters are a bit hard to hit" :
         (to_hit < 100) ? "You feel comfortable with your ability to fight"
                        : "You feel confident with your ability to fight");
*/
}

static std::string _attack_delay_desc(int attack_delay)
{
    return ((attack_delay >= 200) ? "extremely slow" :
            (attack_delay >= 155) ? "very slow" :
            (attack_delay >= 125) ? "quite slow" :
            (attack_delay >= 105) ? "below average" :
            (attack_delay >=  95) ? "average" :
            (attack_delay >=  75) ? "above average" :
            (attack_delay >=  55) ? "quite fast" :
            (attack_delay >=  45) ? "very fast" :
            (attack_delay >=  35) ? "extremely fast" :
                                    "blindingly fast");
}

static void _display_attack_delay()
{
    melee_attack attk(&you, NULL);
    const int delay = attk.calc_attack_delay(false, false);

    // Scale to fit the displayed weapon base delay, i.e.,
    // normal speed is 100 (as in 100%).
    int avg;
    const item_def* weapon = you.weapon();
    if (weapon && is_range_weapon(*weapon))
        avg = launcher_final_speed(*weapon, you.shield(), false);
    else
        avg = 10 * delay;

    // Haste shouldn't be counted, but let's show finesse.
    if (you.duration[DUR_FINESSE])
        avg = std::max(20, avg / 2);

    std::string msg = "Your attack speed is " + _attack_delay_desc(avg)
                      + (you.wizard ? make_stringf(" (%d)", avg) : "") + ".";

    mpr(msg);
}

// forward declaration
static std::string _constriction_description();

void display_char_status()
{
    if (you.is_undead == US_SEMI_UNDEAD && you.hunger_state == HS_ENGORGED)
        mpr("You feel almost alive.");
    else if (you.is_undead)
        mpr("You are undead.");
    else if (you.duration[DUR_DEATHS_DOOR])
    {
        _output_expiring_message(DUR_DEATHS_DOOR,
                                 "You are standing in death's doorway.");
    }
    else
        mpr("You are alive.");

    const int halo_size = you.halo_radius2();
    if (halo_size >= 0)
    {
        if (halo_size > 37)
            mpr("You are illuminated by a large divine halo.");
        else if (halo_size > 10)
            mpr("You are illuminated by a divine halo.");
        else
            mpr("You are illuminated by a small divine halo.");
    }
    else if (you.haloed())
        mpr("An external divine halo illuminates you.");

    if (you.species == SP_VAMPIRE)
        _display_vampire_status();

    static int statuses[] = {
        STATUS_STR_ZERO, STATUS_INT_ZERO, STATUS_DEX_ZERO,
        DUR_PETRIFYING,
        DUR_TRANSFORMATION,
        STATUS_BURDEN,
        STATUS_MANUAL,
        STATUS_SAGE,
        DUR_BARGAIN,
        DUR_BREATH_WEAPON,
        DUR_LIQUID_FLAMES,
        DUR_FIRE_SHIELD,
        DUR_ICY_ARMOUR,
        DUR_REPEL_MISSILES,
        DUR_DEFLECT_MISSILES,
        DUR_JELLY_PRAYER,
        STATUS_REGENERATION,
        DUR_SWIFTNESS,
        DUR_RESISTANCE,
        DUR_INSULATION,
        DUR_TELEPORT,
        DUR_CONTROL_TELEPORT,
        DUR_DEATH_CHANNEL,
        DUR_PHASE_SHIFT,
        DUR_SILENCE,
        DUR_STONESKIN,
        DUR_SEE_INVISIBLE,
        DUR_INVIS,
        DUR_CONF,
        STATUS_BEHELD,
        DUR_PARALYSIS,
        DUR_PETRIFIED,
        DUR_SLEEP,
        DUR_EXHAUSTED,
        STATUS_SPEED,
        DUR_MIGHT,
        DUR_BRILLIANCE,
        DUR_AGILITY,
        DUR_DIVINE_VIGOUR,
        DUR_DIVINE_STAMINA,
        DUR_BERSERK,
        STATUS_AIRBORNE,
        STATUS_NET,
        DUR_POISONING,
        STATUS_SICK,
        DUR_NAUSEA,
        STATUS_ROT,
        STATUS_CONTAMINATION,
        DUR_CONFUSING_TOUCH,
        DUR_SURE_BLADE,
        DUR_AFRAID,
        DUR_MIRROR_DAMAGE,
        DUR_SCRYING,
        STATUS_CLINGING,
        STATUS_FIREBALL,
        DUR_SHROUD_OF_GOLUBRIA,
        STATUS_BACKLIT,
        STATUS_UMBRA,
        STATUS_CONSTRICTED,
        STATUS_AUGMENTED,
        STATUS_SUPPRESSED,
    };

    status_info inf;
    for (unsigned i = 0; i < ARRAYSZ(statuses); ++i)
    {
        fill_status_info(statuses[i], &inf);
        if (!inf.long_text.empty())
            mpr(inf.long_text);
    }
    std::string cinfo = _constriction_description();
    if (!cinfo.empty())
        mpr(cinfo.c_str());

    _display_movement_speed();
    _display_tohit();
    _display_attack_delay();

    // magic resistance
    mprf("You are %s to hostile enchantments.",
         magic_res_adjective(player_res_magic(false)).c_str());

    // character evaluates their ability to sneak around:
    mprf("You feel %s.", stealth_desc(check_stealth()).c_str());
    dprf("stealth: %d", check_stealth());
}

bool player_item_conserve(bool calc_unid)
{
    return (!you.suppressed()
            && (player_equip(EQ_AMULET, AMU_CONSERVATION, calc_unid)
                || player_equip_ego_type(EQ_ALL_ARMOUR, SPARM_PRESERVATION)));
}

int player_mental_clarity(bool calc_unid, bool items)
{
    int ret = 0;

    ret += player_mutation_level(MUT_CLARITY);

    // All effects negated by magical suppression should go in here.
    if (!you.suppressed())
    {
        ret += 3 * player_equip(EQ_AMULET, AMU_CLARITY, calc_unid) * items
               + scan_artefacts(ARTP_CLARITY);
    }

    if (you.religion == GOD_ASHENZARI && you.piety >= piety_breakpoint(2)
        && !player_under_penance())
    {
        ret++;
    }

    return ((ret > 3) ? 3 : ret);
}

int player_spirit_shield(bool calc_unid)
{
    // All effects negated by magical suppression should go in here.
    if (!you.suppressed())
    {
        return player_equip(EQ_AMULET, AMU_GUARDIAN_SPIRIT, calc_unid)
               + player_equip_ego_type(EQ_ALL_ARMOUR, SPARM_SPIRIT_SHIELD);
    }
    else
    {
        return 0;
    }
}

int player_effect_inaccuracy()
{
    // All effects negated by magical suppression should go in here.
    if (!you.suppressed())
        return wearing_amulet(AMU_INACCURACY);
    else
    {
        return 0;
    }
}

// See if the player has an ongoing effect as per the *MUT or +MUT properties.
int player_effect_mutagenic()
{
    // All effects negated by magical suppression should go in here.
    if (!you.suppressed())
        return scan_artefacts(ARTP_MUTAGENIC);
    else
    {
        return 0;
    }
}

int player_res_mutation()
{
    // All effects negated by magical suppression should go in here.
    if (!you.suppressed())
        return wearing_amulet(AMU_RESIST_MUTATION);
    else
    {
        return 0;
    }
}

int player_effect_gourmand()
{
    // All effects negated by magical suppression should go in here.
    if (!you.suppressed())
        return wearing_amulet(AMU_THE_GOURMAND);
    else
    {
        return 0;
    }
}

int player_effect_stasis(bool calc_unid)
{
    // All effects negated by magical suppression should go in here.
    if (!you.suppressed())
        return wearing_amulet(AMU_STASIS, calc_unid);
    else
    {
        return 0;
    }
}

// This is a bit confusing. This is not the function that determines whether or
// not a player is capable of teleporting, only whether they are specifically
// under the influence of the "notele" effect. See item_blocks_teleport() in
// item_use.cc for a superset of this function. In the future, I suppose we
// could use this function for a dimensional anchor spell or something similar.
int player_effect_notele(bool calc_unid)
{
    // All effects negated by magical suppression should go in here.
    if (!you.suppressed())
        return scan_artefacts(ARTP_PREVENT_TELEPORTATION, calc_unid);
    else
    {
        return 0;
    }
}

// permaswift effects like boots of running and lightning scales
int player_effect_running()
{
    // All effects negated by magical suppression should go in here.
    if (!you.suppressed())
        return player_equip_ego_type(EQ_BOOTS, SPARM_RUNNING);
    else
    {
        return 0;
    }
}

int player_effect_cfly(bool calc_unid)
{
    // All effects negated by magical suppression should go in here.
    if (!you.suppressed())
        return wearing_amulet(AMU_CONTROLLED_FLIGHT, calc_unid);
    else
    {
        return 0;
    }
}

int player_effect_faith()
{
    // All effects negated by magical suppression should go in here.
    if (!you.suppressed())
        return wearing_amulet(AMU_FAITH);
    else
    {
        return 0;
    }
}

int player_effect_archmagi()
{
    // All effects negated by magical suppression should go in here.
    if (!you.suppressed())
        return player_equip_ego_type(EQ_BODY_ARMOUR, SPARM_ARCHMAGI);
    else
    {
        return 0;
    }
}

int player_effect_nocast()
{
    // All effects negated by magical suppression should go in here.
    if (!you.suppressed())
        return scan_artefacts(ARTP_PREVENT_SPELLCASTING);
    else
    {
        return 0;
    }
}

int player_effect_angry()
{
    // All effects negated by magical suppression should go in here.
    if (!you.suppressed())
    {
        return (scan_artefacts(ARTP_ANGRY)
                || player_equip_unrand(UNRAND_TROG));
    }
    else
    {
        return 0;
    }
}

// Returns whether the player has the effect of the amulet from a
// non-amulet source.
bool extrinsic_amulet_effect(jewellery_type amulet)
{
    switch (amulet)
    {
    case AMU_CONTROLLED_FLIGHT:
        return (you.duration[DUR_CONTROLLED_FLIGHT]
                || player_genus(GENPC_DRACONIAN)
                || (you.species == SP_TENGU && you.experience_level >= 5)
                || you.form == TRAN_DRAGON
                || you.form == TRAN_BAT);
    case AMU_CLARITY:
        return player_mental_clarity(true, false);
    case AMU_RESIST_CORROSION:
        if (you.religion == GOD_JIYVA && you.piety >= piety_breakpoint(2))
            return (true);
        // else fall-through
    case AMU_CONSERVATION:
        return (player_equip_ego_type(EQ_ALL_ARMOUR, SPARM_PRESERVATION));
    case AMU_THE_GOURMAND:
        return (player_mutation_level(MUT_GOURMAND) > 0);
    default:
        return (false);
    }
}

bool wearing_amulet(jewellery_type amulet, bool calc_unid, bool ignore_extrinsic)
{
    if (!ignore_extrinsic && extrinsic_amulet_effect(amulet))
        return (true);

    if (!player_wearing_slot(EQ_AMULET))
        return (false);

    const item_def& amu(you.inv[you.equip[EQ_AMULET]]);
    return (amu.sub_type == amulet && (calc_unid || item_type_known(amu)));
}

unsigned int exp_needed(int lev, int exp_apt)
{
    unsigned int level = 0;

    // Basic plan:
    // Section 1: levels  1- 5, second derivative goes 10-10-20-30.
    // Section 2: levels  6-13, second derivative is exponential/doubling.
    // Section 3: levels 14-27, second derivative is constant at 6000.
    //
    // Section three is constant so we end up with high levels at about
    // their old values (level 27 at 850k), without delta2 ever decreasing.
    // The values that are considerably different (ie level 13 is now 29000,
    // down from 41040 are because the second derivative goes from 9040 to
    // 1430 at that point in the original, and then slowly builds back
    // up again).  This function smoothes out the old level 10-15 area
    // considerably.

    // Here's a table:
    //
    // level      xp      delta   delta2
    // =====   =======    =====   ======
    //   1           0        0       0
    //   2          10       10      10
    //   3          30       20      10
    //   4          70       40      20
    //   5         140       70      30
    //   6         270      130      60
    //   7         520      250     120
    //   8        1010      490     240
    //   9        1980      970     480
    //  10        3910     1930     960
    //  11        7760     3850    1920
    //  12       15450     7690    3840
    //  13       29000    13550    5860
    //  14       48500    19500    5950
    //  15       74000    25500    6000
    //  16      105500    31500    6000
    //  17      143000    37500    6000
    //  18      186500    43500    6000
    //  19      236000    49500    6000
    //  20      291500    55500    6000
    //  21      353000    61500    6000
    //  22      420500    67500    6000
    //  23      494000    73500    6000
    //  24      573500    79500    6000
    //  25      659000    85500    6000
    //  26      750500    91500    6000
    //  27      848000    97500    6000


    switch (lev)
    {
    case 1:
        level = 1;
        break;
    case 2:
        level = 10;
        break;
    case 3:
        level = 30;
        break;
    case 4:
        level = 70;
        break;

    default:
        if (lev < 13)
        {
            lev -= 4;
            level = 10 + 10 * lev + (60 << lev);
        }
        else
        {
            lev -= 12;
            level = 15500 + 10500 * lev + 3000 * lev * lev;
        }
        break;
    }

    if (!exp_apt)
        exp_apt = species_exp_modifier(you.species);

    return ((level - 1) * exp_apt / 10);
}

// returns bonuses from rings of slaying, etc.
int slaying_bonus(weapon_property_type which_affected, bool ranged)
{
    int ret = 0;

    // All effects negated by magical suppression should go in here.
    if (!you.suppressed())
    {
        if (which_affected == PWPN_HIT)
        {
            ret += player_equip(EQ_RINGS_PLUS, RING_SLAYING);
            ret += scan_artefacts(ARTP_ACCURACY);
            if (player_equip_ego_type(EQ_GLOVES, SPARM_ARCHERY))
                ret += ranged ? 5 : -1;
        }
        else if (which_affected == PWPN_DAMAGE)
        {
            ret += player_equip(EQ_RINGS_PLUS2, RING_SLAYING);
            ret += scan_artefacts(ARTP_DAMAGE);
            if (player_equip_ego_type(EQ_GLOVES, SPARM_ARCHERY))
                ret += ranged ? 3 : -1;
        }
    }

    ret += std::min(you.duration[DUR_SLAYING] / (13 * BASELINE_DELAY), 6);
    ret += 3 * augmentation_amount();

    return (ret);
}

// Checks each equip slot for an evokable item (jewellery or randart).
// Returns true if any of these has the same ability as the one handed in.
bool items_give_ability(const int slot, artefact_prop_type abil)
{
    for (int i = EQ_WEAPON; i < NUM_EQUIP; i++)
    {
        if (!player_wearing_slot(i))
            continue;

        const int eq = you.equip[i];

        // skip item to compare with
        if (eq == slot)
            continue;

        // only weapons give their effects when in our hands
        if (i == EQ_WEAPON && you.inv[ eq ].base_type != OBJ_WEAPONS)
            continue;

        if (eq >= EQ_LEFT_RING && eq < NUM_EQUIP && eq != EQ_AMULET)
        {
            if (abil == ARTP_LEVITATE && you.inv[eq].sub_type == RING_LEVITATION)
                return (true);
            if (abil == ARTP_INVISIBLE && you.inv[eq].sub_type == RING_INVISIBILITY)
                return (true);
        }

        else if (eq == EQ_AMULET)
        {
            if (abil == ARTP_BERSERK && you.inv[eq].sub_type == AMU_RAGE)
                return (true);
        }

        // other items are not evokable
        if (!is_artefact(you.inv[ eq ]))
            continue;

        if (artefact_wpn_property(you.inv[ eq ], abil))
            return (true);
    }

    // none of the equipped items possesses this ability
    return (false);
}

// Checks each equip slot for a randart, and adds up all of those with
// a given property. Slow if any randarts are worn, so avoid where
// possible.
int scan_artefacts(artefact_prop_type which_property, bool calc_unid)
{
    int retval = 0;

    for (int i = EQ_WEAPON; i < NUM_EQUIP; ++i)
    {
        if (you.melded[i] || you.equip[i] == -1)
            continue;

        const int eq = you.equip[i];

        // Only weapons give their effects when in our hands.
        if (i == EQ_WEAPON && you.inv[ eq ].base_type != OBJ_WEAPONS)
            continue;

        if (!is_artefact(you.inv[ eq ]))
            continue;

        // Ignore unidentified items [TileCrawl dump enhancements].
        if (!item_ident(you.inv[ eq ], ISFLAG_KNOW_PROPERTIES)
            && !calc_unid)
        {
            continue;
        }

        retval += artefact_wpn_property(you.inv[ eq ], which_property);
    }

    return (retval);
}

void dec_hp(int hp_loss, bool fatal, const char *aux)
{
    ASSERT(!crawl_state.game_is_arena());

    if (!fatal && you.hp < 1)
        you.hp = 1;

    if (!fatal && hp_loss >= you.hp)
        hp_loss = you.hp - 1;

    if (hp_loss < 1)
        return;

    // If it's not fatal, use ouch() so that notes can be taken. If it IS
    // fatal, somebody else is doing the bookkeeping, and we don't want to mess
    // with that.
    if (!fatal && aux)
        ouch(hp_loss, NON_MONSTER, KILLED_BY_SOMETHING, aux);
    else
        you.hp -= hp_loss;

    you.redraw_hit_points = true;
}

void dec_mp(int mp_loss)
{
    ASSERT(!crawl_state.game_is_arena());

    if (mp_loss < 1)
        return;

    you.magic_points -= mp_loss;

    you.magic_points = std::max(0, you.magic_points);

    if (Options.magic_point_warning
        && you.magic_points < (you.max_magic_points
                               * Options.magic_point_warning) / 100)
    {
        mpr("* * * LOW MAGIC WARNING * * *", MSGCH_DANGER);
    }

    take_note(Note(NOTE_MP_CHANGE, you.magic_points, you.max_magic_points));
    you.redraw_magic_points = true;
}

bool enough_hp(int minimum, bool suppress_msg)
{
    ASSERT(!crawl_state.game_is_arena());

    // We want to at least keep 1 HP. -- bwr
    if (you.hp < minimum + 1)
    {
        if (!suppress_msg)
            mpr("You haven't enough vitality at the moment.");

        crawl_state.cancel_cmd_again();
        crawl_state.cancel_cmd_repeat();
        return (false);
    }

    return (true);
}

bool enough_mp(int minimum, bool suppress_msg, bool include_items)
{
    ASSERT(!crawl_state.game_is_arena());

    bool rc = false;

    if (get_real_mp(include_items) < minimum)
    {
        if (!suppress_msg)
            mpr("You haven't enough magic capacity.");
    }
    else if (you.magic_points < minimum)
    {
        if (!suppress_msg)
            mpr("You haven't enough magic at the moment.");
    }
    else
        rc = true;

    if (!rc)
    {
        crawl_state.cancel_cmd_again();
        crawl_state.cancel_cmd_repeat();
    }

    return (rc);
}

bool enough_zp(int minimum, bool suppress_msg)
{
    ASSERT(!crawl_state.game_is_arena());

    if (you.zot_points < minimum)
    {
        if (!suppress_msg)
            mpr("You haven't enough Zot Points.");

        crawl_state.cancel_cmd_again();
        crawl_state.cancel_cmd_repeat();
        return (false);
    }
    return (true);
}

void inc_mp(int mp_gain)
{
    ASSERT(!crawl_state.game_is_arena());

    if (mp_gain < 1)
        return;

    bool wasnt_max = (you.magic_points < you.max_magic_points);

    you.magic_points += mp_gain;

    if (you.magic_points > you.max_magic_points)
        you.magic_points = you.max_magic_points;

    if (wasnt_max && you.magic_points == you.max_magic_points)
        interrupt_activity(AI_FULL_MP);

    you.redraw_magic_points = true;
}

// Note that "max_too" refers to the base potential, the actual
// resulting max value is subject to penalties, bonuses, and scalings.
// To avoid message spam, don't take notes when HP increases.
void inc_hp(int hp_gain)
{
    ASSERT(!crawl_state.game_is_arena());

    if (hp_gain < 1)
        return;

    bool wasnt_max = (you.hp < you.hp_max);

    you.hp += hp_gain;

    if (you.hp > you.hp_max)
        you.hp = you.hp_max;

    if (wasnt_max && you.hp == you.hp_max)
        interrupt_activity(AI_FULL_HP);

    you.redraw_hit_points = true;
}

void rot_hp(int hp_loss)
{
    you.hp_max_temp -= hp_loss;
    calc_hp();

    // Kill the player if they reached 0 maxhp.
    ouch(0, NON_MONSTER, KILLED_BY_ROTTING);

    if (you.species != SP_GHOUL)
        xom_is_stimulated(hp_loss * 25);

    you.redraw_hit_points = true;
}

void unrot_hp(int hp_recovered)
{
    you.hp_max_temp += hp_recovered;
    if (you.hp_max_temp > 0)
        you.hp_max_temp = 0;

    calc_hp();

    you.redraw_hit_points = true;
}

int player_rotted()
{
    return -you.hp_max_temp;
}

void rot_mp(int mp_loss)
{
    you.mp_max_temp -= mp_loss;
    calc_mp();

    you.redraw_magic_points = true;
}

void inc_max_hp(int hp_gain)
{
    you.hp += hp_gain;
    you.hp_max_perm += hp_gain;
    calc_hp();

    take_note(Note(NOTE_MAXHP_CHANGE, you.hp_max));
    you.redraw_hit_points = true;
}

void dec_max_hp(int hp_loss)
{
    you.hp_max_perm -= hp_loss;
    calc_hp();

    take_note(Note(NOTE_MAXHP_CHANGE, you.hp_max));
    you.redraw_hit_points = true;
}

// Use of floor: false = hp max, true = hp min. {dlb}
void deflate_hp(int new_level, bool floor)
{
    ASSERT(!crawl_state.game_is_arena());

    if (floor && you.hp < new_level)
        you.hp = new_level;
    else if (!floor && you.hp > new_level)
        you.hp = new_level;

    // Must remain outside conditional, given code usage. {dlb}
    you.redraw_hit_points = true;
}

void set_hp(int new_amount)
{
    ASSERT(!crawl_state.game_is_arena());

    you.hp = new_amount;

    if (you.hp > you.hp_max)
        you.hp = you.hp_max;

    // Must remain outside conditional, given code usage. {dlb}
    you.redraw_hit_points = true;
}

void set_mp(int new_amount)
{
    ASSERT(!crawl_state.game_is_arena());

    you.magic_points = new_amount;

    if (you.magic_points > you.max_magic_points)
        you.magic_points = you.max_magic_points;

    take_note(Note(NOTE_MP_CHANGE, you.magic_points, you.max_magic_points));

    // Must remain outside conditional, given code usage. {dlb}
    you.redraw_magic_points = true;
}

// If trans is true, being berserk and/or transformed is taken into account
// here. Else, the base hp is calculated. If rotted is true, calculate the
// real max hp you'd have if the rotting was cured.
int get_real_hp(bool trans, bool rotted)
{
    int hitp;

    hitp  = you.experience_level * 11 / 2;
    hitp += you.hp_max_perm;
    // Important: we shouldn't add Heroism boosts here.
    hitp += (you.experience_level * you.skill(SK_FIGHTING, 10, true)) / 80;

    // Racial modifier.
    hitp *= 10 + species_hp_modifier(you.species);
    hitp /= 10;

    // Frail and robust mutations, divine vigour, and rugged scale mut.
    hitp *= 100 + (player_mutation_level(MUT_ROBUST) * 10)
                + (you.attribute[ATTR_DIVINE_VIGOUR] * 5)
                + (player_mutation_level(MUT_RUGGED_BROWN_SCALES) ?
                   player_mutation_level(MUT_RUGGED_BROWN_SCALES) * 2 + 1 : 0)
                - (player_mutation_level(MUT_FRAIL) * 10);
    hitp /= 100;

    if (!rotted)
        hitp += you.hp_max_temp;

    // All effects negated by magical suppression should go in here.
    if (!you.suppressed())
    {
        if (trans)
            hitp += scan_artefacts(ARTP_HP);
    }

    // Being berserk makes you resistant to damage. I don't know why.
    if (trans && you.berserk())
        hitp = hitp * 3 / 2;

    if (trans) // Some transformations give you extra hp.
        hitp = hitp * form_hp_mod() / 10;

    return (hitp);
}

int get_real_mp(bool include_items)
{
    int enp = you.experience_level + you.mp_max_perm;
    enp += (you.experience_level * species_mp_modifier(you.species) + 1) / 3;

    int spell_extra = you.skill(SK_SPELLCASTING, you.experience_level, true) / 4;
    int invoc_extra = you.skill(SK_INVOCATIONS, you.experience_level, true) / 6;
    int evoc_extra = you.skill(SK_EVOCATIONS, you.experience_level, true) / 6;

    enp += std::max(spell_extra, std::max(invoc_extra, evoc_extra));
    enp = stepdown_value(enp, 9, 18, 45, 100);

    // This is our "rotted" base (applied after scaling):
    enp += you.mp_max_temp;

    // Yes, we really do want this duplication... this is so the stepdown
    // doesn't truncate before we apply the rotted base.  We're doing this
    // the nice way. -- bwr
    enp = std::min(enp, 50);

    // Now applied after scaling so that power items are more useful -- bwr
    if (include_items)
        enp += _player_magical_power();

    // Analogous to ROBUST/FRAIL
    enp *= 100 + (player_mutation_level(MUT_HIGH_MAGIC) * 10)
               + (you.attribute[ATTR_DIVINE_VIGOUR] * 5)
               - (player_mutation_level(MUT_LOW_MAGIC) * 10);
    enp /= 100;

    if (enp > 50)
        enp = 50 + ((enp - 50) / 2);

    // Note that suppression doesn't affect the antimagic brand.
    if (include_items && player_equip_ego_type(EQ_WEAPON, SPWPN_ANTIMAGIC))
        enp /= 3;

    enp = std::max(enp, 0);

    return enp;
}

int get_contamination_level()
{
    const int glow = you.magic_contamination;

    if (glow > 60)
        return (glow / 20 + 3);
    if (glow > 40)
        return (5);
    if (glow > 25)
        return (4);
    if (glow > 15)
        return (3);
    if (glow > 5)
        return (2);
    if (glow > 0)
        return (1);

    return (0);
}

std::string describe_contamination(int cont)
{
    if (cont > 5)
        return ("You are engulfed in a nimbus of crackling magics!");
    else if (cont == 5)
        return ("Your entire body has taken on an eerie glow!");
    else if (cont > 1)
    {
        return (make_stringf("You are %s with residual magics%s",
                   (cont == 4) ? "practically glowing" :
                   (cont == 3) ? "heavily infused" :
                   (cont == 2) ? "contaminated"
                                    : "lightly contaminated",
                   (cont == 4) ? "!" : "."));
    }
    else if (cont == 1)
        return ("You are very lightly contaminated with residual magic.");
    else
        return ("");
}

// controlled is true if the player actively did something to cause
// contamination (such as drink a known potion of resistance),
// status_only is true only for the status output
void contaminate_player(int change, bool controlled, bool msg)
{
    ASSERT(!crawl_state.game_is_arena());

    int old_amount = you.magic_contamination;
    int old_level  = get_contamination_level();
    int new_level  = 0;

    you.magic_contamination =
        std::max(0, std::min(250, you.magic_contamination + change));

    new_level = get_contamination_level();

    if (you.magic_contamination != old_amount)
        dprf("change: %d  radiation: %d", change, you.magic_contamination);

    if (msg && new_level >= 1 && old_level <= 1 && new_level != old_level)
        mpr(describe_contamination(new_level));
    else if (msg && new_level != old_level)
    {
        if (old_level == 1 && new_level == 0)
            mpr("Your magical contamination has completely faded away.");
        else
        {
            mprf((change > 0) ? MSGCH_WARN : MSGCH_RECOVERY,
                 "You feel %s contaminated with magical energies.",
                 (change > 0) ? "more" : "less");
        }

        if (change > 0)
            xom_is_stimulated(new_level * 25);

        if (old_level > 1 && new_level <= 1
            && you.duration[DUR_INVIS] && !you.backlit())
        {
            mpr("You fade completely from view now that you are no longer "
                "glowing from magical contamination.");
        }
    }

    if (you.magic_contamination > 0)
        learned_something_new(HINT_GLOWING);

    // Zin doesn't like mutations or mutagenic radiation.
    if (you.religion == GOD_ZIN)
    {
        // Whenever the glow status is first reached, give a warning message.
        if (old_level < 2 && new_level >= 2)
            did_god_conduct(DID_CAUSE_GLOWING, 0, false);
        // If the player actively did something to increase glowing,
        // Zin is displeased.
        else if (controlled && change > 0 && old_level > 1)
            did_god_conduct(DID_CAUSE_GLOWING, 1 + new_level, true);
    }
}

bool confuse_player(int amount, bool resistable)
{
    ASSERT(!crawl_state.game_is_arena());

    if (amount <= 0)
        return (false);

    if (resistable && player_mental_clarity())
    {
        mpr("You feel momentarily confused.");
        // Identify the amulet if necessary.
        if (player_equip(EQ_AMULET, AMU_CLARITY, true))
        {
            item_def* const amu = you.slot_item(EQ_AMULET, false);
            wear_id_type(*amu);
        }
        return (false);
    }

    if (you.duration[DUR_DIVINE_STAMINA] > 0)
    {
        mpr("Your divine stamina protects you from confusion!");
        return (false);
    }

    const int old_value = you.duration[DUR_CONF];
    you.increase_duration(DUR_CONF, amount, 40);

    if (you.duration[DUR_CONF] > old_value)
    {
        you.check_awaken(500);

        mprf(MSGCH_WARN, "You are %sconfused.",
             old_value > 0 ? "more " : "");

        learned_something_new(HINT_YOU_ENCHANTED);

        xom_is_stimulated((you.duration[DUR_CONF] - old_value)
                           / BASELINE_DELAY);
    }

    return (true);
}

bool curare_hits_player(int death_source, int amount, const bolt &beam)
{
    ASSERT(!crawl_state.game_is_arena());

    if (player_res_poison() >= 3)
        return (false);

    if (!poison_player(amount, beam.get_source_name(), beam.name))
        return (false);

    int hurted = 0;

    if (you.res_asphyx() <= 0)
    {
        hurted = roll_dice(2, 6);

        if (hurted)
        {
            you.increase_duration(DUR_BREATH_WEAPON, hurted, 20 + random2(20));
            mpr("You have difficulty breathing.");
            ouch(hurted, death_source, KILLED_BY_CURARE,
                 "curare-induced apnoea");
        }
    }

    potion_effect(POT_SLOWING, 2 + random2(4 + amount));

    return (hurted > 0);
}

void paralyse_player(std::string source, int amount, int factor)
{
    if (!amount)
        amount = 2 + random2(6 + you.duration[DUR_PARALYSIS] / BASELINE_DELAY);

    amount /= factor;
    you.paralyse(NULL, amount, source);
}

bool poison_player(int amount, std::string source, std::string source_aux,
                   bool force)
{
    ASSERT(!crawl_state.game_is_arena());

    if (player_res_poison() >= 3)
    {
        dprf("Cannot poison, you are immune!");
        return (false);
    }

    if (!force && !(amount = _maybe_reduce_poison(amount)))
        return (false);

    if (!force && you.duration[DUR_DIVINE_STAMINA] > 0)
    {
        mpr("Your divine stamina protects you from poison!");
        return (false);
    }

    const int old_value = you.duration[DUR_POISONING];
    you.duration[DUR_POISONING] += amount;

    if (player_res_poison() < 0)
        amount *= 2;

    if (you.duration[DUR_POISONING] > 40)
        you.duration[DUR_POISONING] = 40;

    if (you.duration[DUR_POISONING] > old_value)
    {
        mprf(MSGCH_WARN, "You are %spoisoned.",
             old_value > 0 ? "more " : "");

        learned_something_new(HINT_YOU_POISON);
    }

    you.props["poisoner"] = source;
    you.props["poison_aux"] = source_aux;

    return amount;
}

void dec_poison_player()
{
    // If Cheibriados has slowed your life processes, there's a
    // chance that your poison level is simply unaffected and
    // you aren't hurt by poison.
    if (GOD_CHEIBRIADOS == you.religion
        && you.piety >= piety_breakpoint(0)
        && coinflip())
    {
        return;
    }

    if (player_res_poison() >= 3)
        return;

    if (x_chance_in_y(you.duration[DUR_POISONING], 5))
    {
        int hurted = 1;
        msg_channel_type channel = MSGCH_PLAIN;
        const char *adj = "";

        if (you.duration[DUR_POISONING] > 10
            && random2(you.duration[DUR_POISONING]) >= 8)
        {
            hurted = random2(10) + 5;
            channel = MSGCH_DANGER;
            adj = "extremely ";
        }
        else if (you.duration[DUR_POISONING] > 5 && coinflip())
        {
            hurted = coinflip() ? 3 : 2;
            channel = MSGCH_WARN;
            adj = "very ";
        }

        int oldhp = you.hp;
        ouch(hurted, NON_MONSTER, KILLED_BY_POISON);
        if (you.hp < oldhp)
            mprf(channel, "You feel %ssick.", adj);

        if ((you.hp == 1 && one_chance_in(3)) || one_chance_in(8))
            reduce_poison_player(1);

        if (!you.duration[DUR_POISONING] && you.hp * 12 < you.hp_max)
            xom_is_stimulated(you.hp == 1 ? 50 : 20);
    }
}

void reduce_poison_player(int amount)
{
    if (amount <= 0)
        return;

    const int old_value = you.duration[DUR_POISONING];
    you.duration[DUR_POISONING] -= amount;

    if (you.duration[DUR_POISONING] <= 0)
    {
        you.duration[DUR_POISONING] = 0;
        you.props.erase("poisoner");
        you.props.erase("poison_aux");
    }

    if (you.duration[DUR_POISONING] < old_value)
    {
        mprf(MSGCH_RECOVERY, "You feel %sbetter.",
             you.duration[DUR_POISONING] > 0 ? "a little " : "");
    }
}

bool miasma_player(std::string source, std::string source_aux)
{
    ASSERT(!crawl_state.game_is_arena());

    if (you.res_rotting() || you.duration[DUR_DEATHS_DOOR])
        return (false);

    if (you.duration[DUR_DIVINE_STAMINA] > 0)
    {
        mpr("Your divine stamina protects you from the miasma!");
        return (false);
    }

    bool success = poison_player(1, source, source_aux);

    if (you.hp_max > 4 && coinflip())
    {
        rot_hp(1);
        success = true;
    }

    if (one_chance_in(3))
    {
        potion_effect(POT_SLOWING, 5);
        success = true;
    }

    return (success);
}

bool napalm_player(int amount)
{
    ASSERT(!crawl_state.game_is_arena());

    if (player_res_sticky_flame() || amount <= 0)
        return (false);

    const int old_value = you.duration[DUR_LIQUID_FLAMES];
    you.increase_duration(DUR_LIQUID_FLAMES, amount, 100);

    if (you.duration[DUR_LIQUID_FLAMES] > old_value)
        mpr("You are covered in liquid flames!", MSGCH_WARN);

    return (true);
}

void dec_napalm_player(int delay)
{
    delay = std::min(delay, you.duration[DUR_LIQUID_FLAMES]);

    if (feat_is_watery(grd(you.pos())))
    {
        mpr("The flames go out!", MSGCH_WARN);
        you.duration[DUR_LIQUID_FLAMES] = 0;
        return;
    }

    mpr("You are covered in liquid flames!", MSGCH_WARN);

    expose_player_to_element(BEAM_NAPALM,
                             div_rand_round(delay * 12, BASELINE_DELAY));

    const int res_fire = player_res_fire();

    if (res_fire > 0)
    {
        ouch((((random2avg(9, 2) + 1) * delay) /
                (1 + (res_fire * res_fire))) / BASELINE_DELAY, NON_MONSTER,
                KILLED_BY_BURNING);
    }

    if (res_fire <= 0)
    {
        ouch(((random2avg(9, 2) + 1) * delay) / BASELINE_DELAY,
             NON_MONSTER, KILLED_BY_BURNING);

        if (res_fire < 0)
        {
            ouch(((random2avg(9, 2) + 1) * delay)
                    / BASELINE_DELAY, NON_MONSTER, KILLED_BY_BURNING);
        }
    }

    if (you.duration[DUR_CONDENSATION_SHIELD] > 0)
        remove_condensation_shield();
    if (you.duration[DUR_ICY_ARMOUR] > 0)
        remove_ice_armour();

    you.duration[DUR_LIQUID_FLAMES] -= delay;
}

bool slow_player(int turns)
{
    ASSERT(!crawl_state.game_is_arena());

    if (turns <= 0)
        return (false);

    if (stasis_blocks_effect(true, true, "%s rumbles.", 20, "%s rumbles."))
        return (false);

    // Doubling these values because moving while slowed takes twice the
    // usual delay.
    turns = haste_mul(turns);
    int threshold = haste_mul(100);

    if (you.duration[DUR_SLOW] >= threshold * BASELINE_DELAY)
        mpr("You already are as slow as you could be.");
    else
    {
        if (you.duration[DUR_SLOW] == 0)
            mpr("You feel yourself slow down.");
        else
            mpr("You feel as though you will be slow longer.");

        you.increase_duration(DUR_SLOW, turns, threshold);
        learned_something_new(HINT_YOU_ENCHANTED);
    }

    return (true);
}

void dec_slow_player(int delay)
{
    if (!you.duration[DUR_SLOW])
        return;

    if (you.duration[DUR_SLOW] > BASELINE_DELAY)
    {
        // Make slowing and hasting effects last as long.
        you.duration[DUR_SLOW] -= you.duration[DUR_HASTE]
            ? haste_mul(delay) : delay;
    }
    if (you.duration[DUR_SLOW] <= BASELINE_DELAY)
    {
        mpr("You feel yourself speed up.", MSGCH_DURATION);
        you.duration[DUR_SLOW] = 0;
    }
}

// Exhaustion should last as long as slowing.
void dec_exhaust_player(int delay)
{
    if (!you.duration[DUR_EXHAUSTED])
        return;

    if (you.duration[DUR_EXHAUSTED] > BASELINE_DELAY)
    {
        you.duration[DUR_EXHAUSTED] -= you.duration[DUR_HASTE]
                                       ? haste_mul(delay) : delay;
    }
    if (you.duration[DUR_EXHAUSTED] <= BASELINE_DELAY)
    {
        mpr("You feel less exhausted.", MSGCH_DURATION);
        you.duration[DUR_EXHAUSTED] = 0;
    }
}

bool haste_player(int turns, bool rageext)
{
    ASSERT(!crawl_state.game_is_arena());

    if (turns <= 0)
        return (false);

    if (stasis_blocks_effect(true, true, "%s emits a piercing whistle.", 20,
                             "%s makes your neck tingle."))
    {
        return (false);
    }

    // Cutting the nominal turns in half since hasted actions take half the
    // usual delay.
    turns = haste_div(turns);
    const int threshold = 40;

    if (!you.duration[DUR_HASTE])
        mpr("You feel yourself speed up.");
    else if (you.duration[DUR_HASTE] > threshold * BASELINE_DELAY)
        mpr("You already have as much speed as you can handle.");
    else if (!rageext)
    {
        mpr("You feel as though your hastened speed will last longer.");
        contaminate_player(1, true); // always deliberate
    }

    you.increase_duration(DUR_HASTE, turns, threshold);

    return (true);
}

void dec_haste_player(int delay)
{
    if (!you.duration[DUR_HASTE])
        return;

    if (you.duration[DUR_HASTE] > BASELINE_DELAY)
    {
        int old_dur = you.duration[DUR_HASTE];

        you.duration[DUR_HASTE] -= delay;

        int threshold = 6 * BASELINE_DELAY;
        // message if we cross the threshold
        if (old_dur > threshold && you.duration[DUR_HASTE] <= threshold)
        {
            mpr("Your extra speed is starting to run out.", MSGCH_DURATION);
            if (coinflip())
                you.duration[DUR_HASTE] -= BASELINE_DELAY;
        }
    }
    else if (you.duration[DUR_HASTE] <= BASELINE_DELAY)
    {
        if (!you.duration[DUR_BERSERK])
            mpr("You feel yourself slow down.", MSGCH_DURATION);
        you.duration[DUR_HASTE] = 0;
    }
}

void dec_disease_player(int delay)
{
    if (you.disease || you.duration[DUR_NAUSEA])
    {
        int rr = 50;

        // Extra regeneration means faster recovery from disease.
        rr += _player_bonus_regen();

        // Trog's Hand.
        if (you.attribute[ATTR_DIVINE_REGENERATION])
            rr += 100;

        // Kobolds get a bonus too.
        if (you.species == SP_KOBOLD)
            rr += 100;

        rr = div_rand_round(rr * delay, 50);

        if (you.disease)
        {
            you.disease -= rr;
            if (you.disease < 0)
                you.disease = 0;

            if (you.disease == 0)
                mpr("You feel your health improve.", MSGCH_RECOVERY);
        }

        if (you.duration[DUR_NAUSEA] && (you.duration[DUR_NAUSEA] -= rr) <= 0)
            end_nausea();
    }
}

void float_player(bool fly)
{
    if (you.fishtail)
    {
        mprf("Your tail turns into legs as you %s out of the water.",
             fly ? "fly" : "levitate");
        merfolk_stop_swimming();
    }
    else if (you.light_flight())
        mpr("You swoop lightly up into the air.");
    else if (fly)
        mpr("You fly up into the air.");
    else
    {
        mprf("You gently float away from the %s.",
             you.is_wall_clinging() ? "wall" : "floor");
    }

    // Amulet of Controlled Flight can auto-ID
    // ...but not if you're suppressed!
    if (!you.suppressed()
        && wearing_amulet(AMU_CONTROLLED_FLIGHT)
        && !extrinsic_amulet_effect(AMU_CONTROLLED_FLIGHT))
    {
        // it's important to do this only if the amulet is not identified yet,
        // or you'd get spammed
        item_def& amu(you.inv[you.equip[EQ_AMULET]]);
        if (!is_artefact(amu))
            wear_id_type(amu);
    }

    burden_change();

    // The player hasn't actuclly taken a step, but in this case, we want
    // neither the message, nor the location effect.
    you.check_clinging(true);
}

void levitate_player(int pow, bool already_levitating)
{
    bool standing = !you.airborne() && !already_levitating;
    if (!already_levitating)
        mprf(MSGCH_DURATION, "You feel %s buoyant.", standing ? "very" : "more");

    you.increase_duration(DUR_LEVITATION, 25 + random2(pow), 100);

    if (standing)
        float_player(false);
}

bool land_player()
{
    // there was another source keeping you aloft
    if (you.airborne())
        return false;

    mpr("You float gracefully downwards.");
    burden_change();
    // Landing kills controlled flight.
    you.duration[DUR_CONTROLLED_FLIGHT] = 0;
    you.attribute[ATTR_LEV_UNCANCELLABLE] = 0;
    // Re-enter the terrain.
    move_player_to_grid(you.pos(), false, true);
    return true;
}

int count_worn_ego(int which_ego)
{
    int result = 0;
    for (int slot = EQ_MIN_ARMOUR; slot <= EQ_MAX_ARMOUR; ++slot)
    {
        if (you.equip[slot] != -1 && !you.melded[slot]
            && get_armour_ego_type(you.inv[you.equip[slot]]) == which_ego)
        {
            result++;
        }
    }

    return (result);
}

player::player()
    : kills(0), m_quiver(0)
{
    init();
}

player::player(const player &other)
    : kills(0), m_quiver(0)
{
    init();

    // why doesn't this do a copy_from?
    player_quiver* saved_quiver = m_quiver;
    delete kills;
    *this = other;
    m_quiver = saved_quiver;

    kills = new KillMaster(*(other.kills));
    *m_quiver = *(other.m_quiver);
}

// why is this not called "operator="?
void player::copy_from(const player &other)
{
    if (this == &other)
        return;

    KillMaster *saved_kills = kills;
    player_quiver* saved_quiver = m_quiver;

    *this = other;

    kills  = saved_kills;
    *kills = *(other.kills);
    m_quiver = saved_quiver;
    *m_quiver = *(other.m_quiver);
}


// player struct initialization
void player::init()
{
    // Permanent data:
    your_name.clear();
    species          = SP_UNKNOWN;
    species_name.clear();
    char_class       = JOB_UNKNOWN;
    class_name.clear();
    type             = MONS_PLAYER;
    mid              = MID_PLAYER;
    position.reset();

#ifdef WIZARD
    wizard = (Options.wiz_mode == WIZ_YES) ? true : false;
#else
    wizard = false;
#endif
    birth_time       = time(0);

    // Long-term state:
    elapsed_time     = 0;
    elapsed_time_at_last_input = 0;

    hp               = 0;
    hp_max           = 0;
    hp_max_temp      = 0;
    hp_max_perm      = 0;

    magic_points       = 0;
    max_magic_points   = 0;
    mp_max_temp      = 0;
    mp_max_perm      = 0;

    stat_loss.init(0);
    base_stats.init(0);
    stat_zero.init(0);
    stat_zero_cause.init("");

    hunger          = HUNGER_DEFAULT;
    hunger_state    = HS_SATIATED;
    disease         = 0;
    max_level       = 1;
    hit_points_regeneration   = 0;
    magic_points_regeneration = 0;
    experience       = 0;
    total_experience = 0;
    experience_level = 1;
    gold             = 0;
    zigs_completed   = 0;
    zig_max          = 0;

    equip.init(-1);
    melded.init(false);
    unrand_reacts   = 0;

    symbol          = MONS_PLAYER;
    form            = TRAN_NONE;

    for (int i = 0; i < ENDOFPACK; i++)
        inv[i].clear();
    runes.reset();
    obtainable_runes = 15;

    burden          = 0;
    burden_state    = BS_UNENCUMBERED;
    spells.init(SPELL_NO_SPELL);
    spell_no        = 0;
    char_direction  = GDT_DESCENDING;
    opened_zot      = false;
    royal_jelly_dead = false;
    transform_uncancellable = false;
    fishtail = false;

    pet_target      = MHITNOT;

    duration.init(0);
    rotting         = 0;
    berserk_penalty = 0;
    attribute.init(0);
    quiver.init(ENDOFPACK);
    sacrifice_value.init(0);

    is_undead       = US_ALIVE;

    friendly_pickup = 0;
    dead = false;
    lives = 0;
    deaths = 0;
    xray_vision = false;

    init_skills();

    skill_menu_do = SKM_NONE;
    skill_menu_view = SKM_NONE;

    transfer_from_skill = SK_NONE;
    transfer_to_skill = SK_NONE;
    transfer_skill_points = 0;
    transfer_total_skill_points = 0;

    sage_skills.clear();
    sage_xp.clear();
    sage_bonus.clear();

    manual_skill = SK_NONE;
    manual_index = -1;

    skill_cost_level = 1;
    exp_available = 0;
    zot_points = 0;

    item_description.init(255);
    unique_items.init(UNIQ_NOT_EXISTS);
    unique_creatures.init(false);

    if (kills)
        delete kills;
    kills = new KillMaster();

    where_are_you    = BRANCH_MAIN_DUNGEON;
    depth            = 1;

    branch_stairs.init(0);

    religion         = GOD_NO_GOD;
    jiyva_second_name.clear();
    god_name.clear();
    piety            = 0;
    piety_hysteresis = 0;
    gift_timeout     = 0;
    penance.init(0);
    worshipped.init(0);
    num_current_gifts.init(0);
    num_total_gifts.init(0);
    piety_max.init(0);
    exp_docked       = 0;
    exp_docked_total = 0;

    mutation.init(0);
    innate_mutations.init(0);
    demonic_traits.clear();

    earth_attunement = 0;
    magic_contamination = 0;

    had_book.init(false);
    seen_spell.init(false);
    seen_weapon.init(0);
    seen_armour.init(0);
    seen_misc.reset();

    octopus_king_rings = 0;

    normal_vision    = LOS_RADIUS;
    current_vision   = LOS_RADIUS;

    hell_branch      = BRANCH_MAIN_DUNGEON;
    hell_exit        = 0;

    real_time        = 0;
    num_turns        = 0;
    exploration      = 0;

    last_view_update = 0;

    spell_letter_table.init(-1);
    ability_letter_table.init(ABIL_NON_ABILITY);

    uniq_map_tags.clear();
    uniq_map_names.clear();

    global_info = PlaceInfo();
    global_info.make_global();
    global_info.assert_validity();

   if (m_quiver)
        delete m_quiver;
    m_quiver = new player_quiver;

    props.clear();

    beholders.clear();
    fearmongers.clear();
    dactions.clear();
    level_stack.clear();
    type_ids.init(ID_UNKNOWN_TYPE);
    type_id_props.clear();

    zotdef_wave_name.clear();
    last_mid = 0;
    last_cast_spell = SPELL_NO_SPELL;


    // Non-saved UI state:
    prev_targ        = MHITNOT;
    prev_grd_targ.reset();
    prev_move.reset();

    travel_x         = 0;
    travel_y         = 0;
    travel_z         = level_id();

    running.clear();
    received_weapon_warning = false;
    ash_init_bondage(this);

    delay_queue.clear();

    last_keypress_time = time(0);

#if TAG_MAJOR_VERSION <= 33
    for (unsigned int i = 0; i < ARRAYSZ(montiers); i++)
        montiers[i] = 0;
#endif

    action_count.clear();

    // Volatile (same-turn) state:
    turn_is_over     = false;
    banished         = false;
    banished_by.clear();

    wield_change     = false;
    redraw_quiver    = false;
    redraw_status_flags = 0;
    redraw_hit_points   = false;
    redraw_magic_points = false;
    redraw_stats.init(false);
    redraw_experience   = false;
    redraw_armour_class = false;
    redraw_evasion      = false;
    redraw_title        = false;

    flash_colour        = BLACK;

    time_taken          = 0;
    shield_blocks       = 0;

    abyss_speed         = 0;

    old_hunger          = hunger;
    transit_stair       = DNGN_UNSEEN;
    entering_level      = false;

    reset_escaped_death();
    on_current_level    = true;
    walking             = 0;
    seen_portals        = 0;
    seen_invis          = false;
    frame_no            = 0;

    save                = 0;
    prev_save_version.clear();

    constricted_by = NON_ENTITY;
    escape_attempts = 0;
    dur_been_constricted = 0;
    for (int i = 0; i < MAX_CONSTRICT; i++)
    {
        constricting[i] = NON_ENTITY;
        dur_has_constricted[i] = 0;
    }

    // Protected fields:
    for (int i = 0; i < NUM_BRANCHES; i++)
    {
        branch_info[i].branch = (branch_type)i;
        branch_info[i].assert_validity();
    }
}

void player::init_skills()
{
    auto_training = !(Options.default_manual_training);
    skills.init(0);
    train.init(false);
    train_alt.init(false);
    training.init(0);
    can_train.init(false);
    skill_points.init(0);
    ct_skill_points.init(0);
    skill_order.init(MAX_SKILL_ORDER);
    exercises.clear();
    exercises_all.clear();
}

player_save_info& player_save_info::operator=(const player& rhs)
{
    name             = rhs.your_name;
    experience       = rhs.experience;
    experience_level = rhs.experience_level;
    wizard           = rhs.wizard;
    species          = rhs.species;
    species_name     = rhs.species_name;
    class_name       = rhs.class_name;
    religion         = rhs.religion;
    god_name         = rhs.god_name;
    jiyva_second_name= rhs.jiyva_second_name;

    // [ds] Perhaps we should move game type to player?
    saved_game_type  = crawl_state.type;

    return (*this);
}

bool player_save_info::operator<(const player_save_info& rhs) const
{
    return experience < rhs.experience
           || (experience == rhs.experience && name < rhs.name);
}

std::string player_save_info::short_desc() const
{
    std::ostringstream desc;

    const std::string qualifier =
        game_state::game_type_name_for(saved_game_type);
    if (!qualifier.empty())
        desc << "[" << qualifier << "] ";

    desc << name << ", a level " << experience_level << ' '
         << species_name << ' ' << class_name;

    if (religion == GOD_JIYVA)
        desc << " of " << god_name << " " << jiyva_second_name;
    else if (religion != GOD_NO_GOD)
        desc << " of " << god_name;

#ifdef WIZARD
    if (wizard)
        desc << " (WIZ)";
#endif

    return desc.str();
}

player::~player()
{
    delete kills;
    delete m_quiver;
    if (CrawlIsCrashing && save)
    {
        save->abort();
        delete save;
        save = 0;
    }
    ASSERT(!save); // the save file should be closed or deleted
}

bool player::is_levitating() const
{
    return duration[DUR_LEVITATION] || you.attribute[ATTR_PERM_LEVITATION];
}

bool player::is_banished() const
{
    return (!alive() && banished);
}

bool player::in_water() const
{
    return (ground_level() && !beogh_water_walk()
            && feat_is_water(grd(pos())));
}

bool player::can_swim(bool permanently) const
{
    // Transforming could be fatal if it would cause unequipment of
    // stat-boosting boots or heavy armour.
    return (species == SP_MERFOLK || species == SP_OCTOPODE
            || body_size(PSIZE_BODY) >= SIZE_GIANT
            || !permanently)
                && form_can_swim();
}

int player::visible_igrd(const coord_def &where) const
{
    // shop hack, etc.
    if (where.x == 0)
        return (NON_ITEM);

    if (grd(where) == DNGN_LAVA
        || (grd(where) == DNGN_DEEP_WATER
            && species != SP_MERFOLK && species != SP_GREY_DRACONIAN
            && species != SP_OCTOPODE))
    {
        return (NON_ITEM);
    }

    return (igrd(where));
}

bool player::has_spell(spell_type spell) const
{
    for (int i = 0; i < MAX_KNOWN_SPELLS; i++)
    {
        if (spells[i] == spell)
            return (true);
    }

    return (false);
}

bool player::cannot_speak() const
{
    if (silenced(pos()))
        return (true);

    if (cannot_move()) // we allow talking during sleep ;)
        return (true);

    // No transform that prevents the player from speaking yet.
    return (false);
}

std::string player::shout_verb() const
{
    switch (you.form)
    {
    case TRAN_DRAGON:
        return "roar";
    case TRAN_SPIDER:
        return "hiss";
    case TRAN_BAT:
        return "squeak";
    case TRAN_PIG:
        return "squeal";
    default:
        if (you.species == SP_FELID)
            return coinflip() ? "meow" : "yowl";
        // depends on SCREAM mutation
        int level = player_mutation_level(MUT_SCREAM);
        if (level <= 1)
            return "shout";
        else if (level == 2)
            return "yell";
        else // level == 3
            return "scream";
    }
}

void player::god_conduct(conduct_type thing_done, int level)
{
    ::did_god_conduct(thing_done, level);
}

void player::banish(actor *agent, const std::string &who)
{
    ASSERT(!crawl_state.game_is_arena());

    banished    = true;
    banished_by = who;
}

// For semi-undead species (Vampire!) reduce food cost for spells and abilities
// to 50% (hungry, very hungry) or zero (near starving, starving).
int calc_hunger(int food_cost)
{
    if (you.is_undead == US_SEMI_UNDEAD && you.hunger_state < HS_SATIATED)
    {
        if (you.hunger_state <= HS_NEAR_STARVING)
            return 0;

        return (food_cost/2);
    }
    return (food_cost);
}

int player::warding() const
{
    return (60 * player_warding());
}

bool player::paralysed() const
{
    return (duration[DUR_PARALYSIS]);
}

bool player::cannot_move() const
{
    return (paralysed() || petrified());
}

bool player::confused() const
{
    return (duration[DUR_CONF]);
}

bool player::caught() const
{
    return (attribute[ATTR_HELD]);
}

bool player::petrifying() const
{
    return (duration[DUR_PETRIFYING]);
}

bool player::petrified() const
{
    return (duration[DUR_PETRIFIED]);
}

int player::shield_block_penalty() const
{
    return (5 * shield_blocks * shield_blocks);
}

int player::shield_bonus() const
{
    const int shield_class = player_shield_class();
    if (shield_class <= 0)
        return (-100);

    return random2avg(shield_class * 2, 2) / 3 - 1;
}

int player::shield_bypass_ability(int tohit) const
{
    return (15 + tohit / 2);
}

void player::shield_block_succeeded(actor *foe)
{
    actor::shield_block_succeeded(foe);

    shield_blocks++;
    practise(EX_SHIELD_BLOCK);
}

int player::missile_deflection() const
{
    if (you.duration[DUR_DEFLECT_MISSILES])
        return 2;
    if (you.duration[DUR_REPEL_MISSILES]
        || player_mutation_level(MUT_DISTORTION_FIELD) == 3)
    {
        return 1;
    }
    return 0;
}

int player::unadjusted_body_armour_penalty() const
{
    const item_def *body_armour = slot_item(EQ_BODY_ARMOUR, false);
    if (!body_armour)
        return (0);

    const int base_ev_penalty = -property(*body_armour, PARM_EVASION);
    return base_ev_penalty;
}

// The EV penalty to the player for their worn body armour.
int player::adjusted_body_armour_penalty(int scale, bool use_size) const
{
    const int base_ev_penalty = unadjusted_body_armour_penalty();
    if (!base_ev_penalty)
        return (0);

    if (use_size)
    {
        const int size = you.body_size(PSIZE_BODY);

        const int size_bonus_factor = (size - SIZE_MEDIUM) * scale / 4;

        return std::max(0, scale * base_ev_penalty
                           - size_bonus_factor * base_ev_penalty);
    }

    return ((base_ev_penalty
             + std::max(0, 3 * base_ev_penalty - strength()))
            * (450 - skill(SK_ARMOUR, 10))
            * scale
            / 450);
}

// The EV penalty to the player for wearing their current shield.
int player::adjusted_shield_penalty(int scale) const
{
    const item_def *shield_l = you.slot_item(EQ_SHIELD, false);
    if (!shield_l)
        return (0);

    const int base_shield_penalty = -property(*shield_l, PARM_EVASION);
    return std::max(0,
                    (base_shield_penalty * scale
                     - you.skill(SK_SHIELDS, scale)
                     / std::max(1, 5 + _player_evasion_size_factor())));
}

int player::armour_tohit_penalty(bool random_factor) const
{
    return maybe_roll_dice(1, adjusted_body_armour_penalty(), random_factor);
}

int player::shield_tohit_penalty(bool random_factor) const
{
    const item_def* wp = slot_item(EQ_WEAPON);
    int factor = (wp && hands_reqd(*wp, body_size()) == HANDS_HALF) ? 2 : 1;

    return maybe_roll_dice(factor, adjusted_shield_penalty(), random_factor);
}

int player::skill(skill_type sk, int scale, bool real) const
{
    // wizard racechange, or upgraded old save
    if (is_useless_skill(sk))
        return 0;

    int level = skills[sk] * scale + get_skill_progress(sk, scale);
    if (real)
        return level;
    if (you.duration[DUR_HEROISM] && sk <= SK_LAST_MUNDANE)
        level = std::min(level + 5 * scale, 27 * scale);
    if (you.penance[GOD_ASHENZARI])
        level = std::max(level - std::min(4 * scale, level / 2), 0);
    else if (you.religion == GOD_ASHENZARI && you.skill_boost[sk]
             && piety_rank() > 2)
    {
        level = ash_skill_boost(sk, scale);
    }

    return level;
}

// only for purposes of detection, not disarming
int player::traps_skill() const
{
    int val = skill(SK_TRAPS_DOORS, 15);

    if (you.religion == GOD_ASHENZARI && !player_under_penance())
        val += you.piety;

    return div_rand_round(val, 15);
}

int player_icemail_armour_class()
{
    if (!you.mutation[MUT_ICEMAIL])
        return (0);

    return (ICEMAIL_MAX
               - (you.duration[DUR_ICEMAIL_DEPLETED]
                   * ICEMAIL_MAX / ICEMAIL_TIME));
}

int player::armour_class() const
{
    int AC = 0;

    for (int eq = EQ_MIN_ARMOUR; eq <= EQ_MAX_ARMOUR; ++eq)
    {
        if (eq == EQ_SHIELD)
            continue;

        if (!player_wearing_slot(eq))
            continue;

        const item_def& item   = inv[equip[eq]];
        const int ac_value     = property(item, PARM_AC) * 100;
        const int racial_bonus = _player_armour_racial_bonus(item);

        // [ds] effectively: ac_value * (22 + Arm) / 22, where Arm =
        // Armour Skill + racial_skill_bonus / 2.
        AC += ac_value * (440 + skill(SK_ARMOUR, 20) + racial_bonus * 10) / 440;
        AC += item.plus * 100;

        // The deformed don't fit into body armour very well.
        // (This includes nagas and centaurs.)
        if (eq == EQ_BODY_ARMOUR && (player_mutation_level(MUT_DEFORMED)
            || player_mutation_level(MUT_PSEUDOPODS)))
            AC -= ac_value / 2;
    }

    // All effects negated by magical suppression should go in here.
    if (!you.suppressed())
    {
        AC += player_equip(EQ_RINGS_PLUS, RING_PROTECTION) * 100;

        if (player_equip_ego_type(EQ_WEAPON, SPWPN_PROTECTION))
            AC += 500;

        if (player_equip_ego_type(EQ_SHIELD, SPARM_PROTECTION))
            AC += 300;

        AC += scan_artefacts(ARTP_AC) * 100;
    }

    if (duration[DUR_ICY_ARMOUR])
        AC += 400 + skill(SK_ICE_MAGIC, 100) / 3;    // max 13

    if (duration[DUR_STONESKIN])
        AC += 200 + skill(SK_EARTH_MAGIC, 20);       // max 7

    if (mutation[MUT_ICEMAIL])
        AC += 100 * player_icemail_armour_class();

    if (!player_is_shapechanged()
        || (form == TRAN_DRAGON && player_genus(GENPC_DRACONIAN)))
    {
        // Being a lich doesn't preclude the benefits of hide/scales -- bwr
        //
        // Note: Even though necromutation is a high level spell, it does
        // allow the character full armour (so the bonus is low). -- bwr
        if (form == TRAN_LICH)
            AC += 600;

        if (player_genus(GENPC_DRACONIAN))
        {
           AC += 400 + 100 * (you.experience_level / 3);  // max 13
           if (species == SP_GREY_DRACONIAN) // no breath
               AC += 500;
           if (form == TRAN_DRAGON)
               AC += 1000;
        }
        else
        {
            switch (species)
            {
            case SP_NAGA:
                AC += 100 * experience_level / 3;              // max 9
                break;

            default:
                break;
            }
        }
    }
    else
    {
        // transformations:
        switch (form)
        {
        case TRAN_NONE:
        case TRAN_APPENDAGE:
        case TRAN_BLADE_HANDS:
        case TRAN_LICH:  // can wear normal body armour (small bonus)
            break;

        case TRAN_SPIDER: // low level (small bonus), also gets EV
            AC += 200;
            break;

        case TRAN_ICE_BEAST:
            AC += 500 + skill(SK_ICE_MAGIC, 25) + 25;    // max 12

            if (duration[DUR_ICY_ARMOUR])
                AC += 100 + skill(SK_ICE_MAGIC, 25);     // max +7
            break;

        case TRAN_DRAGON: // Draconians handled above
            AC += 1600;
            break;

        case TRAN_STATUE: // main ability is armour (high bonus)
            AC += 1700 + skill(SK_EARTH_MAGIC, 50);// max 30

            if (duration[DUR_STONESKIN])
                AC += 100 + skill(SK_EARTH_MAGIC, 25);   // max +7
            break;

        default:
            break;
        }
    }

    // Scale mutations, etc.  Statues don't get an AC benefit from scales,
    // since the scales are made of the same stone as everything else.
    AC += player_mutation_level(MUT_TOUGH_SKIN)
          ? player_mutation_level(MUT_TOUGH_SKIN) * 100 : 0;                   // +1, +2, +3
    AC += player_mutation_level(MUT_SHAGGY_FUR)
          ? player_mutation_level(MUT_SHAGGY_FUR) * 100 : 0;                   // +1, +2, +3
    AC += player_mutation_level(MUT_GELATINOUS_BODY)
          ? (player_mutation_level(MUT_GELATINOUS_BODY) == 3 ? 200 : 100) : 0; // +1, +1, +2
    AC += _mut_level(MUT_IRIDESCENT_SCALES, MUTACT_FULL)
          ? 200 + _mut_level(MUT_IRIDESCENT_SCALES, MUTACT_FULL) * 200 : 0;    // +4, +6, +8
    AC += _mut_level(MUT_LARGE_BONE_PLATES, MUTACT_FULL)
          ? 100 + _mut_level(MUT_LARGE_BONE_PLATES, MUTACT_FULL) * 100 : 0;    // +2, +3, +4
    AC += _mut_level(MUT_ROUGH_BLACK_SCALES, MUTACT_FULL)
          ? 100 + _mut_level(MUT_ROUGH_BLACK_SCALES, MUTACT_FULL) * 300 : 0;   // +4, +7, +10
    AC += _mut_level(MUT_RUGGED_BROWN_SCALES, MUTACT_FULL) ? 200 : 0;          // +2, +2, +2
    AC += _mut_level(MUT_ICY_BLUE_SCALES, MUTACT_FULL)
          ? _mut_level(MUT_ICY_BLUE_SCALES, MUTACT_FULL) * 100 : 0;            // +1, +2, +3
    AC += _mut_level(MUT_MOLTEN_SCALES, MUTACT_FULL)
          ? _mut_level(MUT_MOLTEN_SCALES, MUTACT_FULL) * 100 : 0;              // +1, +2, +3
    AC += _mut_level(MUT_SLIMY_GREEN_SCALES, MUTACT_FULL)
          ? _mut_level(MUT_SLIMY_GREEN_SCALES, MUTACT_FULL) * 100 : 0;         // +1, +2, +3
    AC += _mut_level(MUT_THIN_METALLIC_SCALES, MUTACT_FULL)
          ? _mut_level(MUT_THIN_METALLIC_SCALES, MUTACT_FULL) * 100 : 0;       // +1, +2, +3
    AC += _mut_level(MUT_YELLOW_SCALES, MUTACT_FULL)
          ? _mut_level(MUT_YELLOW_SCALES, MUTACT_FULL) * 100 : 0;              // +1, +2, +3

    return (AC / 100);
}
 /**
  * Guaranteed damage reduction.
  *
  * The percentage of the damage received that is guaranteed to be reduced
  * by the armour. As the AC roll is done before GDR is applied, GDR is only
  * useful when the AC roll is inferior to it. Therefore a higher GDR means
  * more damage reduced, but also more often.
  *
  * \f[ GDR = 14 \times (base\_AC - 2)^\frac{1}{2} \f]
  *
  * \return GDR as a percentage.
  **/
int player::gdr_perc() const
{
    switch (you.form)
    {
    case TRAN_DRAGON:
        return 34; // base AC 8
    case TRAN_STATUE:
        return 39; // like plate (AC 10)
    default:
        break;
    }

    const item_def *body_armour = slot_item(EQ_BODY_ARMOUR, false);

    if (!body_armour)
        return (0);

    const int body_base_AC = property(*body_armour, PARM_AC);
    return (14 * pow(std::max(body_base_AC - 2, 0), 0.5));
}

int player::melee_evasion(const actor *act, ev_ignore_type evit) const
{
    return (player_evasion(evit)
            - (const_cast<player *>(this)->is_constricted() ? 3 : 0)
            - ((!act || act->visible_to(this)
                || (evit & EV_IGNORE_HELPLESS)) ? 0 : 10)
            - (you_are_delayed()
               && !(evit & EV_IGNORE_HELPLESS)
               && current_delay_action() != DELAY_RECITE
               && !delay_is_run(current_delay_action())? 5 : 0));
}

bool player::heal(int amount, bool max_too)
{
    ASSERT(!max_too);
    ::inc_hp(amount);
    return true; /* TODO Check whether the player was healed. */
}

mon_holy_type player::holiness() const
{
    if (form == TRAN_STATUE || petrified())
        return (MH_NONLIVING);

    if (is_undead)
        return (MH_UNDEAD);

    if (species == SP_DEMONSPAWN)
        return (MH_DEMONIC);

    return (MH_NATURAL);
}

bool player::undead_or_demonic() const
{
    return you.is_undead || you.species == SP_DEMONSPAWN;
}

bool player::is_holy(bool check_spells) const
{
    if (is_good_god(religion) && check_spells)
        return (true);

    return (false);
}

bool player::is_unholy(bool check_spells) const
{
    return you.species == SP_DEMONSPAWN;
}

bool player::is_evil(bool check_spells) const
{
    if (holiness() == MH_UNDEAD)
        return (true);

    if (is_evil_god(religion) && check_spells)
        return (true);

    return (false);
}

// This is a stub. Check is used only for silver damage. Worship of chaotic
// gods should probably be checked in the non-existing player::is_unclean,
// which could be used for something Zin-related (such as a priestly monster).
bool player::is_chaotic() const
{
    return (false);
}

bool player::is_artificial() const
{
    return (form == TRAN_STATUE || petrified());
}

bool player::is_unbreathing() const
{
    switch (you.form)
    {
    case TRAN_LICH:
    case TRAN_STATUE:
        return (true);
    default:
        break;
    }

    if (petrified())
        return (true);

    return player_mutation_level(MUT_UNBREATHING);
}

// This is a stub. Makes checking for silver damage a little cleaner.
bool player::is_insubstantial() const
{
    return (false);
}

int player::res_acid() const
{
    return (player_res_acid());
}

int player::res_fire() const
{
    return (player_res_fire());
}

int player::res_steam() const
{
    return (player_res_steam());
}

int player::res_cold() const
{
    return (player_res_cold());
}

int player::res_elec() const
{
    return (player_res_electricity() * 2);
}

int player::res_water_drowning() const
{
    return (is_unbreathing()
            || (you.species == SP_MERFOLK && !form_changed_physiology()));
}

int player::res_asphyx() const
{
    // The unbreathing are immune to asphyxiation.
    if (is_unbreathing())
        return 1;

    return 0;
}

int player::res_poison(bool temp) const
{
    return (player_res_poison(true, temp));
}

int player::res_rotting(bool temp) const
{
    if (temp && (petrified() || form == TRAN_STATUE))
        return 3;

    if (you.mutation[MUT_FOUL_STENCH])
        return 1;

    switch (is_undead)
    {
    default:
    case US_ALIVE:
        return 0;

    case US_HUNGRY_DEAD:
        return 1; // rottable by Zin, not by necromancy

    case US_SEMI_UNDEAD:
        if (temp && you.hunger_state < HS_SATIATED)
            return 1;
        return 0; // no permanent resistance

    case US_UNDEAD:
        if (!temp && you.form == TRAN_LICH)
            return 0;
        return 3; // full immunity
    }
}

int player::res_sticky_flame() const
{
    return (player_res_sticky_flame());
}

int player::res_holy_energy(const actor *attacker) const
{
    if (undead_or_demonic())
        return (-2);

    if (is_evil())
        return (-1);

    if (is_holy())
        return (1);

    return (0);
}

int player::res_negative_energy() const
{
    return (player_prot_life());
}

int player::res_torment() const
{
    return (player_res_torment());
}

int player::res_wind() const
{
    // Full control of the winds around you can negate a hostile tornado.
    return you.duration[DUR_TORNADO] ? 1 : 0;
}

int player::res_petrify(bool temp) const
{
    if (temp && you.form == TRAN_STATUE)
        return 1;
    return 0;
}

int player::res_magic() const
{
    return player_res_magic();
}

int player_res_magic(bool calc_unid, bool temp)
{
    int rm = 0;

    switch (you.species)
    {
    default:
        rm = you.experience_level * 3;
        break;
    case SP_HIGH_ELF:
    case SP_SLUDGE_ELF:
    case SP_DEEP_ELF:
#if TAG_MAJOR_VERSION == 32
    case SP_MOUNTAIN_DWARF:
#endif
    case SP_VAMPIRE:
    case SP_DEMIGOD:
    case SP_OGRE:
        rm = you.experience_level * 4;
        break;
    case SP_NAGA:
    case SP_MUMMY:
        rm = you.experience_level * 5;
        break;
    case SP_PURPLE_DRACONIAN:
    case SP_DEEP_DWARF:
    case SP_FELID:
        rm = you.experience_level * 6;
        break;
    case SP_SPRIGGAN:
        rm = you.experience_level * 7;
        break;
    }

    // All effects negated by magical suppression should go in here.
    if (!you.suppressed())
    {
        // randarts
        rm += scan_artefacts(ARTP_MAGIC, calc_unid);

        // armour
        rm += 30 * player_equip_ego_type(EQ_ALL_ARMOUR, SPARM_MAGIC_RESISTANCE,
                                         calc_unid);

        // rings of magic resistance
        rm += 40 * player_equip(EQ_RINGS, RING_PROTECTION_FROM_MAGIC, calc_unid);

        // Enchantment skill through staff of enchantment (up to 90).
        if (player_equip(EQ_STAFF, STAFF_ENCHANTMENT, calc_unid))
            rm += 9 + std::max(you.skill(SK_CHARMS, 3), you.skill(SK_HEXES, 3));
    }

    // Mutations
    rm += 30 * player_mutation_level(MUT_MAGIC_RESISTANCE);

    // transformations
    if (you.form == TRAN_LICH && temp)
        rm += 50;

    // Trog's Hand
    if (you.attribute[ATTR_DIVINE_REGENERATION] && temp)
        rm += 70;

    // Enchantment effect
    if (you.duration[DUR_LOWERED_MR] && temp)
        rm /= 2;

    return (rm);
}

bool player::no_tele(bool calc_unid, bool permit_id)
{
    if (crawl_state.game_is_sprint())
        return true;

    return item_blocks_teleport(calc_unid, permit_id);
}

bool player::fights_well_unarmed(int heavy_armour_penalty)
{
    return (you.burden_state == BS_UNENCUMBERED
            && x_chance_in_y(you.skill(SK_UNARMED_COMBAT, 10), 200)
            && x_chance_in_y(2, 1 + heavy_armour_penalty));
}

bool player::confusable() const
{
    return (player_mental_clarity() == 0);
}

bool player::slowable() const
{
    return true;
}

flight_type player::flight_mode() const
{
    if (form == TRAN_DRAGON
        || form == TRAN_BAT)
    {
        return (FL_FLY);
    }
    else if (is_levitating())
    {
        return (duration[DUR_CONTROLLED_FLIGHT]
                || (!you.suppressed()
                    && wearing_amulet(AMU_CONTROLLED_FLIGHT)) ? FL_FLY
                                                         : FL_LEVITATE);
    }
    else
        return (FL_NONE);
}

bool player::cancellable_levitation() const
{
    return you.duration[DUR_LEVITATION] && !you.permanent_levitation()
           && !you.attribute[ATTR_LEV_UNCANCELLABLE];
}
bool player::permanent_levitation() const
{
    return you.attribute[ATTR_PERM_LEVITATION]
           && player_equip_ego_type(EQ_ALL_ARMOUR, SPARM_LEVITATION);
}

bool player::permanent_flight() const
{
    return you.attribute[ATTR_PERM_LEVITATION]
           && species == SP_TENGU && experience_level >= 15;
}

bool player::light_flight() const
{
    // Only Tengu get perks for flying light.
    return (species == SP_TENGU
            && flight_mode() == FL_FLY && travelling_light());
}

bool player::travelling_light() const
{
    return (burden < carrying_capacity(BS_UNENCUMBERED) * 70 / 100);
}

bool player::nightvision() const
{
    return (is_undead ||
           (religion == GOD_YREDELEMNUL && piety >= piety_breakpoint(2)));
}

monster_type player::mons_species(bool zombie_base) const
{
    return player_species_to_mons_species(you.species);
}

bool player::poison(actor *agent, int amount, bool force)
{
    return ::poison_player(amount, agent? agent->name(DESC_A, true) : "", "",
                           force);
}

void player::expose_to_element(beam_type element, int st)
{
    ::expose_player_to_element(element, st);
}

void player::blink(bool allow_partial_control)
{
    random_blink(allow_partial_control);
}

void player::teleport(bool now, bool abyss_shift, bool wizard_tele)
{
    ASSERT(!crawl_state.game_is_arena());

    if (now)
        you_teleport_now(true, abyss_shift, wizard_tele);
    else
        you_teleport();
}

int player::hurt(const actor *agent, int amount, beam_type flavour,
                 bool cleanup_dead)
{
    // We ignore cleanup_dead here.
    if (agent->is_monster())
    {
        const monster* mon = agent->as_monster();
        ouch(amount, mon->mindex(),
             KILLED_BY_MONSTER, "", mon->visible_to(&you));
    }
    else
    {
        // Should never happen!
        die("player::hurt() called for self-damage");
    }

    if ((flavour == BEAM_NUKE || flavour == BEAM_DISINTEGRATION) && can_bleed())
        blood_spray(pos(), type, amount / 5);

    return (amount);
}

void player::drain_stat(stat_type s, int amount, actor *attacker)
{
    if (attacker == NULL)
        lose_stat(s, amount, false, "");
    else if (attacker->is_monster())
        lose_stat(s, amount, attacker->as_monster(), false);
    else if (attacker->is_player())
        lose_stat(s, amount, false, "suicide");
    else
        lose_stat(s, amount, false, "");
}

bool player::rot(actor *who, int amount, int immediate, bool quiet)
{
    ASSERT(!crawl_state.game_is_arena());

    if (amount <= 0 && immediate <= 0)
        return (false);

    if (res_rotting() || you.duration[DUR_DEATHS_DOOR])
    {
        mpr("You feel terrible.");
        return (false);
    }

    if (you.duration[DUR_DIVINE_STAMINA] > 0)
    {
        mpr("Your divine stamina protects you from decay!");
        return (false);
    }

    if (immediate > 0)
        rot_hp(immediate);

    if (rotting < 40)
    {
        // Either this, or the actual rotting message should probably
        // be changed so that they're easier to tell apart. -- bwr
        mprf(MSGCH_WARN, "You feel your flesh %s away!",
             rotting > 0 ? "rotting" : "start to rot");

        rotting += amount;

        learned_something_new(HINT_YOU_ROTTING);
    }

    if (one_chance_in(4))
        sicken(50 + random2(100));

    return (true);
}

bool player::drain_exp(actor *who, bool quiet, int pow)
{
    return (::drain_exp());
}

void player::confuse(actor *who, int str)
{
    confuse_player(str);
}

/*
 * Paralyse the player for str turns.
 *
 *  Duration is capped at 13.
 *
 * @param who Pointer to the actor who paralysed the player.
 * @param str The number of turns the paralysis will last.
 * @param source Description of the source of the paralysis.
 */
void player::paralyse(actor *who, int str, std::string source)
{
    ASSERT(!crawl_state.game_is_arena());

    // The shock is too mild to do damage.
    if (stasis_blocks_effect(true, true, "%s gives you a mild electric shock."))
        return;

    if (!(who && who->as_monster() && who->as_monster()->type == MONS_RED_WASP)
        && who && (duration[DUR_PARALYSIS] || duration[DUR_PARALYSIS_IMMUNITY]))
    {
        canned_msg(MSG_YOU_RESIST);
        return;
    }

    int &paralysis(duration[DUR_PARALYSIS]);

    if (source.empty() && who)
        source = who->name(DESC_A);

    if (!paralysis && !source.empty())
    {
        take_note(Note(NOTE_PARALYSIS, str, 0, source.c_str()));
        you.props["paralysed_by"] = source;
    }


    mprf("You %s the ability to move!",
         paralysis ? "still haven't" : "suddenly lose");

    str *= BASELINE_DELAY;
    if (str > paralysis && (paralysis < 3 || one_chance_in(paralysis)))
        paralysis = str;

    if (paralysis > 13 * BASELINE_DELAY)
        paralysis = 13 * BASELINE_DELAY;

    stop_constricting_all();
}

void player::petrify(actor *who)
{
    ASSERT(!crawl_state.game_is_arena());

    if (you.res_petrify() > 0)
        return;

    if (you.duration[DUR_DIVINE_STAMINA] > 0)
    {
        mpr("Your divine stamina protects you from petrification!");
        return;
    }

    if (you.petrifying())
    {
        mpr("Your limbs have turned to stone.");
        you.duration[DUR_PETRIFYING] = 1;
        return;
    }

    if (you.petrified())
        return;

    you.duration[DUR_PETRIFYING] = 3 * BASELINE_DELAY;

    you.redraw_evasion = true;
    mpr("You are slowing down.", MSGCH_WARN);
}

bool player::fully_petrify(actor *foe, bool quiet)
{
    you.duration[DUR_PETRIFIED] = 6 * BASELINE_DELAY
                        + random2(4 * BASELINE_DELAY);
    you.redraw_evasion = true;
    mpr("You have turned to stone.");
    return true;
}

void player::slow_down(actor *foe, int str)
{
    ::slow_player(str);
}

int player::has_claws(bool allow_tran) const
{
    if (allow_tran)
    {
        // these transformations bring claws with them
        if (form == TRAN_DRAGON)
            return (3);

        // blade hands override claws
        if (form == TRAN_BLADE_HANDS)
            return (0);

        // Most forms suppress natural claws.
        if (!form_keeps_mutations())
            return (0);
    }

    if (const int c = species_has_claws(you.species))
        return (c);

    return (player_mutation_level(MUT_CLAWS, allow_tran));
}

bool player::has_usable_claws(bool allow_tran) const
{
    return (!player_wearing_slot(EQ_GLOVES) && has_claws(allow_tran));
}

int player::has_talons(bool allow_tran) const
{
    // XXX: Do merfolk in water belong under allow_tran?
    if (you.fishtail)
        return (0);

    return (player_mutation_level(MUT_TALONS, allow_tran));
}

bool player::has_usable_talons(bool allow_tran) const
{
    return (!player_wearing_slot(EQ_BOOTS) && has_talons(allow_tran));
}

int player::has_fangs(bool allow_tran) const
{
    if (allow_tran)
    {
        // these transformations bring fangs with them
        if (form == TRAN_DRAGON)
            return (3);
    }

    return (player_mutation_level(MUT_FANGS, allow_tran));
}

int player::has_usable_fangs(bool allow_tran) const
{
    const item_def* helmet = you.slot_item(EQ_HELMET);
    if (helmet && get_helmet_desc(*helmet) == THELM_DESC_VISORED)
        return (0);

    return (has_fangs(allow_tran));
}

int player::has_tail(bool allow_tran) const
{
    if (allow_tran)
    {
        // these transformations bring a tail with them
        if (form == TRAN_DRAGON)
            return (1);

        // Most transformations suppress a tail.
        if (!form_keeps_mutations())
            return (0);
    }

    // XXX: Do merfolk in water belong under allow_tran?
    if (player_genus(GENPC_DRACONIAN)
        || you.fishtail
        || player_mutation_level(MUT_STINGER, allow_tran))
    {
        return (1);
    }

    return (0);
}

int player::has_usable_tail(bool allow_tran) const
{
    // TSO worshippers don't use their stinger in order
    // to avoid poisoning.
    if (you.religion == GOD_SHINING_ONE
        && player_mutation_level(MUT_STINGER, allow_tran) > 0)
    {
        return (0);
    }

    return (has_tail(allow_tran));
}

// Whether the player has a usable offhand for the
// purpose of punching.
// XXX: The weapon check should probably involve HANDS_DOUBLE
//      at some point.
bool player::has_usable_offhand() const
{
    if (player_wearing_slot(EQ_SHIELD))
        return (false);

    const item_def* wp = slot_item(EQ_WEAPON);
    return (!wp
            || hands_reqd(*wp, body_size()) != HANDS_TWO
            || wp->base_type == OBJ_STAVES
            || weapon_skill(*wp) == SK_STAVES);
}

bool player::has_usable_tentacle() const
{
    if (!has_usable_tentacles())
        return (false);

    int free_tentacles = std::min(8, MAX_CONSTRICT);
    for (int i = 0; i < MAX_CONSTRICT; i++)
        if (constricting[i] != NON_ENTITY)
            free_tentacles--;

    const item_def* wp = slot_item(EQ_WEAPON);
    if (wp)
    {
        if (hands_reqd(*wp, body_size()) == HANDS_TWO)
            free_tentacles -= 2;
        else if (wp->base_type != OBJ_STAVES &&
                 weapon_skill(*wp) != SK_STAVES)
            free_tentacles--;
    }

    return (free_tentacles > 0);
}

int player::has_pseudopods(bool allow_tran) const
{
    return (player_mutation_level(MUT_PSEUDOPODS, allow_tran));
}

int player::has_usable_pseudopods(bool allow_tran) const
{
    return (has_pseudopods(allow_tran));
}

int player::has_tentacles(bool allow_tran) const
{
    if (allow_tran)
    {
        // Most transformations suppress tentacles.
        if (!form_keeps_mutations())
            return (0);
    }

    if (you.species == SP_OCTOPODE)
        return (1);

    return (0);
}

int player::has_usable_tentacles(bool allow_tran) const
{
    return (has_tentacles(allow_tran));
}

bool player::sicken(int amount, bool allow_hint)
{
    ASSERT(!crawl_state.game_is_arena());

    if (res_rotting() || amount <= 0)
        return (false);

    if (you.duration[DUR_DIVINE_STAMINA] > 0)
    {
        mpr("Your divine stamina protects you from disease!");
        return (false);
    }

    mpr("You feel ill.");

    disease += amount * BASELINE_DELAY;
    if (disease > 210 * BASELINE_DELAY)
        disease = 210 * BASELINE_DELAY;

    if (allow_hint)
        learned_something_new(HINT_YOU_SICK);
    return (true);
}

bool player::can_see_invisible(bool calc_unid, bool transient) const
{
    if (crawl_state.game_is_arena())
        return (true);

    int si = 0;

    // All effects negated by magical suppression should go in here.
    if (!you.suppressed())
    {
        si += player_equip(EQ_RINGS, RING_SEE_INVISIBLE, calc_unid);

        // armour: (checks head armour only)
        si += player_equip_ego_type(EQ_HELMET, SPARM_SEE_INVISIBLE);

        // randart wpns
        int artefacts = scan_artefacts(ARTP_EYESIGHT, calc_unid);

        if (artefacts > 0)
            si += artefacts;
    }

    if (player_mutation_level(MUT_ACUTE_VISION) > 0)
        si += player_mutation_level(MUT_ACUTE_VISION);

    // antennae give sInvis at 3
    if (player_mutation_level(MUT_ANTENNAE) == 3)
        si++;

    if (player_mutation_level(MUT_EYEBALLS) == 3)
        si++;

    //jmf: added see_invisible spell
    if (transient && duration[DUR_SEE_INVISIBLE] > 0)
        si++;

    if (you.religion == GOD_ASHENZARI && you.piety >= piety_breakpoint(2)
        && !player_under_penance())
    {
        si++;
    }

    if (si > 1)
        si = 1;

    return (si);
}

bool player::can_see_invisible() const
{
    return (can_see_invisible(true));
}

bool player::invisible() const
{
    return (duration[DUR_INVIS] && !backlit());
}

bool player::misled() const
{
    return (duration[DUR_MISLED]);
}

bool player::visible_to(const actor *looker) const
{
    if (crawl_state.game_is_arena())
        return (false);

    if (this == looker)
        return (can_see_invisible() || !invisible());

    const monster* mon = looker->as_monster();
    return (!mon->has_ench(ENCH_BLIND) && !invisible()
            || in_water()
            || mon->can_see_invisible()
            || mons_sense_invis(mon)
               && circle_def(pos(), 4, C_ROUND).contains(mon->pos()));
}

bool player::backlit(bool check_haloed, bool self_halo) const
{
    if (get_contamination_level() > 1 || duration[DUR_CORONA]
        || duration[DUR_LIQUID_FLAMES] || duration[DUR_QUAD_DAMAGE])
    {
        return (true);
    }
    if (check_haloed)
        return (!umbraed() && haloed()
                && (self_halo || halo_radius2() == -1));
    return (false);
}

bool player::umbra(bool check_haloed, bool self_halo) const
{
    if (backlit())
        return (false);

    if (check_haloed)
        return (umbraed() && !haloed()
                && (self_halo || umbra_radius2() == -1));
    return (false);
}

bool player::glows_naturally() const
{
    return (false);
}

// This is the imperative version.
void player::backlight()
{
    if (!duration[DUR_INVIS])
    {
        if (duration[DUR_CORONA] || you.glows_naturally())
            mpr("You glow brighter.");
        else
            mpr("You are outlined in light.");

        you.increase_duration(DUR_CORONA, random_range(15, 35), 250);
    }
    else
    {
        mpr("You feel strangely conspicuous.");

        you.increase_duration(DUR_CORONA, random_range(3, 5), 250);
    }
}

bool player::has_lifeforce() const
{
    const mon_holy_type holi = holiness();

    return (holi == MH_NATURAL || holi == MH_PLANT);
}

bool player::can_mutate() const
{
    return (true);
}

bool player::can_safely_mutate() const
{
    if (!can_mutate())
        return (false);

    return (!is_undead
            || is_undead == US_SEMI_UNDEAD
               && hunger_state == HS_ENGORGED);
}

bool player::can_bleed(bool allow_tran) const
{
    if (allow_tran)
    {
        // These transformations don't bleed. Lichform is handled as undead.
        if (you.form == TRAN_STATUE || you.form == TRAN_ICE_BEAST
            || you.form == TRAN_SPIDER)
        {
            return (false);
        }
    }

    if ((is_undead && is_undead != US_SEMI_UNDEAD)
        || (is_undead == US_SEMI_UNDEAD && hunger_state <= HS_SATIATED))
    {
        return (false);
    }

    return (true);
}

bool player::mutate(const std::string &reason)
{
    ASSERT(!crawl_state.game_is_arena());

    if (!can_mutate())
        return (false);

    if (one_chance_in(5))
    {
        if (::mutate(RANDOM_MUTATION, reason))
        {
            learned_something_new(HINT_YOU_MUTATED);
            return (true);
        }
    }

    return (give_bad_mutation(reason));
}

bool player::is_icy() const
{
    return (form == TRAN_ICE_BEAST);
}

bool player::is_fiery() const
{
    return (false);
}

bool player::is_skeletal() const
{
    return (false);
}

void player::shiftto(const coord_def &c)
{
    crawl_view.shift_player_to(c);
    set_position(c);
    clear_far_constrictions();
}

void player::reset_prev_move()
{
    prev_move.reset();
}

bool player::asleep() const
{
    return (duration[DUR_SLEEP]);
}

bool player::cannot_act() const
{
    return (asleep() || cannot_move());
}

bool player::can_throw_large_rocks() const
{
    return (species == SP_OGRE || species == SP_TROLL);
}

bool player::can_smell() const
{
    return (species != SP_MUMMY);
}

void player::hibernate(int)
{
    ASSERT(!crawl_state.game_is_arena());

    if (!can_hibernate())
    {
        canned_msg(MSG_YOU_UNAFFECTED);
        return;
    }

    stop_constricting_all();
    mpr("You fall asleep.");

    stop_delay();
    flash_view(DARKGREY);

    // Do this *after* redrawing the view, or viewwindow() will no-op.
    set_duration(DUR_SLEEP, 3 + random2avg(5, 2));
}

void player::put_to_sleep(actor*, int power)
{
    ASSERT(!crawl_state.game_is_arena());

    if (!can_sleep())
    {
        canned_msg(MSG_YOU_UNAFFECTED);
        return;
    }

    mpr("You fall asleep.");

    stop_constricting_all();
    stop_delay();
    flash_view(DARKGREY);

    // As above, do this after redraw.
    set_duration(DUR_SLEEP, 5 + random2avg(power/10, 5));
}

void player::awake()
{
    ASSERT(!crawl_state.game_is_arena());

    duration[DUR_SLEEP] = 0;
    mpr("You wake up.");
    flash_view(BLACK);
}

void player::check_awaken(int disturbance)
{
    if (asleep() && x_chance_in_y(disturbance + 1, 50))
        awake();
}

int player::beam_resists(bolt &beam, int hurted, bool doEffects,
                         std::string source)
{
    return check_your_resists(hurted, beam.flavour, source, &beam, doEffects);
}

void player::set_place_info(PlaceInfo place_info)
{
    place_info.assert_validity();

    if (place_info.is_global())
        global_info = place_info;
    else
        branch_info[place_info.branch] = place_info;
}

std::vector<PlaceInfo> player::get_all_place_info(bool visited_only,
                                                  bool dungeon_only) const
{
    std::vector<PlaceInfo> list;

    for (int i = 0; i < NUM_BRANCHES; i++)
    {
        if (visited_only && branch_info[i].num_visits == 0
            || dungeon_only && !is_connected_branch((branch_type)i))
        {
            continue;
        }
        list.push_back(branch_info[i]);
    }

    return list;
}

bool player::do_shaft()
{
    dungeon_feature_type force_stair = DNGN_UNSEEN;

    if (!is_valid_shaft_level())
        return (false);

    // Handle instances of do_shaft() being invoked magically when
    // the player isn't standing over a shaft.
    if (get_trap_type(pos()) != TRAP_SHAFT)
    {
        switch (grd(pos()))
        {
        case DNGN_FLOOR:
        case DNGN_OPEN_DOOR:
        case DNGN_TRAP_MECHANICAL:
        case DNGN_TRAP_MAGICAL:
        case DNGN_TRAP_NATURAL:
        case DNGN_UNDISCOVERED_TRAP:
        case DNGN_ENTER_SHOP:
            break;

        default:
            return (false);
        }

        handle_items_on_shaft(pos(), false);

        if (!ground_level() || total_weight() == 0)
            return (true);

        force_stair = DNGN_TRAP_NATURAL;
    }

    down_stairs(force_stair);

    return (true);
}

bool player::did_escape_death() const
{
    return (escaped_death_cause != NUM_KILLBY);
}

void player::reset_escaped_death()
{
    escaped_death_cause = NUM_KILLBY;
    escaped_death_aux   = "";
}

void player::add_gold(int delta)
{
    set_gold(gold + delta);
}

void player::del_gold(int delta)
{
    set_gold(gold - delta);
}

void player::set_gold(int amount)
{
    ASSERT(amount >= 0);

    if (amount != gold)
    {
        const int old_gold = gold;
        gold = amount;
        shopping_list.gold_changed(old_gold, gold);
    }
}

void player::increase_duration(duration_type dur, int turns, int cap,
                               const char* msg)
{
    if (msg)
        mpr(msg);
    cap *= BASELINE_DELAY;

    you.duration[dur] += turns * BASELINE_DELAY;
    if (cap && you.duration[dur] > cap)
        you.duration[dur] = cap;
}

void player::set_duration(duration_type dur, int turns,
                          int cap, const char * msg)
{
    you.duration[dur] = 0;
    increase_duration(dur, turns, cap, msg);
}

void player::goto_place(const level_id &lid)
{
    where_are_you = static_cast<branch_type>(lid.branch);
    depth = lid.depth;
    ASSERT(depth >= 1);
    ASSERT(depth <= brdepth[you.where_are_you]);
}

void player::accum_been_constricted()
{
    if (!is_constricted())
        dur_been_constricted += you.time_taken;
}

void player::accum_has_constricted()
{
    for (int i = 0; i < MAX_CONSTRICT; i++)
        if (constricting[i] != NON_ENTITY)
            dur_has_constricted[i] += you.time_taken;
}

bool player::attempt_escape()
{
    monster *themonst;

    if (!is_constricted())
        return true;

    themonst = &env.mons[constricted_by];
    escape_attempts++;

    // player breaks free if (4+n)d(8+str/4) >= 5d(8+HD/4)
    if (roll_dice(4 + escape_attempts, 8 + div_rand_round(strength(), 4))
        >= roll_dice(5, 8 + div_rand_round(themonst->hit_dice, 4)))
    {
        // message that you escaped

        std::string emsg = "You escape ";
        emsg += env.mons[you.constricted_by].name(DESC_THE,true);
        emsg += "'s grasp.";
        mpr(emsg);

        // Stun the monster to prevent it from constricting again right away.
        themonst->speed_increment -= 5;

        // update monster's has constricted info
        for (int i = 0; i < MAX_CONSTRICT; i++)
            if (themonst->constricting[i] == MHITYOU)
                themonst->constricting[i] = NON_ENTITY;

        // update your constricted by info
        constricted_by = NON_ENTITY;
        escape_attempts = 0;

        return true;
    }
    else
    {
        std::string emsg = "While you don't manage to break free from ";
        emsg += env.mons[you.constricted_by].name(DESC_THE,true);
        emsg += ", you feel that another attempt might be more successful.";
        mpr(emsg);
        you.turn_is_over = true;
        return false;
    }
}

/*
 * Check if the player is about to die from levitation/form expiration.
 *
 * Check whether the player is on a cell which would be deadly if not for some
 * temporary condition, and if such condition is expiring. In that case, we
 * give a strong warning to the player. The actual message printing is done
 * by the caller.
 *
 * @param dur the duration to check for dangerous expiration.
 * @param p the coordinates of the cell to check. Defaults to player position.
 * @return whether the player is in immediate danger.
 */
bool need_expiration_warning(duration_type dur, coord_def p)
{
    if (!is_feat_dangerous(env.grid(p), true) || !dur_expiring(dur))
        return false;

    if (dur == DUR_LEVITATION)
        return true;
    else if (dur == DUR_TRANSFORMATION
             && (!you.airborne() || form_can_fly()))
    {
        return true;
    }
    return false;
}

bool need_expiration_warning(coord_def p)
{
    return need_expiration_warning(DUR_LEVITATION, p)
           || need_expiration_warning(DUR_TRANSFORMATION, p);
}

static std::string _constriction_description()
{
    std::string cinfo = "";
    std::string constrictor_name;
    std::string constricting_name[MAX_CONSTRICT];

    // init names of constrictor and constrictees
    constrictor_name = "";
    for (int idx = 0; idx < MAX_CONSTRICT; idx++)
        constricting_name[idx] = "";

    // name of what this monster is constricted by, if any
    if (you.is_constricted())
    {
        constrictor_name = env.mons[you.constricted_by].
                               name(DESC_A);
    }

    // names of what this monster is constricting, if any
    for (int idx = 0; idx < MAX_CONSTRICT; idx++)
    {
        if (you.constricting[idx] != NON_ENTITY)
            constricting_name[idx] = env.mons[you.constricting[idx]].
                                     name(DESC_A);
    }

    if (constrictor_name != "")
        cinfo += "You are being constricted by " + constrictor_name + ".";

    std::vector<std::string> constricting;
    for (int i = 0; i < MAX_CONSTRICT; i++)
        if (constricting_name[i] != "")
            constricting.push_back(constricting_name[i]);

    if (!constricting.empty())
    {
        cinfo += "\nYou are constricting ";
        cinfo += comma_separated_line(constricting.begin(), constricting.end());
        cinfo += ".";
    }

    return cinfo;
}

void count_action(caction_type type, int subtype)
{
    std::pair<caction_type, int> pair(type, subtype);
    if (you.action_count.find(pair) == you.action_count.end())
        you.action_count[pair].init(0);
    you.action_count[pair][you.experience_level - 1]++;
}<|MERGE_RESOLUTION|>--- conflicted
+++ resolved
@@ -2834,13 +2834,7 @@
     ASSERT(!crawl_state.game_is_arena());
 
     // Labyrinth and the Abyss use special rotting rules.
-<<<<<<< HEAD
-    const bool rotting_map = (player_in_branch(BRANCH_LABYRINTH)
-                              || player_in_branch(BRANCH_ABYSS));
     const bool rot_resist = player_in_branch(BRANCH_LABYRINTH)
-=======
-    const bool rot_resist = you.level_type == LEVEL_LABYRINTH
->>>>>>> fb959798
                                 && you.species == SP_MINOTAUR
                             || player_in_branch(BRANCH_ABYSS)
                                 && you.religion == GOD_LUGONU;
@@ -2863,14 +2857,8 @@
                 continue;
         }
 
-<<<<<<< HEAD
-        if (doDecay)
-        {
-            env.map_knowledge(p).clear();
-            StashTrack.update_stash(p);
-=======
         env.map_knowledge(p).clear();
->>>>>>> fb959798
+        StashTrack.update_stash(p);
 #ifdef USE_TILE
         tile_forget_map(p);
 #endif
