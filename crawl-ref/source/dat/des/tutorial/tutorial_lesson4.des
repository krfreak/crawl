##############################################
# Tutorial map 4: Magic and Spellcasting     #
##############################################
#
# TODO:
#  * trigger when trying to walk into a cloud
#  * trigger on "might hit yourself" prompt
#
{{
require("dlua/tutorial.lua")

tutorial_msg4 = {}

function tutorial_msg4.start ()
    tutorial_intro("In this lesson you're going to learn how to learn and cast spells.")
    crawl.tutorial_hint("HINT_NEW_LEVEL")
end

<<<<<<< HEAD
=======
function tutorial_msg4.train_spellcasting ()
    local text = "You cannot cast spells yet because you don't have the Spellcasting "
                 .. "skill yet. Read some scrolls (with "
                 .. tutorial_get_cmd("CMD_READ")
    if crawl.is_tiles() and not crawl.is_webtiles() then
        text = text .. " or by <white>mouseclick</white>"
    end
    text = text .. ") to train it to level 1, then continue to the left."

    return tutorial_message(text)
end

>>>>>>> 4d0ca4b5
function tutorial_msg4.spellbook ()
    local text = "You can memorise a spell from carried spellbooks with "
                 .. tutorial_get_cmd("CMD_MEMORISE_SPELL")
    if crawl.is_tiles() and not crawl.is_webtiles() then
        text = text .. " or by <white>clicking</white> on the memorisation tab "
                    .. "and selecting the spell tile"
    end
    text = text .. ". At experience level 1, only level 1 spells are available "
                .. "to you. This will change as you gain experience."

    return tutorial_message(text)
end

function tutorial_msg4.spellcasting ()
    local text = "You can cast spells with "
                 .. tutorial_get_cmd("CMD_CAST_SPELL")

    if crawl.is_tiles() and not crawl.is_webtiles() then
        text = text .. " or by <white>clicking</white> on the spell tile"
    end
    text = text .. ". Press "
                .. tutorial_get_cmd("CMD_CAST_SPELL")
                .. "<w>?</w> to get a list of your spells.\n"
                .. "Once you are out of magic points, retreat and rest with "
                .. tutorial_get_cmd("CMD_REST")
    if crawl.is_tiles() and not crawl.is_webtiles() then
        text = text .. " or by <white>mouseclick</white> in the command panel"
    end
    text = text .. " to regain them."

    return tutorial_message(text)
end

function tutorial_msg4.ring_power ()
    local text = "Put on this ring with "
                 .. tutorial_get_cmd("CMD_WEAR_JEWELLERY")
    if crawl.is_tiles() and not crawl.is_webtiles() then
        text = text .. " or by <white>mouseclick</click>"
    end
    text = text .. ", and then rest up to your new full potential."

    return tutorial_message(text)
end

function tutorial_msg4.undead ()
    local text = "Unlike most other monsters, undead do not regenerate "
                 .. "health and it is impossible to tell how wounded they are."

    if crawl.is_tiles() and not crawl.is_webtiles() then
        text = text .. "\nIncidentally, you can also cast spells by pressing "
                    .. "<white>Ctrl + leftclick</white> on the monster."
    end

    return tutorial_message(text)
end

function tutorial_msg4.spell_success ()
    local text = "To check your spell proficiency, press "
                 .. tutorial_get_cmd("CMD_DISPLAY_SPELLS")

    if crawl.is_tiles() and not crawl.is_webtiles() then
        text = text .. " or <white>mouseover</white> over your memorised spells"
    end

    text = text .. ". Compare your spell success rates before "
                .. "and after wielding this staff."

    return tutorial_message(text)
end

function tutorial_msg4.evaporate ()
    return tutorial_message("Bad potions can be launched at monsters by way "
                            .. "of the Evaporate spell. When that spell is "
                            .. "memorised, examining a potion gives a hint of "
                            .. "the clouds it can produce.\n"
                            .. "Buy the potions to make use of them!")
end

function tutorial_msg4.aiming_clouds ()
    local text = "When casting Evaporate (with "
                 .. tutorial_get_cmd("CMD_CAST_SPELL")

    if crawl.is_tiles() and not crawl.is_webtiles() then
        text = text .. " or by <white>clicking</white> on the spell tile"
    end

    text = text .. "), you need to first select a potion to vaporise and "
                .. "then select a target for the resulting clouds. For the "
                .. "latter, you can directly aim at monsters, but you also "
                .. "can target any other square within both line of sight "
                .. "and spell range.\n"
                .. "Note that the spell will expand into a cloud on the "
                .. "first monster in its path."

    return tutorial_message(text)
end

function tutorial_msg4.spell_hunger ()
    return tutorial_message("Spellcasting can make you really hungry. Spell hunger "
                            .. "is higher for more difficult spells and can be "
                            .. "reduced by high Intelligence and by training the "
                            .. "Spellcasting skill.")
end

function tutorial_msg4.forget_spell ()
    local text = "Gaining an experience level and raising your Spellcasting "
                 .. "skill gives you spell slots to spend on spells. You can "
                 .. "also <w>forget a memorised spell</w> to make space for "
                 .. "a new one. The easiest way to do this is with a scroll "
                 .. "of amnesia. Simply read the scroll (with "
                 .. tutorial_get_cmd("CMD_READ")
    if crawl.is_tiles() then
        text = text .. " or by <white>clicking</click> on it"
    end
    text = text .. "), and then select the spell you want to forget."

    return tutorial_message(text)
end

function tutorial_msg4.destroy_spellbook ()
    local text = "You can also forget a spell by using a spellbook containing "
                 .. "that spell. For example, to forget \"Magic Dart\", you "
                 .. "need to read a spellbook containing the spell (with "
                 .. tutorial_get_cmd("CMD_READ")
<<<<<<< HEAD
    if crawl.is_tiles() then
        text = text .. " or by <white>rightclicking</click> on it"
=======
    if crawl.is_tiles() and not crawl.is_webtiles() then
        text = text .. " or by <white>rightclicking</click> on it)"
>>>>>>> 4d0ca4b5
    end
    text = text .. "), select \"Magic Dart\", type <w>f</w> and confirm. This "
                .. "will destroy the book, so you'll need other spellbooks "
                .. "to learn new spells, such as the one lying over there."

    return tutorial_message(text)
end

function tutorial_msg4.memorise2 ()
    local text = "Again, memorise a new spell with "
                 .. tutorial_get_cmd("CMD_MEMORISE_SPELL")
    if crawl.is_tiles() and not crawl.is_webtiles() then
        text = text .. " or by <white>clicking</white> on the memorisation tab "
                    .. "and selecting the spell tile"
    end
    text = text .. ". And then raise yourself an undead army!"

    return tutorial_message(text)
end

function tutorial_msg4.displace_allies ()
    return tutorial_message("Did you notice you can swap positions with your "
                            .. "allies by moving into them? Among other things, "
                            .. "displacing a friendly creature can be a good "
                            .. "way to escape a fight.")
end

function tutorial_msg4.order_allies ()
    return tutorial_message("Try to let your allies do the killing! If "
                            .. "necessary, you can order them about with "
                            .. tutorial_get_cmd("CMD_SHOUT") .. "."
                            .. " Before opening this gate, you may want to "
                            .. "wait with "
                            .. tutorial_get_cmd("CMD_MOVE_NOWHERE")
                            .. " until your allies have caught up with you.")
end

function tutorial_msg4.heavy_armour ()
    local text = "Heavy armour really hampers spellcasting. Try putting on that "
                 .. "mail and shield (with "
                 .. tutorial_get_cmd("CMD_WEAR_ARMOUR")

    if crawl.is_tiles() and not crawl.is_webtiles() then
        text = text .. " or by <white>clicking</white> on them)"
    end

    text = text .. ", and compare your spellcasting success rates with "
                .. tutorial_get_cmd("CMD_DISPLAY_SPELLS")

    if crawl.is_tiles() and not crawl.is_webtiles() then
        text = text .. " or by <white>mouseovering</white> your memorised spells"
    end

    text = text .. ". You can take armour off again with "
                .. tutorial_get_cmd("CMD_REMOVE_ARMOUR")

    if crawl.is_tiles() and not crawl.is_webtiles() then
        text = text .. " or, again, via <white>mouseclick</white>"
    end
    text = text .. "."

    return tutorial_message(text)
end

function tutorial_msg4.resting_reminder ()
    text = "Make sure you are at full health and magic points before "
           .. "entering a new area. If necessary, rest up with "
           .. tutorial_get_cmd("CMD_REST")
    if crawl.is_tiles() and not crawl.is_webtiles() then
        text = text .. " or by <white>mouseclick</white> in the command panel"
    end
    text = text .. ".\n"
                .. "Also, undead don't breathe, so you can cast Evaporate "
                .. "without harming your allies."

    return tutorial_message(text)
end

function tutorial_msg4.tutorial_end ()
    return tutorial_message("Congratulations, you're a real wizard now! "
                            .. "To exit the tutorial, simply go down "
                            .. "these stairs.")
end

function tutorial_msg4.exit ()
    -- A single screen recapping all commands.

    local text = "<yellow>Spellcasting commands</yellow>\n"
                 .. "  " .. tutorial_get_cmd("CMD_MEMORISE_SPELL") .. "  learn a new spell\n"
                 .. "  " .. tutorial_get_cmd("CMD_DISPLAY_SPELLS") .. "  check spell proficiency\n"
                 .. "  " .. tutorial_get_cmd("CMD_CAST_SPELL") .. "  cast a spell\n"

    if crawl.is_tiles() and not crawl.is_webtiles() then
        text = text .. "\nYou can also learn new spells via the <w>memorisation tab</w>.\n"
                    .. "You can cast memorised spells via <w>leftclick</w>, and read their descriptions\n"
                    .. "and check your spell proficiency by <w>mouseover</w> or <w>rightclick</w>.\n\n"
    end

    text = text .. "  " .. tutorial_get_cmd("CMD_READ") .. "  read a book, for descriptions or to forget a spell\n"
                .. "  " .. tutorial_get_cmd("CMD_REST") .. "  rest up to 100 turns to regain magic points and health\n"
                .. "  " .. tutorial_get_cmd("CMD_SHOUT") .. "  order allies\n"
                .. "  " .. tutorial_get_cmd("CMD_REMOVE_ARMOUR") .. "  take off armour\n"
    text = text .. "                                 <cyan>Press <white>any key</white> to clear this screen...</cyan>\n"

    return crawl.endgame(text)
end

function tutorial_msg4.win ()
    dgn.mark_game_won()
    return tutorial_msg4.exit()
end
}}

NAME:    tutorial_lesson4
TAGS:    no_rotate no_monster_gen no_item_gen no_hmirror no_vmirror no_trap_gen no_pool_fixup tutorial_start
DESC:    "Lesson 4: Magic and Spellcasting"
BFLAGS:  islanded
ORIENT:  encompass
KFEAT:   ABCDE = .
KFEAT:   S = distillery shop count:8 ; \
         potion of slowing | w:20 potion of confusion | potion of poison | potion of paralysis
COLOUR:  ABCDdefh = lightblue
FTILE:   ABCDdefh = tutorial_pad
ITEM:    randbook numspells:2 spells:magic_dart|evaporate title:Introduction_to_Spellcasting owner:player
ITEM:    ring of magical power not_cursed
ITEM:    staff of wizardry not_cursed
ITEM:    gold q:100
ITEM:    bread ration
MONS:    training dummy ; stone q:20
MONS:    bat skeleton, goblin skeleton
MONS:    rat, goblin
MARKER:  d = lua:tutorial_msg4.spellbook()
MARKER:  B = lua:tutorial_msg4.spellcasting()
MARKER:  e = lua:tutorial_msg4.ring_power()
MARKER:  C = lua:tutorial_msg4.undead()
MARKER:  f = lua:tutorial_msg4.spell_success()
MARKER:  S = lua:tutorial_msg4.evaporate()
MARKER:  D = lua:tutorial_msg4.aiming_clouds()
MARKER:  h = lua:tutorial_msg4.spell_hunger()
MARKER:  { = lua:one_way_stair { dst  = "tutorial_lesson4", \
                                 onclimb = "tutorial_msg4.exit" }
epilogue{{
  tutorial_msg4.start()
}}
MAP
xxxxxxxxxxxxxxxxxxxxxxxxxxxxxxxxxxxxxxxxxxxxxxxxxxxxx
xxxxxxxxxxxxxxxxxxxxxxxxxxxxxxxxxxxxxxxxxxxxxxxxxxxxx
xxxxxxxxxxxxx...xxxxxxx...xxxxxxxxxxxxxxxxxxxxxxxxxxx
xxxxxxxxxxxxx.d.........{.xxxxxxxxxxxxxxxxxxxxxxxxxxx
xxxxxxxxxxxxx...xxxxxxx...xxxxxxxxxxxxxxxxxxxxxxxxxxx
xxxxxxxxxxxxxx.xxxxxxxxxxxxxxxxxxxxxxxxxxxxxxxxxxxxxx
xxxxxxxxxxxxxx.xxxxxxxxxxxxxxxxxxxxxxxxxxxxxxxxxxxxxx
xxxxxxxxxxxxxx.xxxxxxxxxxxx...x.2.xxxxxxxxxxxxxxxxxxx
xxxxxxxxxxxxxx.xxxxxxxxxxx.....xxx..f.xxxxxxxxxxxxxxx
xxxxxxxxxxxxxxBxxxxxxxxxxx.2..xxxxxxxx.....xxxxxxxxxx
xxxxxxxxxxxxx..wwwxxxxxxxx....xxxxxxxxxxxxx.3...xxxxx
xxxxxxxxxxxxx..ww1xxxxxxx.xxxxxxxxxxxxxxxx.......xxxx
xxxxxxxxxxxxx..wwwxxxxx..xxxxxxxxxxxxxxxxx.2...xxxxxx
xxxxxxxxxxxxx..wwwxxx.Cxxxxxxxxxxxxxxxxxxxxx.gxxxxxxx
xxxxxxxxxxxxx......e.xxxxxxxxxxxxxxxxxxxxxxxxx.xxxxxx
xxxxxxxxxxxxxxxxxxxxxxxxxxxxxxxxxxxxxxxxxxxxxx.xxxxxx
xxxxxxxxxxxxxxxxxxxxxxxxxxxxxxxxxxxxxxxxxxxxx.xxxxxxx
xxxxxxxxxxxxxxxxxxxxxxxxxxxxxxxxxxxxxxxxxxxx...xxxxxx
xxxxxxxxxxxxxxxxxxxxxxxxxxxxxxxxxxxxxxxxxxxx.S.xxxxxx
xxxxxxxxxxxxxxxxxxxxxxxxxxxxxxxxxxxxxxxxxxxx...xxxxxx
xxxxxxxxxxxxxxxxxxxxxxxxxxxxxxxxxxxxxxxxxxxxx.xxxxxxx
xxxxxxxxxxxxxxxxxxxxxxxxxxxxxxxxxxxxxxxxxxxxx.xxxxxxx
xxxxxxxxxxxxxxxxxxxxxxxxxxxxxxxxxxxxxxxxxxxx.xxxxxxxx
xxxxxxxxxxxxxxxxxxxxxxxxxxxxxxxxxxxxxxxxxxxx.xxxxxxxx
xxxxxxxxxxxxxxxxxxxxxxxxxxxxxxxxxxxxxxxxxxxx.xxxxxxxx
xxxxxxxxxxxxxxxxxxxxxxxxxxxx}xxxxxxx4...xxxDxxxxxxxxx
xxxxxxxxxxxxxxxxxxxxxxxxxxxx).....5h...4...xxxxxxxxxx
xxxxxxxxxxxxxxxxxxxxxxxxxxxx]xxxxxx..4...xxxxxxxxxxxx
xxxxxxxxxxxxxxxxxxxxxxxxxxxxxxxxxxxxxxxxxxxxxxxxxxxxx
ENDMAP

##########################################################
# Level 2: Forgetting spells, allies.
##########################################################
NAME:    tutorial_lesson4_level2
TAGS:    no_rotate no_monster_gen no_item_gen no_hmirror no_vmirror no_trap_gen no_pool_fixup tutorial_lesson4
PLACE:   D:2
BFLAGS:  islanded
ORIENT:  encompass
KFEAT:   ABCDE = .
COLOUR:  dABCDE = lightblue
FTILE:   dABCDE = tutorial_pad
ITEM:    scroll of amnesia
ITEM:    randbook numspells:1 spells:animate_skeleton title:Necromancy_for_Newbies owner:player
ITEM:    never_decay bat skeleton / never_decay goblin; nothing skeleton
ITEM:    never_decay small snake skeleton / never_decay jackal skeleton
MONS:    hobgoblin always_corpse; shield not_cursed . ring mail race:none not_cursed
MONS:    rat
MONS:    goblin
MONS:    gnoll; nothing
MARKER:  d = lua:tutorial_msg4.forget_spell()
MARKER:  A = lua:tutorial_msg4.destroy_spellbook()
MARKER:  e = lua:tutorial_msg4.memorise2()
MARKER:  B = lua:tutorial_msg4.displace_allies()
MARKER:  C = lua:tutorial_msg4.order_allies()
MARKER:  D = lua:tutorial_msg4.heavy_armour()
MARKER:  E = lua:tutorial_msg4.resting_reminder()
MARKER:  } = lua:tutorial_msg4.tutorial_end()
MARKER:  ) = lua:tutorial_msg4.tutorial_end()
MARKER:  ] = lua:tutorial_msg4.tutorial_end()
MARKER:  } = lua:one_way_stair { dst  = "tutorial_lesson4", \
                                 desc = "exit from the tutorial", \
                                 onclimb = "tutorial_msg4.win" }
MARKER:  ) = lua:one_way_stair { dst  = "tutorial_lesson4", \
                                 desc = "exit from the tutorial", \
                                 onclimb = "tutorial_msg4.win" }
MARKER:  ] = lua:one_way_stair { dst  = "tutorial_lesson4", \
                                 desc = "exit from the tutorial", \
                                 onclimb = "tutorial_msg4.win" }
MAP
xxxxxxxxxxxxxxxxxxxxxxxxxxxxxxxxxxxxxxxxxxxxxx
xxxxxxxxxxxxxxxxxxxxxxxxxxxxxxxxxxxxxxxxxxxxxx
xxxxxxxxxxxxxxxxxxxxxxxxxxxxxxxxxxxxxxxxxxxxxx
xxxxxxxxxxxxxxxxxxxxxxxxxxxxxxxxxxxxxxxxxxxxxx
xxxxxxxxxxxxxxxxxxxxxxxxxxxxxxxxxxxxxxxxxxxxxx
xxxxxxxxxxxxxxxxxxxxxxxxxxxxxxxxxxxxxxxxxxxxxx
xxxxxxxxxxxxxxxxxxxxxxxx..xxxxxxxxxxxxxxxxxxxx
xxxxxxxxxxx......B.xxxx.T..xxxxxxxxxxxxxxxxxxx
xxxxxxxxxxx......B...x.fgf.xxxxxxxxxxxxxxxxxxx
xxxxxxxxxxxCCCxxxx...+.geg.....xxxxxxxxxxxxxxx
xxxxxxxxxxx+++xxxxx..x.fgf.xxxx.Axxxxxxxxxxxxx
xxxxxxxxxx.....xxxxxxxx.T..xxxxxx.xxxxxxxxxxxx
xxxxxxxxxx.....xxxxxxxxx..xxxxxxxxdxxxxxxxxxxx
xxxxxxxxxx.....xxxxxxxxxxxxxxxxxxx.xxxxxxxxxxx
xxxxxxxxxx.....xxxxxxxxxxxxxxxxxx...xxxxxxxxxx
xxxxxxxxxx.....xxxxxxxxxxxxxxxxxx{([xxxxxxxxxx
xxxxxxxxxx..1..xxxxxxxxxxxxxxxxxxxxxxxxxxxxxxx
xxxxxxxxxxxxDxxxxxxx.2..xxxxxxxxxxxxxxxxxxxxxx
xxxxxxxxxxxx.xxxxGx.....4]xxxxxxxxxxxxxxxxxxxx
xxxxxxxxxxxx.xxxGf+...2....xxxxxxxxxxxxxxxxxxx
xxxxxxxxxxxx...Efg+......3.)xxxxxxxxxxxxxxxxxx
xxxxxxxxxxxxxxxxGg+...3....xxxxxxxxxxxxxxxxxxx
xxxxxxxxxxxxxxxxxGx.....2}xxxxxxxxxxxxxxxxxxxx
xxxxxxxxxxxxxxxxxxxx2...xxxxxxxxxxxxxxxxxxxxxx
xxxxxxxxxxxxxxxxxxxxxxxxxxxxxxxxxxxxxxxxxxxxxx
xxxxxxxxxxxxxxxxxxxxxxxxxxxxxxxxxxxxxxxxxxxxxx
ENDMAP<|MERGE_RESOLUTION|>--- conflicted
+++ resolved
@@ -16,21 +16,6 @@
     crawl.tutorial_hint("HINT_NEW_LEVEL")
 end
 
-<<<<<<< HEAD
-=======
-function tutorial_msg4.train_spellcasting ()
-    local text = "You cannot cast spells yet because you don't have the Spellcasting "
-                 .. "skill yet. Read some scrolls (with "
-                 .. tutorial_get_cmd("CMD_READ")
-    if crawl.is_tiles() and not crawl.is_webtiles() then
-        text = text .. " or by <white>mouseclick</white>"
-    end
-    text = text .. ") to train it to level 1, then continue to the left."
-
-    return tutorial_message(text)
-end
-
->>>>>>> 4d0ca4b5
 function tutorial_msg4.spellbook ()
     local text = "You can memorise a spell from carried spellbooks with "
                  .. tutorial_get_cmd("CMD_MEMORISE_SPELL")
@@ -155,13 +140,8 @@
                  .. "that spell. For example, to forget \"Magic Dart\", you "
                  .. "need to read a spellbook containing the spell (with "
                  .. tutorial_get_cmd("CMD_READ")
-<<<<<<< HEAD
-    if crawl.is_tiles() then
+    if crawl.is_tiles() and not crawl.is_webtiles() then
         text = text .. " or by <white>rightclicking</click> on it"
-=======
-    if crawl.is_tiles() and not crawl.is_webtiles() then
-        text = text .. " or by <white>rightclicking</click> on it)"
->>>>>>> 4d0ca4b5
     end
     text = text .. "), select \"Magic Dart\", type <w>f</w> and confirm. This "
                 .. "will destroy the book, so you'll need other spellbooks "
