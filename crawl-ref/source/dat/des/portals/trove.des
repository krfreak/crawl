--- conflicted
+++ resolved
@@ -166,14 +166,8 @@
             desc = "portal to a secret trove of treasure",
             desc_long = desc_long,
             overview = "Trove",
-<<<<<<< HEAD
             dst = "Trove",
-            floor = "floor",
-=======
-            dst = "trove",
-            dstorigin = "in a treasure trove",
             floor = "expired_portal",
->>>>>>> 441205f0
         }
     end
     e.lua_marker("O", stair)
