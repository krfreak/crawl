##############################################################################
#
# The Ossuary, a Tomb en miniature (Zaba)
#
#
# The Ossuary tries to pose an unusual early challenge: many traps and slow
# monsters, making the player choose between pressing on towards the loot or
# leaving the vault.
#
# Flavour: Mini versions of Tomb:* and otherwise crypt like.
#
##############################################################################

{{
function ossuary_portal(e)
  local desc_long =
"You can make out a staircase leading downwards into a small tomb. Sand "..
"surrounds the staircase and is continuously pouring onto it. Before long the "..
"staircase will be gone. They say that some distant relatives of the pharaohs "..
"were entombed here."

  local timeout_turns_long = crawl.random_range(2700, 3300)
  local timeout_turns_short = timeout_turns_long/10

  local messager =
    timed_msg {
      visible = true,
      -- $F{xxx} will be substituted with the 'entity' property of the timed
      -- marker, or with the desc property (if entity is not set).
      messages = time_messages(timeout_turns_short,
          "Nearby sand pours into $F{the}.",
          "Nearby sand pours into $F{the}, lightly covering it.",
          "Nearby sand pours into $F{the}, greatly covering it.",
          "Nearby sand pours into $F{the}, almost completely blocking access.")
    }

  e.lua_marker('O',
      timed_marker {
        disappear = "The staircase has disappeared completely beneath the sand.",
        desc = "sand-covered staircase",
        desc_long = desc_long,
        entity = 'staircase',
        dst = "Ossuary",
        overview = "sand-covered staircase",
        turns = timeout_turns_long,
        turns_short = timeout_turns_short,
        floor = "expired_portal",
        feat_tile = "dngn_portal_ossuary_gone",
        msg = messager })
  e.kfeat("O = enter_portal_vault")
  e.colour("O = brown")
  e.tile("O = dngn_portal_ossuary")
end

-- Use the following line in destination maps after all SUBSTs
-- : ossuary_setup_features(_G)
-- Note that the function also defines < to be the exit portal.
function ossuary_setup_features(e)
        e.kfeat("< = exit_portal_vault")
        e.colour("< = brown")
end
}}

#### Portal entry vaults.
default-depth: D:4-8

NAME:   enter_ossuary_1
TAGS:   uniq_ossuary no_monster_gen chance_ossuary
CHANCE: 5%
SUBST:  . = . ':7
COLOUR: ' = yellow
FTILE:  ' = floor_sandstone
SUBST:  ' = .
: ossuary_portal(_G)
MAP
.....
.'''.
.'O'.
.'''.
.....
ENDMAP

NAME:    enter_ossuary_2
TAGS:    uniq_ossuary no_monster_gen chance_ossuary
CHANCE: 5%
SHUFFLE: CD / c+
COLOUR:  ' = yellow
COLOUR:  C = yellow
COLOUR:  D = yellow
SUBST:   D = =
SUBST:   C = c
FTILE:   ' = floor_sandstone
SUBST:   ' = .
: ossuary_portal(_G)
MAP
.......
.ccDcc.
.c'''c.
.C'O'C.
.c'''c.
.ccCcc.
.......
ENDMAP

NAME:   enter_ossuary_3
TAGS:   uniq_ossuary no_monster_gen chance_ossuary
CHANCE: 5%
SUBST:  . = Y .
COLOUR: Y = yellow
FTILE:  Y = floor_sandstone
SUBST:  Y = .
MONS:   rat zombie / jackal zombie / worm zombie
MONS:   kobold zombie / goblin zombie / hobgoblin zombie
MONS:   orc zombie / gnoll zombie / human zombie
SUBST:  . = .:100 11 2 3
: ossuary_portal(_G)
MAP
...
.O.
...
ENDMAP

NAME:   enter_ossuary_4
TAGS:   uniq_ossuary no_monster_gen chance_ossuary
CHANCE: 5%
COLOUR: 1 = yellow, ' = yellow, x = white
MONS:   rat zombie / quokka zombie / goblin zombie
FTILE:  1 = floor_sandstone, ' = floor_sandstone, x = floor_sandstone, O = floor_sandstone
RTILE:  x = wall_tomb
: ossuary_portal(_G)
MAP
.........
.xxxxxxx.
.x''O''x.
.x'''''x.
.x'x'x'x.
.x1x'x1x.
.xxx'xxx.
....'....
ENDMAP

NAME:   enter_ossuary_5
TAGS:   uniq_ossuary no_monster_gen chance_ossuary
CHANCE: 5%
COLOUR: c = white, = = white, ' = yellow
RTILE:  c = wall_tomb, = = wall_tomb
FTILE:  ' = floor_sandstone
NSUBST: = = 1:= / *:c
SUBST:  c : cx
: ossuary_portal(_G)
MAP
   ...
  ..c..
 ..=c=..
..=c'c=..
.cc'O'cc.
..=c'c=..
 ..=c=..
  ..c..
   ...
ENDMAP


#### The portal vaults ####################################

# Reset default depth to prevent random generation of portal vaults.
# Sort destination maps by WEIGHT.
default-depth: Ossuary

###########################################################
# Common: WEIGHT 40
###########################################################

NAME:    ossuary_tomb_1
WEIGHT:  40
ORIENT:  encompass
TAGS:    no_item_gen no_monster_gen no_rotate
SHUFFLE: dwyz
SUBST:   w=2, y=2
NSUBST:  z= 1:1 / *:3
KFEAT:   T = alarm trap / floor
# loot: 12.5 items
ITEM:    any scroll w:2 / any scroll q:2 w:3 / \
         any potion w:4 / any potion q:2 w:6
MONS:    mummy
MONS:    rat zombie / jackal zombie / adder zombie / goblin zombie / \
         hobgoblin zombie / kobold zombie / big kobold zombie / \
         human zombie / elf zombie / centaur zombie
MONS:    kobold zombie / orc zombie / hobgoblin zombie
: ossuary_setup_features(_G)
MAP
xxxxxxxxxxxxxxxxxxxxxx
x.........<A.........x
x....................x
x...cccccccccccccc...x
x...c.22*c...cdddc...x
x3..c1cccc...cdddc..3x
x..3c........+cccc3..x
x3..cccccc.<.....c..3x
x..3c.zzzc.......c3..x
x3..c.czzc.......c..3x
x...c.cccc.......c...x
x...c............c...x
x...c.ccccTTcccc.c...x
x...c.cyycTTcwwc.c...x
x...c.yyycTTcwww.c...x
x...ccccccTTcccccc...x
x....................x
x.3.3.3..G..G..3.3.3.x
x..3.3..........3.3..x
x....................x
xxxxxxxxxxxxxxxxxxxxxx
ENDMAP

NAME:    ossuary_tomb_2
# Generally have rooms full of either monsters or traps. To protect the
# monsters, all doors are secret, no alarm traps, and mostly needle
# traps.
WEIGHT:  40
ORIENT:  encompass
TAGS:    no_item_gen no_monster_gen no_rotate
KFEAT:   ~ = dart trap w:1 / arrow trap w:1 / needle trap
KFEAT:   ^ = dart trap / arrow trap
# Number of 1's is 53, number of ~'s is 57.
: if crawl.one_chance_in(10) then
SUBST:   ~ = 1
SUBST:   1 = 1:20 2:10 ~:50 .:30
: else
SHUFFLE: 1~
SUBST:   1 = 1:20 2:10 .:20
SUBST:   ~ = ~:20 .:10
:end
SUBST:   z = 1
NSUBST:  B = 1:= / *:c
NSUBST:  C = 1:= / *:c
NSUBST:  D = 1:= / *:c
NSUBST:  E = 1:= / *:c
NSUBST:  F = 1:= / *:c
NSUBST:  G = 1:= / *:c
NSUBST:  H = 1:= / *:c
NSUBST:  I = 1:= / *:c
NSUBST:  J = 1:= / *:c
NSUBST:  K = 1:= / *:c
# loot: 12 items
ITEM:    any scroll w:6 / any potion / any potion q:2 w:2
MONS:    adder zombie / hobgoblin zombie / orc zombie / kobold zombie / nothing
MONS:    big kobold zombie / water moccasin zombie / gnoll zombie / nothing
MONS:    mummy
: ossuary_setup_features(_G)
MAP
cccccccccccccccccccccc
c<11H~~~G1111F~~~E111c
c111H~~~G1111F~~~E111c
c111H~~~G1111F~~~E111c
cIIIccccccccccccccDDDc
c~~~c            c~~~c
c~~~c            c~~~c
c~~~c            c~~~c
c~~~c            c~~~c
cJJJc            cCCCc
c111c            c111c
c111c            c111c
c111c            c111c
c111c            c111c
cKKKc            cBBBc
c~~~c            c^^^c
c~~~cccccccccccccc^^^c
c~~~c...cddddc...c.z^c
c~~~+3<3=d**dn.A.+.^^c
c~~~c...cddddc...c.z<c
cccccccccccccccccccccc
ENDMAP

NAME:    ossuary_tomb_3
WEIGHT:  40
ORIENT:  encompass
TAGS:    no_item_gen no_monster_gen no_rotate no_vmirror
# zombies should be awake, so they march downwards in a line
MONS:    generate_awake orc zombie / generate_awake kobold zombie / \
         generate_awake hobgoblin zombie / generate_awake gnoll zombie
MONS:    mummy
MONS:    orc zombie / kobold zombie / big kobold zombie / hobgoblin zombie
# loot: 24 items
ITEM:    nothing / any scroll w:5 / any potion
KFEAT:   ^ = alarm trap
: ossuary_setup_features(_G)
MAP
cccccccccccccccccccccc
cccc.....2222.....cccc
ccc..2...cccc...2..ccc
cc......cc..cc......cc
cc.....cc....cc.....cc
cc........22........cc
ccc..3....22....3..ccc
cccc..............cccc
cccc+cc........cc+cccc
cccc^^cc111111cc^^cccc
cccd...cc....cc...dccc
ccdd....c....c....ddcc
c$ddd...c....c...ddd$c
c$ddd...c....c...ddd$c
c$$dd...c....c...dd$$c
cc$ddd..c....c..ddd$cc
cc$$dd.cc....cc.dd$$cc
ccc$dd.cc....cc.dd$ccc
ccc$ddccc.<A.cccdd$ccc
cccccccccccccccccccccc
ENDMAP

###########################################################
# Rare: WEIGHT 20
###########################################################

NAME:    minmay_ossuary_two_tombs
WEIGHT:  20
ORIENT:  encompass
TAGS:    no_item_gen no_monster_gen
# Loot: between 5 scrolls/potions and 9 scrolls/potions, with some gold.
# The tomb close to the player is a bit easier than the other one, and is
# more likely to be the one with less loot, giving weak players a chance.
SHUFFLE: def$
NSUBST:  d = 1:1 / *:d
NSUBST:  e = 1:1 / *:e
NSUBST:  $ = 1:1 / *:$
SUBST:   2 = 2 3:1 .:1
SUBST:   3 = 3 2:1 .:1
SUBST:   f = ~
ITEM:    any scroll, any potion
MONS:    mummy
MONS:    rat zombie / jackal zombie / quokka zombie / adder zombie / \
         goblin zombie / hobgoblin zombie / kobold zombie
MONS:    gnoll zombie / orc zombie / hound zombie / big kobold zombie / \
         human zombie / elf zombie / centaur zombie
KFEAT:   ~ = needle trap w:20 / arrow trap / spear trap w:5 / floor w:20
KFEAT:   f = needle trap w:20 / arrow trap / spear trap w:5 / floor w:20
: ossuary_setup_features(_G)
MAP
xxxxxxxxxxxxxxxxxxxxxx
x........<..A........x
x....................x
x......cccccccc......x
x...cccc3223+ecccc...x
x~~cc.~~....ceec2cc~~x
x..c<.ccccc.cccc..+..x
x~~cc.+dddc...~~2cc~~x
x..2ccccddc...cccc2..x
x2.....cccccccc.....2x
x..2....2.3.2.....2..x
x..2.....2.3.2....2..x
x2.....cccccccc.....2x
x..2cccc3+ffc3cccc2..x
x~~cc2.2.cccc.c$$cc~~x
x..+.....~~~~.+$$<c..x
x~~cc2.2.cccc.c$$cc~~x
x...cccc3+ffc3cccc...x
x......cccccccc......x
x.......2.3.2........x
x........2.3.2.......x
xxxxxxxxxxxxxxxxxxxxxx
ENDMAP

NAME:    ossuary_crypta
WEIGHT:  20
ORIENT:  encompass
TAGS:    no_item_gen no_monster_gen no_rotate no_vmirror
MONS:    mummy
MONS:    gnoll zombie / hobgoblin zombie / orc zombie / \
         human zombie / kobold zombie / goblin zombie / \
         big kobold zombie / centaur zombie
# mix of strictly good items with strictly useless ones
ITEM:    scroll of curse armour / scroll of enchant armour w:5 / \
         scroll of curse weapon / scroll of remove curse       / \
         potion of mutation w:5 / potion of cure mutation w:5  / \
         potion of confusion    / potion of curing w:15       / \
         potion of degeneration / potion of restore abilities  / \
         scroll of immolation   / scroll of identify
# and sometimes strictly useless ones
ITEM:    scroll of curse armour / scroll of curse weapon / \
         scroll of random uselessness / \
         potion of mutation w:5 / potion of confusion    / \
         potion of degeneration / scroll of immolation   / \
         potion of confusion    / potion of paralysis
# occasionally just use this
ITEM:    any potion / any scroll w:5 / nothing
SHUFFLE: hjkl
SUBST:   h:d, j:e, k:de, l:.de
NSUBST:  f = 6:f / *:e
NSUBST:  d = 2:M / *:d
NSUBST:  e = 2:M / *:e
SUBST:   M = 1f, d = dddf, e = eeef
NSUBST:  . = 6:^ / *:.
KFEAT:   ^ = alarm trap / floor w:20
SUBST:   = : =+
NSUBST:  = = 1:= / *:+
: ossuary_setup_features(_G)
MAP
          vvv
        vvv1vvv
 ccccc vvfffffvv ccccc
 clllc vfff1fffv chhhc
 clllc vvvv^vvvv chhhc
 cc^cc    c^c    cc^cc
ccc.c   ccc+ccc   c.ccc
c2+.cc cc.....cc cc.+2c
ccc..ccc.......ccc..ccc
c2+...c.........c...+2c
ccc...=....U....=...ccc
c2+...c.........c...+2c
ccc..ccc.......ccc..ccc
c2+.cc cc.....cc cc.+2c
ccc.c   ccc+ccc   c.ccc
 cc^cc    c.c    cc^cc
 ckkkc   cc.cc   cjjjc
 ckkkc   c.A.c   cjjjc
 ccccc   c.<.c   ccccc
         ccccc
ENDMAP

# Scorpions, and lots of them. Hope you weren't expecting to breeze through
# the ossuary just because you found a mace of holy wrath!
NAME:   ossuary_minmay_scorpions
WEIGHT: 20
ORIENT: encompass
TAGS:   no_item_gen no_monster_gen
MONS:   scorpion
MONS:   mummy
MONS:   gnoll zombie / hobgoblin zombie / orc zombie / \
        human zombie / kobold zombie / goblin zombie / \
        big kobold zombie / centaur zombie / scorpion zombie w:20
ITEM:   any scroll / any potion / any jewellery w:1 / nothing
KFEAT:  ~ = needle trap / arrow trap / spear trap w:5 / dart trap w:2 / floor w:50
SUBST:  1 = 1.
SUBST:  3 = 3.
: ossuary_setup_features(_G)
MAP
ccccccccccccccccccccccccc
c...c..3c..1c~~~ndddc131c
c.A.c...G...+~~~nd2d=313c
c...c3......c~~~ndddc131c
cc+cccG...Gccc+ccccccc+cc
c...c......3c...c3.1c~~~c
c.<.+...G...c...G...c~~~c
c...c...c3..c......3c~~~c
ccccccccccccccG...Gcc~~~c
c1.1cdddn~~~c3.....3c~~~c
c.3.=d2dn~~~+...G...c~~~c
c3.3cdddn~~~c..3c3.1c~~~c
cc+ccccccc+ccccccccccc+cc
c1...3c.....c~~~c...c3.1c
c.....c.....c~~~+...G...c
c.....G.....c~~~c......3c
c...........cc+cccG...Gcc
c3..........c3.3c3.....3c
cccG..3..Gccc...c...G...c
c3.........3c3.3c1.3c3.1c
c...........cc+ccccccc+cc
c.....G.....c~~~ndddc3.3c
c.....c.....+~~~nd2d=.3.c
c3...3c3...1c~~~ndddc1.1c
ccccccccccccccccccccccccc
ENDMAP

# Another ossuary (loosely) based on Tomb:2
NAME:    ossuary_minmay_tomb_2a
WEIGHT:  20
ORIENT:  encompass
TAGS:    no_item_gen no_monster_gen no_rotate
MONS:    rat zombie / jackal zombie / goblin zombie / hobgoblin zombie / \
         adder zombie / gnoll zombie / orc zombie / kobold zombie / \
         big kobold zombie / hound zombie / human zombie / elf zombie
MONS:    mummy
ITEM:    any scroll / any scroll q:2, any potion / any potion q:2
SHUFFLE: $de*
NSUBST:  B = 1:= / *:n
NSUBST:  C = 1:= / *:n
NSUBST:  D = 1:= / *:n
NSUBST:  E = 1:= / *:n
KFEAT:   ~ = needle trap / arrow trap / spear trap / bolt trap / axe trap
SUBST:   ~ = ~.
NSUBST:  X = 1:< / *:.
: ossuary_setup_features(_G)
MAP
ccccccccccccccccccccccccccccccc
c$$B~..........<..........~Cddc
c$$B~.....................~Cddc
cBBB~........ccccc........~CCCc
c~~~~.....................~~~~c
c....2.........1.........2....c
c.....cc....1.....1....cc.....c
c.....cc...............cc.....c
c.........1.........1.........c
c..c.......................c..c
c..cc..........X..........cc..c
c<.cc....1....XAX....1....cc.<c
c..cc..........X..........cc..c
c..c.......................c..c
c.........1.........1.........c
c.............................c
c.....cc....1.....1....cc.....c
c.....cc.......1.......cc.....c
c....2...................2....c
c~~~~.....................~~~~c
cEEE~........ccccc........~DDDc
c**E~.....................~Deec
c**E~..........<..........~Deec
ccccccccccccccccccccccccccccccc
ENDMAP

# Bog mummies might be a bit too hard, but with HD of 3 they seem to be fine.
# Loot might need tweaking.
NAME:    ossuary_zaba_flooded
WEIGHT:  20
ORIENT:  encompass
TAGS:    no_item_gen no_monster_gen
{{
local flood_x, flood_y, n = -1, -1, 0

-- Find where to start the flood.
for x = 0, width() - 1 do
    for y = 0, height() - 1 do
        if mapgrd[x][y] == '.' then
            n = n + 1
            if crawl.one_chance_in(n) then
                flood_x, flood_y = x, y
            end
        end
    end
end

-- Flood it!
flood(flood_x, flood_y, crawl.random_range(6, 16), function(x, y, distance)
    local c = mapgrd[x][y]

    local replacements = {
        ['.'] = { ['.'] = 1, W = 2 },
        x = { x = 5, w = 5 },
        c = { c = 5, w = 3, W = 2, x = 1 },
        ['+'] = { ['+'] = 10, W = 5 },
        ['1'] = { ['2'] = 1 }
    }

    if replacements[c] then
        mapgrd[x][y] = crawl.random_element(replacements[c])
    end

    if c == '+' or c == 'v' then
        return 0
    end

    return distance - 1
end)

}}
SHUFFLE: ABI/CDJ/EFK/GHL
SUBST:   A : ., B : A, I : <
SUBST:   EFKGHL : d
SUBST:   CDJ = 1112
MONS:    generate_awake zombie place:D:6 /\
         w:5 generate_awake mummy
MONS:    plant col:darkgrey name:withered n_adj tile:mons_withered_plant /\
         bog mummy hd:3 /\
         w:5 plant col:lightgrey name:withered n_adj tile:mons_withered_plant /\
         w:5 nothing
ITEM:    any potion / any scroll / any jewellery w:1
: ossuary_setup_features(_G)
: lrockcol('brown')
MAP
      xxxxxxxxxxxxxxx
   xxxxxxxxxxxxxxxxxxxxx
  xxxxxxxxxxxxxxxxxxxxxxx
 xxxxxxxxxxxxxxxxxxxxxxxxx
 xxxxxcccccccccccccccxxxxx
 xxxxxc1c1c1c1c1c1c1cxxxxx
xxxxccc+c+c+c+c+c+c+cccxxxx
xxxxc1+.............+1cxxxx
xxxxccc.vv+vv+vv+vv.cccxxxx
xxxxc1+.vAAAv1vCCCv.+1cxxxx
xxxxccc.vABAvvvCDCv.cccxxxx
xxxxc1+.vAAIv1vJCCv.+1cxxxx
xxxxccc.vvvvv+vvvvv.cccxxxx
xxxxc1+.............+1cxxxx
xxxxccc.vvvvv+vvvvv.cccxxxx
xxxxc1+.vEEKv1vLGGv.+1cxxxx
xxxxccc.vEFEvvvGHGv.cccxxxx
xxxxc1+.vEEEv1vGGGv.+1cxxxx
xxxxccc.vv+vv+vv+vv.cccxxxx
xxxxc1+.............+1cxxxx
xxxxccc+c+c+c+c+c+c+cccxxxx
 xxxxxc1c1c1c1c1c1c1cxxxxx
 xxxxxcccccccccccccccxxxxx
 xxxxxxxxxxxxxxxxxxxxxxxxx
  xxxxxxxxxxxxxxxxxxxxxxx
   xxxxxxxxxxxxxxxxxxxxx
      xxxxxxxxxxxxxxx
ENDMAP

###########################################################
# Very rare: WEIGHT 10
###########################################################

# Players have two choices: they can try to hang back and slowly fight the
# undead, or they can run to the gold relying on their speed/stealth.
#
# The former option is difficult since there's no choke point, whereas the
# latter option is inherently risky.  Gold averages a bit less than 200.
#
# Originally this vault had the monsters behind doors and an alarm trap
# before the gold, but then I found out that zombies can't open doors anymore.
NAME:   minmay_ossuary_gauntlet
WEIGHT: 10
ORIENT: encompass
TAGS:   no_item_gen no_monster_gen
NSUBST: 1 = 2:1 / *:2
MONS:   mummy
MONS:   goblin zombie / hobgoblin zombie / gnoll zombie / big kobold zombie / \
        orc zombie / human zombie w:2 / elf zombie w:2 / centaur zombie w:2
: ossuary_setup_features(_G)
MAP
         ccccccccccccccccc
         c1c1c1c1c1c1c1c1c
  ccccc  c...............c
 cc...cc c...............c   ccccc
cc.....ccc...............cc cc$$$cc
c.........................ccc$$$$$c
c..<.A..................<....$$$$$c
c.........................ccc$$$$$c
cc.....ccc...............cc cc$$$cc
 cc...cc c...............c   ccccc
  ccccc  c...............c
         c1c1c1c1c1c1c1c1c
         ccccccccccccccccc
ENDMAP

NAME:    ossuary_the_hunt_dpeg
WEIGHT:  10
ORIENT:  encompass
TAGS:    no_item_gen no_monster_gen
# loot: 8 items of which 6 should be good.
# Most of the loot helps right here, if need be.
ITEM:    potion of curing / potion of heal wounds / potion of speed / \
         potion of confusion w:5 / potion of mutation w:5 / \
         scroll of identify / scroll of teleportation w:5 / \
         scroll of blinking w:5 / scroll of holy word / \
         scroll of curse armour w:5 / scroll of curse weapon w:5
# There are three setups than can occur:
# 10% - part of the loot in the closets, secret doors, bit more loot
# 45% - doors are secret, traps are nasty, monsters asleep
# 45% - doors are obvious, traps are softer, monsters are awake
: if crawl.one_chance_in(10) then
SUBST:   3 = d
NSUBST:  d = 6:3 / *:d
SUBST:   M = 111.
: elseif crawl.coinflip() then
SUBST:   M = 111.
: else
SUBST:   = = +
SUBST:   ~ = T
SUBST:   3 = 2
NSUBST:  M = 1:1 / *:.
:end
MONS:    mummy
MONS:    generate_awake centaur zombie / generate_awake hobgoblin zombie / \
         generate_awake big kobold zombie / nothing w:20
MONS:    centaur zombie / hobgoblin zombie / big kobold zombie / nothing w:20
KFEAT:   ~ = dart trap w:20 / axe trap w:2 / net trap / needle trap / \
             alarm trap / floor w:40
KFEAT:   T = alarm trap w:20 / net trap / floor w:70
KFEAT:   ^ = net trap w:15 / needle trap w:4 / axe trap w:1 / floor w:20
COLOUR:  ^ = red
KFEAT:   W = dart trap / floor w:20
: ossuary_setup_features(_G)
MAP
           cccccccccccccccccccc
   ccccccccc3c3c3c3c3c3c3cddddccc
 ccc.....WWc=c=c=c=c=c=c=c^.....c
cc1.....WW~~~~~~~~~~~~~~~~^.....cc
c......WWW~~~~~~~~~~~~~~~~^.....Mcc
c1....AW<W~~~~~~~~~~~~~~~~^.....M<c
c......WWW~~~~~~~~~~~~~~~~^.....Mcc
cc1.....WW~~~~~~~~~~~~~~~~^.....cc
 ccc.....WWc=c=c=c=c=c=c=c^.....c
   ccccccccc3c3c3c3c3c3c3cddddccc
           cccccccccccccccccccc
ENDMAP

# Guardian mummies are a clue, and actually quite a scary threat.
NAME:    ossuary_due_mausoleum
WEIGHT:  10
ORIENT:  encompass
TAGS:    no_item_gen no_monster_gen no_rotate no_vmirror
MONS:    orc skeleton / kobold skeleton / gnoll skeleton / orc skeleton
MONS:    mummy
MONS:    patrolling guardian mummy
NSUBST:  = = 1:= / *:c
# Loot: 22-30 items, with early loot!
ITEM:    any scroll / any potion / nothing
ITEM:    any scroll / any potion / nothing
KITEM:   x = any scroll / any potion
KMONS:   x = guardian mummy
: local x = {}
: lua_marker("=", restrict_door(x))
: ossuary_setup_features(_G)
: crawl.mpr("You feel the presence of a powerful and evil guardian...", "warning")
MAP
ccccccccccccccccccccccccccccc
ccccccccccccccccccccccccccccc
cc1.1...................1.1cc
cc.<.....................<.cc
cc1.1....ccccc+ccccc....1.1cc
cc......cc.........cc......cc
cc.....cc...cc=cc...cc.....cc
cc....cc...cmdddmc...cc....cc
cc....c...cmdddddmc...c....cc
cc....+...=dddxddd=...+....cc
cc....c...cmdddddmc...c....cc
cc....cc...cmdddmc...cc....cc
cc.....cc...cc=cc...cc.....cc
cc......cc.........cc......cc
cc1.1....ccccc+ccccc....1.1cc
cc.<.....................<.cc
cc1.1...................1.1cc
ccccccccccccc+++ccccccccccccc
ccccccccccccc...ccccccccccccc
ccccccccccee+.2.+eecccccccccc
cccccccccceec111ceecccccccccc
ccccccccccccc111ccccccccccccc
ccccccccccccc111ccccccccccccc
ccccccccccccc...ccccccccccccc
ccccccccccccc...ccccccccccccc
ccccccccccccc...ccccccccccccc
ccccccccccccc...ccccccccccccc
ccccccccccccc+++ccccccccccccc
cccccccccccc.....cccccccccccc
ccccccccccc.......ccccccccccc
cccccccc3o...<.A...o3cccccccc
ccccccccccc.......ccccccccccc
cccccccccccc.....cccccccccccc
ccccccccccccc...ccccccccccccc
ccccccccccccccocccccccccccccc
cccccccccccccc3cccccccccccccc
ccccccccccccccccccccccccccccc
ENDMAP

# INDY: Oh, rats! ... He hates rats. He's scared to death of 'em.
NAME:    ossuary_due_small_catacomb
WEIGHT:  10
ORIENT:  encompass
TAGS:    no_item_gen no_monster_gen
ITEM:    any scroll / any potion
MONS:    kobold skeleton / goblin skeleton / gnoll skeleton / \
         orc skeleton
MONS:    mummy
# Loot: 10-19
# Some random content.
SHUFFLE: Bb/Zz, Dd/Ww, Ee/Vv
SUBST:   Z=c, z=c, W=c, w=c, V=c, v=c
SUBST:   B=X, D=X, E=X
NSUBST:  b = 1:= / c
NSUBST:  d = 1:= / c
NSUBST:  e = 1:= / c
SUBST:   X = x2
# Guaranteed 10 items and 10 mummies, two in hidden rooms.
# 50/50 chance of loot for each of the eleven rats in the rat room.
KITEM:   x = any scroll / any potion
KMONS:   x = mummy
NSUBST:  ' = 10:^ / *:.
KFEAT:   ^ = dart trap / arrow trap
KITEM:   y = any scroll w:5 / any potion w:5 / nothing w:10
KMONS:   y = rat skeleton
: ossuary_setup_features(_G)
MAP
           ccc
         cccxccccc
       ccc''''+''c      cccccc
      cc'''ccccc'c     cc'+.1cc
     cc1'ccc  cc+cc   cc''cc''cc
    cc..cc   cc...ccccc''cccc''ccc
ccc cc+cc    c+.x.+.1'''cc  cc'''cc
cAccc'''cc  ccb...cccxccc   cecc'cc
c..+..1'+c  cBcc+cc ccc   cceEec+cc
c<ccc'''cc  ccb''cc   cccccxccc...ccc
ccc cc+cc   cc''=cccccc''+''''+.x.+Xc
     c.cc  cc1'cc'cdDd.1ccccccc...ccc
     c1cc cc..cccc'cdd.cc     cc+cc
     c''cccc+cc  cc'cc+cc      cXc
     cc''cc...cccccc=yyyccccc  ccc
      cc'+..x..+'''+yyyyy+.1cc
       cccc...cccxcccyyyccc''cc
          cc=cc ccc cc+cc cc''ccccc
           cxc       ccc   cc'''+Xc
           ccc              ccccccc
ENDMAP

# Menkaures' pyramid
NAME:    ossuary_due_pyramid
WEIGHT:  10
ORIENT:  encompass
TAGS:    no_item_gen no_monster_gen no_rotate no_vmirror no_hmirror
MONS:    kobold zombie / gnoll zombie / orc zombie / rat zombie / \
         goblin zombie / hobgoblin zombie
MONS:    kobold skeleton / gnoll skeleton / orc skeleton / rat skeleton / \
         goblin skeleton / hobgoblin skeleton
MONS:    mummy
KMONS:   4 = Menkaure, mummy
# Loot: 1-16 items
ITEM:    any scroll / any potion / w:5 nothing
KFEAT:   ^ = arrow trap / dart trap / alarm trap
KFEAT:   m = bolt trap
KFEAT:   ~ = alarm trap
NSUBST:  ' = 2:m / 25:1 / 25:2 / 30:^ / .
SUBST:   X : XYc
NSUBST:  X = 6:= / *:c
NSUBST:  Y = 3:= / *:c
: ossuary_setup_features(_G)
MAP
                            cc
                           cccc
                          cccccc
                         cc''''cc
                        cc''cc''cc
                       cc''cccc''cc
                      cc''cXccXc''cc
                     cc''cX''''Xc''cc
                    cc''cX''cc''Xc''cc
                   cc''cX''cccc''Xc''cc
                  cc''cX''cXcccc''Xc''cc
                 cc''cX''cX''''Xc''Xc''cc
                cc''cX''cX''cc''Xc''Xc''cc
               cc''cX''cX''cccc''Xc''Xc''cc
              cc''cX''cX''ccddcc''Xc''Xc''cc
             cc''cX''cX''ccddddcc''Xc''Xc''cc
            cc''cX''cX''ccd3dd3dcc''Xc''Xc''cc
           cc''cX''cX''cc.^d<<d..cc''Xc''Xc''cc
          cc''cX''cX''cc.^.4dd3^.^cc''Xc''Xc''cc
         cc''cX''cX''cc^..^.dd^.~.~cc''Xc''Xc''cc
        cc''cX''cX''cccccccccccccc==cc''Xc''Xc''cc
       cc''cX''cX''''''''''''''''''''cc''Xc''Xc''cc
      cc''cX''cccXcXcXcXcXcXcXcXcXcXcXcc''Xc''Xc''cc
     cc''cX''''''''''''''''''''''''''''''''Xc''Xc''cc
    cc''cccXcXcXcXcXcXcXcXcXcXcXcXcXcXcXcXcXcc''Xc''cc
   cc''''''''''''''''''''''''''''''''''''''''''''Xc<Acc
  cccccccccccccccccccccccccccccccccccccccccccccccccccccc
ENDMAP

NAME:   ossuary_zaba_two_paths
# There is no way up in the end. This is to give the zombies in the beginning
# more time to go for a walk and another chance to meet the player.
ORIENT: encompass
WEIGHT: 10
TAGS:   no_item_gen no_monster_gen no_rotate
#
# Standard monsters: small zombies, large zombies, boss:
MONS:   kobold zombie / goblin zombie / orc zombie / hobgoblin zombie
MONS:   big kobold zombie / gnoll zombie
MONS:   mummy
#
KFEAT:  F = floor
COLOUR: F = cyan
KMONS:  F = rat simulacrum / goblin simulacrum / kobold simulacrum /\
            bat simulacrum / nothing w:80
KFEAT:  S = floor
COLOUR: S = green
KMONS:  S = spectral rat / spectral goblin / spectral kobold /\
            spectral bat / nothing w:80
# Loot.
ITEM:   any potion / any scroll / nothing w:1
#
# There are not always traps in corridors but they are guaranteed near the loot:
KFEAT:  ' = arrow trap w:3 / dart trap w:5 / alarm trap w:7 / floor w:85
KFEAT:  " = bolt trap w:1 / net trap w:3 / arrow trap w:5 / dart trap w:10
#
: ossuary_setup_features(_G)
MAP
ccccccccccccccccccccccccccc
c2c2c2cc...........cc2c2c2c
c+c+c+c.............c+c+c+c
c..........G...G..........c
c.........................c
c+c=ccccccccc+ccccccccc=c+c
bScc'ccG2=.......=2Gcc'ccFv
bSScc'ccGc.......cGcc'ccFFv
bSSScc'ccc.12321.ccc'ccFFFv
bSSSScc'cc.......cc'ccFFFFv
bSSSSScc'c.......c'ccFFFFFv
bSSSSSS+'c...G...c'+FFFFFFv
bSSSSScc'c.......c'ccFFFFFv
bSSSScc'cc.""""".cc'ccFFFFv
bSSScc'ccc."ddd".ccc'ccFFFv
bSScc'ccGc."ddd".cGcc'ccFFv
bScc'ccG2=."ddd".=2Gcc'ccFv
ccc+ccccccccccccccccccc+ccc
c11111cc1c1c1c1c1c1cc11111c
c......c+c+c+c+c+c+c......c
c.........................c
c..........<.A.<..........c
ccccccccccccccccccccccccccc
ENDMAP

# A larger ossuary than usual: there is a corridor with some monsters (and
# chances of wights) to get past, and then a little treasure room at the end.
#
# A hidden door in the treasure room leads to another corridor this one flanked
# with a guardian mummy (a hint of what's to come) on one side, and a flying
# skull on the other: the flying skull is basically an intelligent alarm trap,
# both behind glass.
#
# At the end of the corridor is a second treasure room, this one also
# containing more flying skeleton alarm traps, plus guardian mummies inside
# 3x3 rooms with secret doors.
#
# The intent is that someone with a relatively high stealth skill (at least
# for early) will be able to sneak past all of the flying skulls and grab the
# loot, and escape out before waking anyone up. Whereas someone with 0 stealth
# skill will wake up the mummies immediately.
#
# XXX: Should be looked at when noise/stealth is redone.
#
NAME:    ossuary_due_cavern
WEIGHT:  10
ORIENT:  encompass
TAGS:    no_item_gen no_monster_gen
MONS:    centaur zombie w:1 / orc zombie / hobgoblin zombie /\
         kobold zombie / adder zombie / orc skeleton / hobgoblin skeleton /\
         ball python skeleton / nothing w:5
MONS:    wight
MONS:    flying skull
MONS:    guardian mummy / mummy w:2
ITEM:    any scroll / any potion
ITEM:    any scroll / any potion / any wand w:4
KMONS:   V = guardian mummy
KMONS:   X = flying skull
SHUFFLE: VX
SUBST:   x = c:20 o:8
SUBST:   z = c:20 o:4
SUBST:   y = c:20 o:1
SUBST:   $ = 1:10 2:1
KFEAT:   L = =
MARKER:  L = lua:message_at_spot ( \
                 "Something ancient and evil stirs ahead...", \
                 "warning" \
             )
: ossuary_setup_features(_G)
MAP
  ccccccccc
 cc.......cc
cc.........c
c...<..A..cc
cc.......cc
 ccc.....cc
   cc...cc
    cc.ccc
     cc.cc
     cc.cc
     cc.cc
    cc.cc
   cc.cc                            ccccccccccccccccc
   cc..ccc                          c...............c
    cc...cc                         c.=cc..xxx..cc=.c
  ccc...ccc                         c.c4c..x3x..c4c.c
 cc......cccccccccccccccccccccccccccc.ccc..yzy..ccc.c
cc........cc$c$c$c$c$cc.....cccccVccc...............c
c..........c+c+c+c+c+cc.GdG.cccccoccc.cxy..eee..yxx.c
c..c.......+..........+..d....L.....+.c3z..eee..z3x.c
cc.cc......c+c+c+c+c+cc.GdG.cccccoccc.cxy..eee..yxx.c
cc.c......cc$c$c$c$c$cc.....cccccXccc...............c
cc.cc....cccccccccccccccccccccccccccc.ccc..yzy..ccc.c
 cc.....cc                          c.c4c..x3x..c4c.c
  cc...cc                           c.=cc..xxx..cc=.c
   ccccc                            c...............c
                                    ccccccccccccccccc
ENDMAP


# Four chambers, one with loot and the exit, three with zombies and a mummy.
# (The player won't know which is which because Crawl rotates the vault.)
#
# Stealthy players can close the doors without the mummy noticing. This is
# probably okay, but may turn out to be too easy.... -- dpeg
NAME:   ossuary_minmay_four_chambers
WEIGHT: 10
ORIENT: encompass
TAGS:   no_item_gen no_monster_gen
MONS:   human zombie / elf zombie / centaur zombie
MONS:   mummy
ITEM:   any scroll / any potion / any scroll q:2 w:2 / any potion q:2 w:2
: ossuary_setup_features(_G)
MAP
            ccc
          cccdccc
         ccdddddcc
         c..ddd..c
         c...d...c
         c.......c
         cc.....cc
          ccc.ccc
            c+c
  ccccc   ccc.ccc   ccccc
 cc1.1cc cc.....cc cc1.1cc
 c.....c c.......c c.....c
cc.....ccc...<...ccc.....cc
c2......+...<A<...+......2c
cc.....ccc...<...ccc.....cc
 c.....c c.......c c.....c
 cc1.1cc cc.....cc cc1.1cc
  ccccc   ccc.ccc   ccccc
            c+c
          ccc.ccc
         cc.....cc
         c1.....1c
         c.......c
         c1.....1c
         cc.....cc
          ccc2ccc
            ccc
ENDMAP

# The intent is that the mummies chase the player through the whole ossuary,
# forcing the player to either move quickly or soak up some death curses.
NAME:   ossuary_minmay_chase
WEIGHT: 10
ORIENT: encompass
<<<<<<< HEAD
TAGS:   no_item_gen no_monster_gen
MONS:   rat zombie / quokka zombie / snake zombie /\
=======
TAGS:   ossuary no_item_gen no_monster_gen
MONS:   rat zombie / quokka zombie / adder zombie /\
>>>>>>> efb6b1fd
        goblin zombie / hobgoblin zombie / kobold zombie / gnoll zombie w:2 /\
        big kobold zombie w:1 / human zombie w:1 / elf zombie w:1 / orc zombie w:1
MONS:   generate_awake mummy
ITEM:   any scroll / any potion / gold w:4
KFEAT:  ~ = arrow trap / needle trap / floor w:40
: ossuary_setup_features(_G)
MAP
ccccc     ccc ccc ccc
cdddccccccc1ccc1ccc1ccccccc
cddd~~~~c.............c~~~c
cd<d~~<~+.............+~<~c
cddd~~~~c.............c~~~c
cdddccccccc1ccc1ccc1cccc+cc
ccccc     ccc ccc ccc c...c
                     cc...cc
                     c1...1c
                     cc...cc
                      c...c
                     cc...cc
                     c1...1c
                     cc...cc
                      c...c
                     cc...cc
                     c1...1c
                     cc...cc
cccc      ccc ccc ccc c...c
c2.cccccccc1ccc1ccc1cccc+cc
cc......c.............c~~~c
c2..A.<.+.............+~<~c
cc......c.............c~~~c
c2.cccccccc1ccc1ccc1ccccccc
cccc      ccc ccc ccc
ENDMAP<|MERGE_RESOLUTION|>--- conflicted
+++ resolved
@@ -1019,13 +1019,8 @@
 NAME:   ossuary_minmay_chase
 WEIGHT: 10
 ORIENT: encompass
-<<<<<<< HEAD
 TAGS:   no_item_gen no_monster_gen
-MONS:   rat zombie / quokka zombie / snake zombie /\
-=======
-TAGS:   ossuary no_item_gen no_monster_gen
 MONS:   rat zombie / quokka zombie / adder zombie /\
->>>>>>> efb6b1fd
         goblin zombie / hobgoblin zombie / kobold zombie / gnoll zombie w:2 /\
         big kobold zombie w:1 / human zombie w:1 / elf zombie w:1 / orc zombie w:1
 MONS:   generate_awake mummy
