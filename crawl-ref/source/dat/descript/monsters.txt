--- conflicted
+++ resolved
@@ -2147,20 +2147,12 @@
 %%%%
 snaplasher vine
 
-<<<<<<< HEAD
-A swift and sinuous vine. It can quickly bind and entangle its foes, 
-=======
 A swift and sinuous vine. It can quickly bind and entangle its foes,
->>>>>>> 5dd32683
 dragging them back to the place from which it surges.
 %%%%
 snaplasher vine segment
 
-<<<<<<< HEAD
-Part of a swift and sinuous vine. It can quickly bind and entangle  
-=======
 Part of a swift and sinuous vine. It can quickly bind and entangle
->>>>>>> 5dd32683
 its foes, dragging them back to the place from which it surges.
 %%%%
 snapping turtle
