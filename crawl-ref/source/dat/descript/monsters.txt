%%%%
# Glyph-specific suffixes
# Only for non-uniques nagas.
__cap-N_suffix

{{
    if you.race() == "Naga" then
        return "It is particularly attractive."
    else
        return "It is strange and repulsive."
    end
}}
%%%%
__cap-T_suffix

You feel a lump in the pit of your stomach.
%%%%
__cap-T_suffix:quote

“Buckshank bold and Elfinstone,
 And more than I can mention here,
 They caused to be built so stout a ship,
 And unto Iceland they would steer.

 They launched the ship upon the main,
 Which bellowed like a wrathful bear;
 Down to the bottom the vessel sank,
 A laidly Trold has dragged it there.”
    -George Borrow, _Lavengro: The Scholar, the Gypsy, the Priest_. 1851.
%%%%
__cap-U_suffix

If made afraid, it may become angry!
%%%%
__(_suffix_examine

It has been enchanted to dance through the air and attack under its own power.
%%%%
# Uniques
Aizul

Once the primary guardian serpent of a legendary treasure hoard, he was
disgraced after thieves looted it while he slept. He now slithers about the
dungeon, seeking vengeance against all would-be looters. He is an accomplished
spellcaster, but no more deadly in melee combat than others of his kind.
%%%%
Aizul:quote

“I went to Heaven —
 ’Twas a small Town —
 Lit — with a Ruby —
 Lathed — with Down —”
    -Emily Dickinson, _I went to Heaven_. ca. 1860.
%%%%
Agnes

This somewhat older looking spriggan carries a bladed staff (almost as large as
she is). The pockets of her threadbare robe bulge with jangling coins. The
coins and lajatang do not seem to slow her, though, as she darts to and fro,
her pockets streaming behind her and trembling as if about to burst.
%%%%
Antaeus

Once a mighty and renowned titan, his arrogance was his undoing. Now he is
corrupt and tainted, a powerful demon who lords over the frozen wastes of
Cocytus. His gigantic body seems as though it would be easily struck by your
attacks; unfortunately, it also seems as though it would remain unscathed by
all but the strongest of them.
%%%%
Antaeus:quote

“That country was then ruled by Antaeus, son of Poseidon, who used to kill
strangers by forcing them to wrestle. Being forced to wrestle with him,
Hercules hugged him, lifted him aloft, broke and killed him; for when he
touched earth so it was that he waxed stronger, wherefore some said that he was
a son of Earth.”
    -Pseudo-Apollodorus , _Library and Epitome_, 2.5.11. ca. 150 BC.
    trans. Sir James George Frazer, 1913.
%%%%
Arachne

Once the best human weaver, Arachne was cursed by being transformed into her
present form: half-human, half-spider. No longer aging, she has the youth and
beauty of a human female, along with the legs and abdomen of a monstrous giant
spider.

Thousands of years old, she has learned magic and quite a few other tricks.
Expect to be ensnared by webs and magic while her pets digest and then drink
you dry.
%%%%
Asmodeus

One of the arch-demons who dwell in the depths of Hell, wreathed in fire.
%%%%
Asmodeus:quote

“For myself, I have other occupations:  I make absurd matches; I marry
greybeards with minors, masters with servants, girls with small fortunes with
tender lovers who have none. It is I who introduced into this world luxury,
debauchery, games of chance, and chemistry. I am the author of the first
cookery book, the inventor of festivals, of dancing, music, plays, and of the
newest fashions; in a word, I am ASMODEUS, surnamed The Devil on Two Sticks.”
    -Alain René Le Sage, _Asmodeus: Or, The Devil on Two Sticks_. 1707.
%%%%
Azrael

A powerful, belligerent efreet. (Is there any other kind?)
%%%%
Blork the orc

A particularly fat and ugly orc. He seems to have scavenged a pair of
rainbow-coloured suspenders from somewhere. They're not helping.
%%%%
Boris

An ancient and powerful lich. Like all true liches, Boris is immortal, and will
regenerate his desiccated skeletal remains even if completely disintegrated.
%%%%
Cerebov

A violent and wrathful demon, Cerebov appears as a giant human covered in
shining golden armour and wielding a huge twisted sword.
%%%%
Chuck

Chuck the stone giant loves rocks, the bigger the better! Over the years, he
has managed to amass quite the collection, including some rare, enchanted ones.
%%%%
Crazy Yiuf

A withered old gnoll with a long silver beard, wielding a quarterstaff and
wearing a cloak. He looks like a figure from mythology! Wait, is his beard held
on to his ears with hooks?
%%%%
Crazy Yiuf:quote

“There was an Old Man with a beard,
 Who said, 'It is just as I feared!
 Two Owls and a Hen,
 Four Larks and a Wren,
 Have all built their nests in my beard!'”
    -Edward Lear, _A Book of Nonsense [No. 1]_. 1846.
%%%%
Dispater

The lord of the Iron City of Dis.
%%%%
Dispater:quote

“Hoc idem magis ostendit antiquius Iovis nomen: nam olim Diovis et Diespiter
dictus, id est dies pater; a quo dei dicti qui inde, et dius et divum, unde sub
divo, Dius Fidius. Itaque inde eius perforatum tectum, ut ea videatur divum, id
est caelum. Quidam negant sub tecto per hunc deierare oportere. Aelius Dium
Fidium dicebat Diovis filium, ut Graeci Dioskopon Castorem, et putabat hunc
esse Sancum ab Sabina lingua et Herculem a Graeca. Idem hic Dis pater dicitur
infimus, qui est coniunctus terrae, ubi omnia ut oriuntur ita aboriuntur;
quorum quod finis ortuum, Orcus dictus.”
    -Marcus Terentius Varro, _De Lingua Latina_, Liber V, circa 40 BC.
%%%%
Dissolution

The Pits of Slime used to be a thriving civilization, and Dissolution was the
prophet of their god. When the city was overtaken by its current residents,
only Dissolution survived, for he alone turned faithfully to the Slime God.
Dissolution became a tremendous mass of acidic ooze, yet retained his
intelligence. He is filled with hatred for anything that can hold a form.
%%%%
Donald

{{
    local descript = "An adventurer just like you, trying to find the Orb."

    if you.race() ~= "Merfolk" and you.race() ~= "Octopode" then
        descript = descript .. " Unlike you, and d"
    else
        descript = descript .. " D"
    end

    descript = descript .. "espite his hatred of it, he takes to water " ..
                           "like a fowl."

    return descript
}}
%%%%
Dowan

A beautiful but vain elf with an aptitude for magic and little else. His skills
are the perfect complement of his twin sister Duvessa's fighting prowess.
%%%%
Dowan:quote

“Skill and grace, the twin brother and sister, are dancing playfully on your
finger tips.”
    -Rabindranath Tagore, _Chitra_, Act I, Scene iv. 1914.
%%%%
Duvessa

A plain-looking elven fighter who is technically brilliant in many forms of
combat, but over-confident because of it. She is complemented by the magical
skills of her twin brother, Dowan.
%%%%
Duvessa:quote

“Twin children: the Girl, she was plain;
 The Brother was handsome & vain;
 ‘Let him brag of his looks,’
 Father said; ‘mind your books!
 The best beauty is bred in the brain.’”
    -Aesop & Walter Crane, _The Baby’s Own Aesop_, 36: "Brother & Sister".
1887.
%%%%
Edmund

A jealous sibling of Sigmund (indeed, the youngest of nine brothers). He has
none of Sigmund's skills in magic, but makes up for it with his skills in
fighting and a canny head for money. He is eager to prove his superiority by
killing hapless adventurers with his expensive flail and quick wit.
%%%%
Edmund:quote

“And my invention thrive, Edmund the base
 Shall top the legitimate. I grow; I prosper.—
 Now, gods, stand up for bastards!”
    -William Shakespeare, _King Lear_, I, ii. 1606.

“When the forces stood in array Edmund proposed to decide their claims by
single combat; but Canute saying that he, a man of small stature, would have
little chance against the tall athletic Edmund, proposed, on the contrary, for
them to divide the realm as their fathers had done.”
    -Thomas Keightley, _The History of England_. 1839.
%%%%
the Enchantress

A beautiful spriggan woman, the ruler of spriggans who live here. She wears an
opalescent outfit made of dragon skin that shimmers with all colours.

The air around her shows hints of many powerful enchantment spells she cast on
herself.
%%%%
Ereshkigal

A fearsome arch-fiend who rules the deathly netherworld of Tartarus.
%%%%
Erica

A comely spellweaver.
%%%%
Erolcha

An especially cunning ogre-mage.
%%%%
Eustachio

An apprentice summoner with a flowing moustache. He has funny ideas about
honour.
%%%%
Frances

A stout warrior who once bested a powerful lord of Pandemonium in combat,
gaining control over the demon's realm and thanes. The battle left her with a
deep facial scar, one that she carries as a badge of honour rather than a
symbol of shame.
%%%%
Frederick

A svelte fighter-mage who wears a gold-rimmed monocle and seeks a suitable and
worthy opponent. You likely do not fit the bill.
%%%%
Frederick:quote

“I thoroughly disapprove of duels. I consider them unwise and I know they are
dangerous. Also, sinful. If a man should challenge me, I would take him kindly
and forgivingly by the hand and lead him to a quiet retired spot and kill him.”
    -Mark Twain, _Autobiography of Mark Twain_. 1924.
%%%%
Fannar

A cold-hearted elven sorcerer, draped in robes of high office. He whispers
grimly to himself as he stalks the dungeon, trailing ice crystals through the
air behind him.

In ages long past, Fannar's wisdom and precocious talent with frost magic won
him the coveted position of magistrate, placing him in charge of enforcing the
law throughout the Elven Halls. By all accounts, he was once well known for
being benevolent, just, and passionate in keeping the elves free from
corruption and crime, even as those around him began to dabble in necromancy
and demonic magic.

Over the long centuries of his tenure, Fannar's devotion to justice has warped
into paranoia and despotism. Even his closest supporters now whisper that his
magical power has begun to border on the self-destructive. Fannar still tries
to keep the elves from falling to evil, unwilling or unable to notice that he
failed long ago.
%%%%
Gastronok

A voracious and surprisingly intelligent slug, devoted to eating everything and
everyone he comes across, with a pointed hat perched rakishly atop his head. He
acquired the hat the same way he acquired his intelligence and his knowledge of
spells: by consuming their former owner, a powerful wizard.
%%%%
Geryon

A huge, three-headed, winged arch-demon, guardian of the four Hells. Legends
say that his silver horn is used to throw open the gates of Hell themselves.
%%%%
Geryon:quote

“Khrysaor, married to Kallirhoe, daughter of glorious Okeanos, was father to
the triple-headed Geryon, but Geryon was killed by the great strength of
Herakles at sea-circled Erytheis beside his own shambling cattle on that day
when Herakles drove those broad-faced cattle toward holy Tiryns, when he
crossed the stream of Okeanos and had killed Orthos and the oxherd Eurytion out
in the gloomy meadow beyond fabulous Okeanos.”
    -Hesiod, _Theogony_, circa 700 BCE.
%%%%
Gloorx Vloq

A shadowy figure clothed in profound darkness.
%%%%
Grinder

An inefficient shadow imp previously employed as a torturer in one of the lower
circles of Hell. He has a tendency to complain and make inane statements.
%%%%
Grum

A tough-looking gnoll, wearing the pelt of one of his former war dogs.
%%%%
Harold

A middle-aged bounty hunter, anxious to retire from bounty-hunting after one
final job. He hopes to settle down somewhere and live a quiet life with his
family, using the money from his final bounty: you.
%%%%
Ignacio

While a mortal cannot turn into a demon aside from divine intervention, this is
what happened to Ignacio after Makhleb saw his love for his job and smiled upon
him. He is now slated to continue the joy of his life for all eternity.

Although his new form includes a number of large razor-sharp blades growing
from his demonic appendages, he kept his favourite axe and is eager to let you
test its edge.
%%%%
Ijyb

A small and twisted goblin, wearing some ugly blue rags. He claims dominion
over this level of the dungeon; the punishment for trespassing is death.
%%%%
Ilsuiw

A cunning merfolk water-witch, who uses her beauty and spellcraft to draw
unwitting adventurers to their deaths.
%%%%
Ilsuiw:quote

“We have lingered in the chambers of the sea
 By sea-girls wreathed with seaweed red and brown
 Till human voices wake us, and we drown.”
    -T.S. Eliot, _The Love Song of J. Alfred Prufrock_. lines 129-131. 1915.
%%%%
Jessica

An evil apprentice sorceress. She entered the dungeon hoping to find a quiet,
secluded place where she could study the darker arts without being disturbed.
%%%%
Jorgrun

A deep dwarven magician, particularly well-attuned to the dungeon around him.
He wields powerful earth magic in combat.
%%%%
Jory

Once a simple village peasant, Jory found himself transformed in undeath into a
powerful creature. Through the countless centuries unlived since then, he has
honed his skills in combat and magic, amassed great wealth and many
possessions, and now resides in a stonily quiet Tower of Silence. He's not
about to let any puny adventurers ruin his hard work, so those who encounter
him should beware!
%%%%
Joseph

Looks like a mercenary.
%%%%
Josephine

A hideous crone, her face covered in warts, moles and the occasional patch of
hair, Josephine's appearance may fool one into thinking she is some weak old
woman, but she is truly a formidable necromancer. The use of black magic has
taken a physical toll on and prematurely aged Josephine, turning the once
beautiful lady into an ugly hag.
%%%%
Khufu

An incredibly powerful emperor on the way to godhood.
%%%%
Khufu:quote

“And then I looked farther, beyond the pallid line of the sands, and I saw a
Pyramid of gold, the wonder Khufu had built. As a golden wonder it saluted me,
as a golden thing it greeted me, as a golden miracle I shall remember it.”
    -Robert Hichens, _The Spell of Egypt_
%%%%
Kirke

A beautiful enchantress.
%%%%
Kirke:quote

“Lo, thy comrades yonder in the house of Kirke are penned like swine in
close-barred sties. And art thou come to release them? Nay, I tell thee, thou
shalt not thyself return, but shalt remain there with the others.”
    -Homer, Odysseia
%%%%
Lamia

A powerful queen of the nagas, said to be willing to eat her own children. {{
  if you.race == "Naga" then
    return "She is stunningly beautiful."
  else
    return "Despite her deformed body, she is quite beautiful."
  end
}}
%%%%
the Lernaean hydra

An ancient, outsized serpent-like water beast that possesses numerous heads.
The poets mention more heads than vase-painters can paint, poisonous venom
coming out of its eyes, and that this hydra is a guardian of an entrance to the
Underworld. What of this is true, you do not know.
%%%%
the Lernaean hydra:quote

“The second Labour which he undertook was the slaying of the Lernaian Hydra,
 springing from whose single body were fashioned a hundred necks, each bearing
 the head of a serpent. And when one head was cut off, the place where it was
 severed put forth two others; for this reason it was considered to be
 invincible, and with good reason, since the part of it which was subdued sent
 forth a two-fold assistance in its place. Against a thing so difficult to
 manage as this Herakles devised an ingenious scheme and commanded Iolaos to
 sear with a burning brand the part which had been severed, in order to check
 the flow of the blood.”
    -Diodorus Siculus, _Bibliotheca Historica_. [4. 11. 5.]. c. 100.
%%%%
Lom Lobon

Stoic and inscrutable, Lom Lobon is an ancient demon infamous for his mastery
of magic. Rumoured to be the most learned being in the halls of Pandemonium, he
is at times sought out by mortal wizards who offer their souls in exchange for
the secrets of the arcane. Lacking the terrible wrath present in most demons,
Lom Lobon's single eye instead hides a cold, impartial cruelty.
%%%%
lorocyproca

A tall and gaunt figure, draped in long robes which flow as if alive. It
thirsts for magical energies.
%%%%
lorocyproca:quote

“There it had assumed a wild, incalculable and incredible shape, twisted into a
fantastic arabesque — invisible to their eyes, but dreadful nonetheless — into
the unfamiliar numeral under whose menace they lived.”
    -Bruno Schulz, “The Brilliant Epoch”. 1937.
%%%%
lost soul

The echo of a unmourned soul, flickering in and out of the mortal world. Though
the memories of its living self are long-faded, it is drawn to the moment of
death by some lingering instinct. So powerful is its drive for self and purpose
that it seizes upon the passage of other souls, losing the last vestiges of its
being in the memories of another's life.
%%%%
Louise

A mighty sorceress, clad from head to toe in heavy armour. Once an adventurer
looking for the fabled Orb of Zot, she was cast into the Abyss and got
hopelessly lost there. Toyed with by some greater power, she was stuck on the
hostile plane for nearly a decade. When she finally emerged from the Abyss,
Louise had become powerful indeed, but had also gone fully insane. She now
wanders the halls of the dungeon, seeking other adventurers to share her fate.
%%%%
Mara

This tall and powerful demon is Mara, Lord of Illusions, mighty among dreamers.
He is capable of creating intricately detailed illusions, able to mislead even
the minds of the mightiest and most brilliant spell-casters.
%%%%
Mara:quote

“This night the Lord of Illusion passed among you, Mara, mighty among dreamers,
mighty for ill. He did come upon another who may work with the stuff of dreams
in a different way. He did meet with Dharma, who may expel a dreamer from his
dream. They did struggle, and the Lord Mara is no more. Why did they struggle,
deathgod against illusionist? You say their ways are incomprehensible, being
the ways of gods. This is not the answer.”
    -Roger Zelazny, “Lord of Light”, 1967

“He who lives looking for pleasures only,
 his senses uncontrolled, immoderate in his food,
 idle, and weak, Mara will certainly overthrow him,
 as the wind throws down a weak tree.”
    -The Buddha, _Dhammapada_, 1:7.
     trans. F. Max Muller
%%%%
Margery

A lithe spellcaster in service to the powers of Hell; it is her duty to ensure
that the inhabitants of the Dungeon never forget their place. She personally
slew the ancient dragon from whose hide her strange armour is crafted.
%%%%
Maud

A mysterious warrior princess from a far-off kingdom, on a quest to retrieve
the legendary sword 'Entarex'. Countless have been the admirers who, thinking
about Maud, forgot everything else.
%%%%
Maurice

A sly, conniving thief. In his profession, Maurice is considered a legend — at
least according to himself. He is skilled, nonetheless, and among all the
thieves and rogues lured by the Orb, Maurice is undoubtedly the most crafty.
%%%%
Maurice:quote

“'Stop thief! Stop thief!' There is a magic in the sound. The tradesman leaves
his counter, and the car-man his waggon; the butcher throws down his tray; the
baker his basket; the milkman his pail; the errand-boy his parcels; the
school-boy his marbles; the paviour his pickaxe; the child his battledore. Away
they run, pell-mell, helter-skelter, slap-dash: tearing, yelling, screaming,
knocking down the passengers as they turn the corners, rousing up the dogs, and
astonishing the fowls: and streets, squares, and courts, re-echo with the
sound.”
    -Charles Dickens, _Oliver Twist_. 1838.
%%%%
Mennas

There was once a human priest named Mennas. He travelled far and wide preaching
of Zin to any who would listen, going even so far as to travel into Orcish
lands, preaching to orcs about laws and mercy. By all accounts the orcs were
not happy with Mennas. They demanded he swear Beogh was the one true god, and
when Mennas remained silent they cut out his tongue.

Whether or not this angel is that same Mennas is something of a mystery, as he
seems to have difficulty speaking.
%%%%
Menkaure

A fair and noble ruler of an ancient and mighty kingdom, mummified after an
early death. His faithful priests subsequently infused him with great and
powerful magic, seeking to grant him eternal life. Now he is forgotten and
reduced to mouldering bandages and dry, brittle bones.
%%%%
Menkaure:quote

“Ye men of Egypt, ye have heard your king!
 I go, and I return not. But the will
 Of the great Gods is plain; and ye must bring
 Ill deeds, ill passions, zealous to fulfil
 Their pleasure, to their feet; and reap their praise,
 The praise of Gods, rich boon! and length of days.”
    -Matthew Arnold, _Mycerinus_
%%%%
Mnoleg

A weirdly glowing figure, dancing through the twisted air of Pandemonium.
%%%%
Murray

A demonic skull rolling along the dungeon floor.
%%%%
Murray:quote

“Look behind you! A three-headed monkey!”
    -Guybrush Threepwood, _The Secret of Monkey Island_
%%%%
Nellie

A highly intelligent elephant who travelled as part of a circus. One dark
night, she slipped out of her chain and disappeared into Pandemonium, never to
be seen again.
%%%%
Nergalle

A withered sorceress, exceptionally ugly even by orc standards.
%%%%
Nessos

A black centaur warrior with a malicious look in his eyes.
%%%%
Nikola

A brilliant scientist obsessed with electricity. In his attempts to perfect his
electric golem, he was involved in a terrible accident, and now phases in and
out of reality.
%%%%
Nikola:quote

“One can prophesy with a Daniel's confidence that skilled electricians will
settle the battles of the near future.”
    -Nikola Tesla, “The Transmission of Electrical Energy Without Wires As a
Means for Furthering Peace”, _Electrical World and Engineer_. January 7, 1905.
%%%%
Norris

A relaxed peace-in-death cultist with a healthy tan and a soothing voice. He
doesn't really care if it is you or him who dies — “both” would probably be the
best option.
%%%%
Norris:quote

“Death and death alone gives meaning to life and this meaning is entirely
negative.”
    -Georges Poulet
%%%%
Pikel

While kobolds are normally slaves, Pikel's rough life, selfish ambition and
large stature have caused him to rise up and become a slaver himself. He is on
his way to the Orcish Mines to sell his wares, a selection of timid humans that
cower with every crack of his whip.
%%%%
Polyphemus

A cyclops shepherd, he is very protective of his charges, whom he watches with
an undying fervor through his single massive eye.
%%%%
Polyphemus:quote

“...as soon as he had got through with all his work, he clutched up two more of
my men, and began eating them for his morning’s meal. Presently, with the
utmost ease, he rolled the stone away from the door and drove out his sheep,
but he at once put it back again—as easily as though he were merely clapping
the lid on to a quiver full of arrows.”
    -Homer, _The Odyssey_, Book IX.
    trans. Samuel Butler, 1900.
%%%%
Prince Ribbit

A handsome prince before he was cursed, he now adventures for a cure. On the
top of his head he wears a crown tilted jauntily to one side. How it still
stays in place even after his transformation is a mystery.
%%%%
Prince Ribbit:quote

“Princess! youngest princess!
 Open the door for me!
 Dost thou not know what thou saidst to me

 Yesterday by the cool waters of the fountain?
 Princess, youngest princess!
 Open the door for me!”
    -Brothers Grimm (Margaret Hunt), _The Frog King, or Iron Henry_
%%%%
Psyche

A fair-haired mage, wandering and seemingly half-mad with grief and guilt.
%%%%
Psyche:quote

“Let Psyche’s corpse be clad in mourning weed
 And set on rock of yonder hill aloft;
 Her husband is no wight of human seed,
 But serpent dire and fierce, as may be thought,
 Who flies with wings above in starry skies,
 And doth subdue each thing with fiery flight.
 The Gods themselves and powers that seem so wise
 With mighty love be subject to his might.
 The rivers black and deadly floods of pain
 And darkness eke as thrall to him remain.”
    -Apuleius, _Asinus aureus_, “Cupid and Psyche”. circa. 160 AD.
    trans. William Adlington, 1566.
%%%%
Purgy

An unusually thin troll.

You feel a lump in the pit of your stomach.
%%%%
Roxanne

A beautiful sapphire statue of a famous earth mage who disappeared after a
catastrophic spell failure. She is clutching a book.
%%%%
Rupert

A man of very bad manners whose roars can make an ogre envious.
%%%%
Saint Roka

A mighty warlord. Some orcs even say he is the Chosen One of Beogh.
%%%%
Sigmund

The elder of a pair of brothers who came for the Orb. No one knows what Sigmund
saw in the dungeon to drive him mad, but his shrewd magical tactics and wicked
scythe now leave little time for his victims to wonder. Despite his reputation
as a vicious murderer, his grandiose and dramatic ways have earned him the
admiration of many denizens of the dungeon.
%%%%
Sigmund:quote

“But Sigmund turned him about, and he said: ‘What aileth thee, son?
 Shall our life-days never be merry, and our labour never be done?’

 But Sinfiotli said: ‘I have looked, and lo, there is death in the cup.’

 And the song, and the tinkling of harp-strings to the roof-tree winded up;
 And Sigmund was dreamy with wine and the wearing of many a year;
 And the noise and the glee of the people as the sound of the wild woods were
 And the blossoming boughs of the Branstock were the wild trees waving about;

 So he said: ‘Well seen, my fosterling; let the lip then strain it out.’”
    -William Morris, _The Story of Sigurd the Volsung and the Fall of the
Niblungs_. 1891.
%%%%
Snorg

A particularly corpulent troll with a short temper and a sizable gut.
Uninterested in the Orb, Snorg delights in the endless parade of adventurers –
that is, easy meals — it attracts.
%%%%
Sonja

A graceful kobold assassin. Admire her graceful pirouettes, thrill at her
daring leaps! But watch out for her knives!
%%%%
Terence

A violent murderer who kills for both pleasure and profit, Terence has been
forced into hiding after a botched job, and can't really afford to risk letting
anyone who has seen him leave the dungeon alive — there is a price on his head,
after all.
%%%%
Terence:quote

“A MAN committed a murder, and was pursued by the relations of the man whom he
murdered. On his reaching the river Nile he saw a Lion on its bank and being
fearfully afraid, climbed up a tree. He found a serpent in the upper branches
of the tree, and again being greatly alarmed, he threw himself into the river,
where a crocodile caught him and ate him. Thus the earth, the air, and the
water alike refused shelter to a murderer.”
    -Aesop, _The Manslayer_. 6th century BCE.
     trans. George Fyler Townsend
%%%%
Tiamat

A powerful dragon with mighty wings. Her scales seem to shimmer and change
colour as you watch.
%%%%
Tiamat:quote

“He saith that Tiamat our mother hath conceived a hatred for us,
 With all her force she rageth, full of wrath.
 All the gods have turned to her,
 With those, whom ye created, they go at her side.
 They are banded together, and at the side of Tiamat they advance;
 They are furious, they devise mischief without resting night and day.
 They prepare for battle, fuming and raging;
 They have joined their forces and are making war.
 Tiamat who formed all things,
 Made in addition weapons invincible; she spawned monster-serpents,
 Sharp of tooth, and merciless of fang;
 With poison, instead of blood, she filled their bodies.
 Fierce monster-vipers she clothed with terror,
 With splendor she decked them, she made them of lofty stature.
 Whoever beheld them, terror overcame him,
 Their bodies reared up and none could withstand their attack.”
    -Enuma Elish, Third Tablet. circa 668 BCE.
%%%%
Urug

A coarse and lanky orc. Urug lost his eye in a fight with a harpy, and has
sworn to slay every last one of them. Unfortunately, the vision in his
remaining eye is not very good, and he has mistaken you for one.
{{
    if you.can_smell() then
        return "He smells terrible."
    end
}}
%%%%
Wiglaf

A fat dwarf wearing a stupid-looking hat. {{
    if you.can_smell() then
        return "He reeks of alcohol. "
    end
}}
%%%%
Xtahua

An ancient and mighty dragon.
%%%%
the Serpent of Hell gehenna

A huge red glowing dragon, burning with hellfire. It seems to be possessed by
the very essence of Gehenna and its eternal fire.
%%%%
the Serpent of Hell cocytus

You can barely move through the hellish cold that's freezing your soul. It
emanates from this massive white dragon. Your eyes hurt from the temperature,
and from the gleam of shards of ice covering the demonic beast.
%%%%
the Serpent of Hell dis

A towering beast with an army's worth of swords for teeth. Each scale is a
shield with a razored edge. It watches you through a pair of featureless chrome
spheres.
%%%%
the Serpent of Hell tartarus

A pair of lurid magenta eyes hang in the darkness before you. You can just
barely trace the outline of a vast, sinuous dragon. Its malice for you is
palpable.
%%%%
# Non-unique monsters
acid blob

A lump of sickly pustulent flesh, dripping with lethal acid.
%%%%
adder

The common dungeon snake. A species of troglodytic reptile commonly found in
subterranean spaces.
%%%%
agate snail

A huge and disgusting gastropod with a celadon shell, inside which it will hide
when frightened.
%%%%
agate snail:quote

“Snail, snail, slug-slow,
 To me thy four horns show;
 If thou dost not show me thy four,
 I will throw thee out of the door,
 For the crow in the gutter,
 To eat for bread and butter.”
    -Silesian rhyme, _Notes and Queries_, Number 69. 1851.
%%%%
air elemental

A spirit drawn from the elemental plane of air. It exists in this world as a
swirling vortex of air, often dissipating and reforming.
%%%%
alligator

A sneaky crocodilian that hides in water and waits patiently for its prey to
get too close, at which point it puts on a great burst of speed and crushes its
victim with massive jaws.
%%%%
alligator:quote

“Alligators commit errors of diet.”
    -Bennet Bowler, M.D., _Contributions to the Natural History of the
     Alligator, (Crocodilus Mississipiensis), with a Microscopic Addendum_,
     p. 17. 1846.
%%%%
alligator snapping turtle

A particularly large and nasty snapping turtle. Like its smaller relative, it
too can reach out and bite from afar, and will retreat inside its shell when
threatened.
%%%%
anaconda

A very large snake that moves with startling rapidity on both land and in the
water. It kills not by poison but by constricting its prey.
%%%%
ancient lich

A lich who, having existed for countless centuries, has grown almost
unimaginably powerful through the study of dark magic.
%%%%
ancient zyme

A nexus of sentient cancer and disease, borne aloft perhaps by malice alone.
Its nature inflicts withering illness on all living beings in its presence.
%%%%
angel

A divine warrior of the Shining One, it is a towering winged figure of
unnatural beauty surrounded by an aura of brilliant white light. It appears to
be weightless and quite agile while flying, despite wearing heavy armour.
%%%%
apis

A placid, sacred bull of Elyvilon. Beware, evildoers, as it will surely turn on
you!
%%%%
apocalypse crab

An opalescent crab with jet black eyes. A distant relative of the fire crab,
the rumours claim that this species is waiting for the end of time. The chaotic
mists effusing from its mandible are hardly suggestive of waiting.
%%%%
azure jelly

An extremely cold blob of bright blue cytoplasm, forming bits of frost in the
air around it.
%%%%
baby alligator

A juvenile alligator. While it does not have crushing jaws, nor the strength to
put on massive bursts of speed, it is more limber than the adult form, and its
milk-tooth is still very sharp.
%%%%
baby alligator:quote

<alligator:quote>
%%%%
ball lightning

A huge, swift sphere of coruscating electrical energy. It will explode at the
slightest disturbance.
%%%%
ball python

A small snake that can augment its bite by constricting small creatures.
%%%%
ballistomycete

A lumpy reddish fungus covered in knobbly rhizome growths, growing well in the
dank underground dungeon. {{
    if you.god() == "Fedhas" then
        return "Fedhas has suppressed its production of giant spores to " ..
               "protect you from explosions."
    else
        return "It will occasionally produce giant spore balls, which in " ..
               "turn will give rise to more ballistomycetes."
    end
}}
%%%%
balrug

A huge and very powerful demon, wreathed in fire and shadows.
%%%%
basilisk

A crested lizard of middling size with a terrible petrifying gaze.
%%%%
battlesphere

A small globe of magical energy that follows a spellcaster. It cannot operate
on its own, yet it will provide fire support, assaulting whatever its conjurer
casts at with magical missiles that never miss.
%%%%
big fish

A stout fish with a wide, toothy mouth.
%%%%
big fish:quote

“And what are you, reader, but a Loose-Fish and a Fast-Fish, too?”
    -Herman Melville, _Moby Dick_, ch. lxxxix. 1851.
%%%%
big kobold

A kobold that is bigger and tougher than the ordinary kobold, and often armed.
%%%%
black bear

A small black bear. Like all ursines, the black bear will become enraged if
badly hurt or frightened.
%%%%
black draconian

A scale-covered humanoid with a reptilian tail and small wings.
%%%%
black mamba

A large and astonishingly fast tropical snake whose bite bears a deadly venom.
%%%%
blink frog

A species of giant frog that possesses the ability to blink at will. It can
blink itself close to its intended prey, or blink away to escape harm. It is
commonly found in packs.
%%%%
blizzard demon

A greater demon, wreathed in snow and lightning.
%%%%
blue devil

A muscular horned humanoid figure originating from some frigid hell. It swoops
through the air on powerful wings, taking sadistic joy from harrying those who
would try to flee its grasp.
%%%%
blue devil:quote

“From the sad marine decanter I then drew the cork. Instanter
 Out there jumped a little devil, blue in colour; and before
 I could speak to the new comer (for I never was struck dumber),
 Down upon my empty rummer, straight the little devil bore,
 Right into my empty tumbler straight the little devil bore,
 Squatted, grinned and nothing more.

 There the little imp sat grinning at me while my head went spinning,
 So that had I not sat down I should have fallen upon the floor;
 'Though thy looks be somewhat evil,' said I ”tell me thou blue devil,
 Wherefore holdest though thy revel in the glass that held before
 Much the more agreeable spirit,—mizzle! leave me as before.“
 Then the imp said 'Never-more!'

 Though I felt uncommon funky, still this answer put my monkey
 Up, and at the small blue devil in an undertone I swore.
 Then I said I must be dreaming, although broad awake I'm seeming;
 Doubtless I shall have a screaming morning headache — what a bore:
 Salmon I will eat no more.”
    -J.T.S, “The Blue Imp”, _Melbourne Punch_. Sept. 4, 1856.
%%%%
boggart

A malevolent and dangerous little sprite. Although physically unprepossessing,
boggarts can rapidly summon large numbers of creatures, including more
boggarts, to do their perverse bidding. These troublesome pests can also cloud
one's mind and render themselves unseen.
%%%%
boggart:quote

“He thinks every bush a boggart.”
    -John Ray, _A Compleat Collection of English Proverbs_. 1768.

“A BOGGART intruded himself, upon what pretext or by what authority is unknown,
into the house of a quiet, inoffensive, and laborious farmer; and, when once it
had taken possession it disputed the right of domicile with the legal mortal
tenant, in a very unneighbourly and arbitrary manner. In particular, it seemed
to have a great aversion to children. As there is no point on which a parent
feels more acutely than that of the maltreatment of his offspring, the feelings
of the father and more particularly of his good dame, were daily, ay, and
nightly, harrowed up by the malice of this malignant and invisible boggart.”
    -C.J.T., _Folk-lore and Legends: English_  1890.
%%%%
bone dragon

A huge undead abomination, pieced together from the broken bones of many
dragons by powerful necromantic magic. This creature is unique among dragons in
that it lacks a typical dragon's fearsome breath.
%%%%
bog body

An undead figure preserved by the brackish waters of a bog. Though it has been
reanimated by some unknown magic, this magic is not enough to prevent its
decaying.
%%%%
boring beetle

An umber beetle with large, powerful mandibles which enable it to bore through
solid rock.
%%%%
boulder beetle

A huge grey beetle with an almost impenetrable rocky carapace, capable of
rolling at its foes at high speed.
%%%%
brain worm

A slimy mauve worm with a greatly distended head, this creature feeds on the
intellects of sentient beings.
%%%%
Brimstone Fiend

A huge and powerful demon wreathed in hellfire, with great scaly wings. One of
the most fearsome denizens of any of the Hells.
%%%%
brown ooze

A viscous liquid being that flows along the floor in search of matter to
dissolve and consume.
%%%%
bush

A woody plant. It looks dry enough to be easily set on fire, and its foliage is
not very dense, permitting missiles to pass through it. However, it is firmly
rooted, and requires much effort to destroy.
%%%%
bush:quote

“And the angel of the LORD appeared unto him in a flame of fire out of the
midst of a bush: and he looked, and, behold, the bush burned with fire, and the
bush was not consumed.”
    -KJV Bible, Ex3:2.
%%%%
burning bush

A mass of blackened twigs wreathed in orange flames. The walls and floor
surrounding it are covered in scorch marks.
%%%%
butterfly

A large, brightly coloured butterfly with beautifully patterned wings,
fluttering incongruously through the darkness of the cave.
%%%%
butterfly:quote

“Happiness is a butterfly, which when pursued, is always just beyond your
grasp, but which, if you will sit down quietly, may alight upon you.”
    -Nathaniel Hawthorne
%%%%
cacodemon

A hideously ugly demon of rage and legendary power, it disables its foes before
blasting them to pieces.
%%%%
cacodemon:quote

“We’ll call him Cacodemon, with his black Gib there, his Succuba, his Devil’s
Seed, his Spawn of Phlegethon, that o’ my Consience was bred o’ the Spume of
Cocytus.”
    -John Fletcher, _The Knight of Malta_. 1647.
%%%%
catoblepas

A sluggish black buffalo, its hide encrusted with dull scales. It carries its
hog-like head just above the ground, protected by a stiff mane of bristles,
joined to its body by a neck as long and loose as an emptied intestine. Man and
beast alike would be wise to steer clear of this creature, as its fearsome
breath is known to turn flesh into stone.
%%%%
catoblepas:quote

“So passed he over into the island, taking with him the two brothers of
Anaxius; where he found the forsaken knight attired in his own livery, as black
as sorrow itself could see itself in the blackest glass: his ornaments of the
same hue, but formd into the figures of ravens which seemed to gape for
carrion: only his reins were snakes, which finely wrapping themselves one
within the other, their heads came together to the cheeks and bosses of the
bit, where they might seem to bite at the horse, and the horse, as he champed
the bit, to bite at them, and that the white foam was engendered by the
poisonous fury of the combat. His impresa was a Catoblepta, which so long lies
dead as the moon (whereto it hath so natural a sympathy) wants her light. The
word signified, that the moon wanted not the light, but the poor beast wanted
the moon’s light.”
    -Sir Philip Sidney
%%%%
centaur

A hybrid with the torso of a human atop the body of a large horse, centaurs are
famous for their skills in archery.
%%%%
centaur warrior

A muscular centaur, a veteran of numerous battles, armed with well-made weapons
and able to use them skillfully.
%%%%
chaos butterfly

A particularly large, garishly coloured butterfly, seemingly shimmering amidst
the torrential storm clouds that follow it wherever it goes.
%%%%
chaos spawn

A being of pure chaos, its form is constantly shifting, growing and then losing
eyes, mouths, claws and tentacles. It corrupts everything it touches.
%%%%
cherub

Behold! A throne-bearer of the Gods, whose head is beset by four faces: one of
a man, one of an ox, one of a lion, one of an eagle. It is one of the three
angelic beings who stand before the Good Gods, singing eternal hymns of praise
to their Glory and Goodness. Indeed, these hymns have the power to rouse
greatness in hearts pure and true.
%%%%
cherub:quote

“The glory of Yahweh mounted up from the cherub, and stood over the threshold
of the house; and the house was filled with the cloud, and the court was full
of the brightness of Yahweh’s glory.
 The sound of the wings of the cherubim was heard even to the outer court, as
the voice of God Almighty when he speaks.”
    -WEB Bible, Ezk10:4-5
%%%%
clay golem

A huge clay statue that has been animated by occult means.
%%%%
clay golem:quote

“Once upon a time a great Cabbalist lived in Prague called the Rabbi Löw. He
made a human figure of clay, and left a small aperture in the lesser brain in
which he laid a parchment with the unutterable name of God written on it. The
clod immediately arose and was a man; he performed all the duties of a servant
for his creator, he fetched water, and hewed wood. All through the Jews quarter
he was known as the Golem of the great Rabbi Löw. Every Friday evening the
Rabbi took the parchment out of his head, and he was clay until Sunday morning.
Once the Rabbi forgot this duty, all were in the Synagogue, the Sabbath hymn
was begun, when all the women and children in the assembly started and screamed
out, ‘the Golem! the Golem is destroying everything!’ The Rabbi ordered the
precentor to pause at the end of the prayer: it was yet possible to save all,
but later nought would avail, the whole world would be destroyed. He hastened
home, and saw the Golem already seizing the joists of his house to tear down
the building: he sprang forward, took the parchment out, and dead clay again
lay at his feet.”
    -Berthold Auerbach, _Spinoza_. 1882.
%%%%
crawling corpse

A corpse weakly animated by necromancy. It is easily destroyed, but capable of
merging with others to form more potent horrors.
%%%%
crimson imp

A small, ugly minor demon. Its fanged maw seems locked in a permanent malign
grin, and its horns protrude obscenely from its scaly pate.
%%%%
crimson imp:quote

“The Devil, too, sometimes steals human children; it is not infrequent for him
to carry away infants within the first six weeks after birth, and to substitute
in their place imps.”
    -Martin Luther
%%%%
crocodile

An aggressive crocodilian with great crunching jaws full of sharp teeth.
%%%%
crystal golem

A huge animated figure made of heavily ensorcelled crystal. It is immune to
most forms of magic.
%%%%
curse skull

A charred skull floating in the air and rotating slowly. Mystic symbols carved
into its blackened surface indicate its resistance to almost any form of
attack.
%%%%
curse toe

A disembodied toe, hanging in the air and radiating an intense field of
negative energy.
%%%%
cyclops

A giant with one eye in the centre of its forehead. Despite their lack of
binocular vision, cyclopes throw boulders with fearsome accuracy.
%%%%
daeva

A divine agent of the Shining One, a daeva is a towering winged figure
radiating an aura of brilliant golden light.
%%%%
daeva:quote

“Between these twain the Daevas also chose not aright, for infatuation came
upon them as they took counsel together, so that they chose the Worst Thought.
Then they rushed together to Violence, that they might enfeeble the world of
men.”
    -the Avesta, Yasna XXX, 6, Ahunavaiti Gatha.
    trans. Christian Bartholomae, 1951.
%%%%
# Only used in lookup mode, not when examining an actual monster.
dancing weapon

A weapon enchanted to dance through the air and attack under its own power.
%%%%
death cob

A dreadful undead cob of maize. Look, this one was probably a mistake. We're
sorry.
%%%%
death drake

A dark and baleful minor dragon, the death drake breathes a lethally potent
miasma from its pestilential maw.
%%%%
death ooze

A putrid undead mass of decaying flesh that spurts pestilent slime.
%%%%
death yak

A larger and beefier relative of the common dungeon yak. Its little red eyes
gleam with hunger for living flesh.
%%%%
deep elf annihilator

A deep elf who exults in conjured mayhem and destruction. It is widely hated
and feared, both for the power and for the precision of its destructive magics.
%%%%
deep elf blademaster

A champion of the deep elves, who scorns magic and is devoted to the study of
the sword. A blademaster wields two weapons with astonishing dexterity and
speed.
%%%%
deep elf conjurer

A deep elf well-versed in a variety of destructive magics.
%%%%
deep elf death mage

A deep elf surrounded by a shimmering aura of negative energy, as a result of
its practice of necromancy and life-sapping magic.
%%%%
deep elf demonologist

A deep elf who is marked heavily by long years of contact with unnatural
demonic forces and the creatures of the Abyss.
%%%%
deep elf elementalist

The primal forces of the universe dance at this demented wizard's fingertips.
%%%%
deep elf fighter

A strong deep elf soldier who wields weapons and battle magic.
%%%%
deep elf high priest

An exalted servant of the ancient dark god of the deep elves, basking in
hellish death magic.
%%%%
deep elf knight

A battle-hardened deep elf fighter.
%%%%
deep elf mage

A deep elf learned in the ways of murderous magic. Deep elf mages are capable
of a wide array of harmful spells.
%%%%
deep elf master archer

A deep elf archer that has devoted a lifetime to the mastery of archery,
dismissing magic as a frivolous distraction.
%%%%
deep elf priest

This deep elf is a servant of the ancient dark god of the deep elves, and has
been granted command of torturous energies by its enigmatic lord.
%%%%
deep elf soldier

A common soldier of the deep elves, who knows spells useful in combat.
%%%%
deep elf sorcerer

A mighty spellcaster who draws power from the very Hells, and possesses lethal
arcane abilities of destruction, summoning and banishment.
%%%%
deep elf summoner

This deep elf is skilled in the summoning of small demons and creatures.
%%%%
deep dwarf

Pale and unnaturally tough-skinned, deep dwarves dwell far below ground and
almost never emerge into the sunlit upper world. They are more inclined towards
the occult arts than their mountainous cousins.
%%%%
deep dwarf artificer

A deep dwarf that has devoted its life to the study and use of arcane devices.
%%%%
deep dwarf berserker

A ferocious and blood-thirsty deep dwarf that revels in the frenzy of combat.
%%%%
deep dwarf death knight

A deep dwarf warrior-priest of Yredelemnul that chants unholy homages to the
dark god and calls forth the dead.
%%%%
deep dwarf necromancer

An evil deep dwarf that has sold its mortal soul in exchange for mastery of the
occult arts of death and pain.
%%%%
deep dwarf scion

An armoured deep dwarf, formidable in melee combat.
%%%%
deep troll

A stooped troll with dark skin, the cave-dwelling deep troll often travels in
packs.
%%%%
deep troll earth mage

A particularly intelligent deep troll, it wields earth magic to tunnel through
the earth to allow it and its kin to ambush its foes.
%%%%
deep troll shaman

A deep troll blessed with divine power to strengthen and hasten its kin.
%%%%
demigod

The aura of power around this human-like figure immediately betrays its divine
ancestry. And with the good gods (at least officially) decrying fornication,
betting on the good nature of this individual may be unwise...
%%%%
demonic crawler

A hellish insectoid creature with a long and bloated body, supported by dozens
of short jointed legs and topped with an almost human head.
%%%%
demonspawn

The offspring of a human and his or her demon lover, a young demonspawn, before
its hellish heritage fully asserts itself, closely resembles a human being, but
with a certain devilish cast to its features.
%%%%
diamond obelisk

This obelisk appears to be indestructible. You'd better find a way around... it
might even provide one.
%%%%
dire elephant

A huge pachyderm, wilder and fiercer than normal elephants, with a very thick
hide, powerful legs, and a memory to die for.
%%%%
draconian

A bipedal reptilian creature slightly larger than a human. Draconians have
fearsome dragonish heads, rudimentary wings, tails, and a covering of tough
scales. In their mature form, their scales take on a distinct colouring, and
they acquire a destructive breath whose nature is signified by their colour.
Whether draconians arose naturally, or are the product of twisted
experimentation by mad wizards on the crossbreeding of dragons and humans, is a
matter of much doubt.
%%%%
draconian annihilator

The draconian annihilator can, in addition to its deadly breath, use powerful
conjurations to destroy anyone who dares to stand in its way.
%%%%
draconian caller

While formidable in combat, this draconian specializes in summoning hordes of
drakes.
%%%%
draconian knight

Protected by both its thick scales and its skill in use of weapons and armour,
this draconian is a dangerous opponent. It complements its abilities in combat
with powerful magic.
%%%%
draconian monk

A draconian who has eschewed the study of weaponry and magic in order to train
in the art of unarmed combat. Its scaly fists, well-thewed leg, and mighty tail
rain blows upon its opponents.
%%%%
draconian scorcher

A cunning draconian who has mastered the inner secrets of the element of fire.
%%%%
draconian shifter

A draconian master of the warp, who can translocate both itself and anyone else
to any place, either on this world or outside of it.
%%%%
draconian zealot

This draconian derives its hellish powers and demonic allies from the worship
of dark gods unknown to men, dwarves, elves or orcs.
%%%%
dragon

A great reptilian beast with powerful claws on its limbs, covered in thick
green scales and with two huge bat-like wings. Little trails of smoke spill
from its toothy maw.
%%%%
dwarf

A member of a short, sturdy mountain-dwelling folk. More robust than their deep
dwarf cousins, yet less skilled in magical lore, dwarves excel in armed hand to
hand combat.
%%%%
dwarf mountain bat

A species of bat that lives in mountain caves. How it got into the dungeon is a
mystery — probably something related to the sudden demise of dwarves in those
lands. But don't worry, an eradication team is on the way.
%%%%
earth elemental

A spirit drawn from the elemental plane of earth, which exists in this world by
inhabiting a lump of earth and rocks.
%%%%
efreet

A huge and muscular figure engulfed in a cloud of searing flame.
%%%%
efreet:quote

“When the hoopoe returned to Solomon (he told him the news), and he responded
(to Sheba’s people): “Are you giving me money? What GOD has given me is far
better than what He has given you. You are the ones to rejoice in such gifts.”
(To the hoopoe, he said), “Go back to them (and let them know that) we will
come to them with forces they cannot imagine. We will evict them, humiliated
and debased." He said, "O you elders, which of you can bring me her mansion,
before they arrive here as submitters?" One afrit from the jinns said, “I can
bring it to you before you stand up. I am powerful enough to do this.”
    -The Quran, Sura 27 Al-Naml
%%%%
eidolon

An ancient skeletal apparition, sheathed in a cloud of mist. Its form glows
white-hot with debilitating energy.
%%%%
eldritch tentacle

An immense, squamous appendage of some unseen creature, dripping with ichor and
tipped with a single, terrible-looking claw.
%%%%
eldritch tentacle segment

A part of an immense, squamous appendage. It thrashes and pulsates like no
other living thing.
%%%%
electric golem

An animated figure made completely of electricity, created in some demented
wizard's experiment.
%%%%
electric golem:quote

“I sing the Body electric”
    -Walt Whitman, “I Sing the Body Electric”, _Leaves of Grass_. 1867.
%%%%
electric eel

Despite its name, the electric eel is actually a variety of fish. This breed,
however, generates far more voltage than its seagoing siblings.
%%%%
elephant

A large, thick-hided pachyderm. It crushes its foes and then thrashes them with
its trunk.
%%%%
elephant:quote

“And the King went to where the blind men were, and drawing near said to them:
'Do you now know what an elephant is like?'
 'Assuredly, Lord: we now know what an elephant is like.'
 'Tell me then, O blind men, what an elephant is like.'
 And those blind men, O Bhikkhus, who had felt the head of the elephant, said:
'An elephant, Sir, is like a large round jar .
 Those who had felt its ears, said: 'it is like a winnowing basket.'
 Those who had felt its tusks, said: 'it is like a plough-share.'
 Those who had felt its trunk, said: 'it is like a plough.'
 Those who had felt its body, said: 'it is like a granary.'
 Those who had felt its feet, said: 'it is like a pillar.'
 Those who had felt its back, said: 'it is like a mortar.'
 Those who had felt its tail, said: 'it is a like a pestle.'
 Those who had felt the tuft of its tail, said: 'it is like a broom.'
 And they all fought amongst themselves with their fists, declaring, 'such is
an elephant, such is not elephant, an elephant is not like that, it is like
this.'”
 And the King, O Bhikkhus, was highly delighted.
    -_Udāna_, VI “Jaccandhavagga”. ca. 5th cent. B.C.
     trans. Dawsonne Melanchthon Strong, 1902.

“And so these men of Indostan
 Disputed loud and long,
 Each in his own opinion
 Exceeding stiff and strong,
 Though each was partly in the right,
 And all were in the wrong!
 So oft in theologic wars,
 The disputants, I ween,
 Rail on in utter ignorance
 Of what each other mean,
 And prate about an Elephant
 Not one of them has seen!”
    -John Godfrey Saxe, “The Blind Men and the Elephant”. 1872.
%%%%
elephant slug

A grey gastropod of impressive size, with folds upon folds of wrinkled skin.
%%%%
elf

An elf, a member of an ancient fey race. Elves are slightly built when compared
to humans, and have an innate magical acumen, though less than their deep elf
cousins.
%%%%
ettin

A two-headed giant, stronger than most giants, able to land devastating blows
left and right with its two huge weapons. Though powerful, the ettin is clumsy.
%%%%
ettin:quote

“But he had not been long in his hiding-hole, before the awful Ettin came in;
and no sooner was he in, than he was heard crying:
 ‘Snouk but and snouk ben,
  I find the smell of an earthly man,
  Be he living, or be he dead,
  His heart this night shall kitchen my bread.’”
    -Joseph Jacobs, _The Red Ettin_
%%%%
Executioner

A horribly powerful and swift demon, its shape obscured by a cloud of swirling
scythe-like blades.
%%%%
eye of devastation

A huge eyeball, encased in a levitating globe of incandescent energy.
%%%%
eye of draining

A hovering horror that waxes strong on magic.
%%%%
feature mimic

A vicious beast masquerading as an ordinary dungeon feature.
%%%%
felid

A feline creature that has been granted sentience by magical means. It uses the
gift of speech to demand milk, treats and catnip.
%%%%
fire bat

A bat whose leathery body burns with a hot flame.
%%%%
fire crab

These crabs are prized for their brilliantly jewelled shells. The rarity of
these shells is only enhanced by the vicious, fiery nature of the animal, and
their almost supernatural ability to expel massive quantities of flames.
%%%%
fire crab:quote

“The planet brought forth scintillating jewelled scuttling crabs, which [they]
ate, smashing their shells with iron mallets; tall aspiring trees with
breathtaking slenderness and colour which [they] cut down and burned the crab
meat with.”
    -Douglas Adams, The Hitch-hiker’s Guide to the Galaxy
%%%%
fire elemental

A spirit drawn from the elemental plane of fire, which exists in this world as
a brilliant column of raging flames.
%%%%
fire giant

A blistering heat rages beneath the obsidian-like skin of this giant, and its
wild mane of red hair glows and smoulders. It holds aloft a fiery sword, and
its body erupts with searing flames, seemingly at will. Fire giants believe
that they are destined to unite and burn the entire world to cinders, but, in
the meantime, they'll settle for adventurers foolish enough to approach them.
%%%%
fire vortex

A swirling cloud of flame.
%%%%
fire drake

A small but dangerous dragon, puffing clouds of smoke.
%%%%
flaming corpse

A black, thoroughly charred cadaver covered in unquenchable fire, likely the
remains of some unfortunate adventurer. It now rushes madly through the
dungeon, seeking to share its fate with others.
%%%%
flayed ghost

A hideous floating undead creature, the anguished spirit of a tortured victim,
with torn skin hanging from an emaciated body. It restlessly stalks the
dungeon, inflicting the anguish it felt in life upon those still living.
%%%%
flying skull

An undead skull kept aloft and flitting swiftly about by unholy magic. It
periodically emits loud, blood-curdling shrieks.
%%%%
flying skull:quote

“Alas, poor Yorick! I knew him, Horatio, a fellow of infinite jest, of most
excellent fancy. He hath bore me on his back a thousand times, and now how
abhorr’d in my imagination it is! My gorge rises at it.”
    -William Shakespeare, _The Tragedy of Hamlet, Prince of Denmark_, V, 1.
1603.
%%%%
freed slave

A human who has just been released from magical enslavement. It tries to stand
proudly before you, despite its lingering fear and unkempt appearance.
%%%%
freezing wraith

An incorporeal skeletal form surrounded by a cloud of freezing air, likely the
remains of some unfortunate adventurer. It now floats slowly through the
dungeon, seeking to share its fate with others.
%%%%
frost giant

A giant with blue skin and hair like ice and snow. Its eyes are as bleak as
winter skies. It marches grimly into battle with a great, frosty axe and
howling blasts of cold.
%%%%
fruity bat

An ugly, silly bat. It sparkles.
%%%%
fruity bat:quote

<bat:quote>
%%%%
fulminant prism

A slender prism that crackles with barely-contained destructive energy. Any
blow which cracks its fragile surface is likely to result in a violent
explosion.
%%%%
fungus

A lumpy grey fungus, growing well in the dank underground dungeon.
%%%%
gargoyle

A granite statue of a hideous winged and clawed monster, somehow brought
horribly to life.
%%%%
ghost moth

A vile interdimensional predator that feeds on the life force of living beings.
The few who have seen one and lived recall that it resembles an enormous, spiny
moth. Its bizarre lifecycle involves the production of ambrosia, much valued by
gods and wizards.
%%%%
ghost moth:quote

“Always in focus
 You can't feel my stare.
 I zoom into you
 You don't know I'm there.”
    -Judas Priest, “Electric Eye”
%%%%
ghost-faced bat

Does this bat merely possess the visage of a ghost, or is it a ghost itself?
%%%%
ghost-faced bat:quote

<bat:quote>
%%%%
ghoul

A truly horrible undead creature, a ghoul is a decayed cadaver, reanimated and
accursed with a terrible hunger. It desires nothing but to feed on the flesh of
the living, and will fell its victims with its vicious claws or with one of the
diseases it is host to.
%%%%
ghoul:quote

“In the desert
 I saw a creature, naked, bestial,
 Who, squatting upon the ground,
 Held his heart in his hands,
 And ate of it.
 I said, ‘Is it good, friend?’
 ‘It is bitter — bitter’, he answered,
 ‘But I like it
 Because it is bitter,
 And because it is my heart.’”
    -Stephen Crane, _The Black Riders and Other Lines_. 1895.
%%%%
giant amoeba

A massive pulsating organism that uses thick pseudopods of protoplasm to ooze
through the dungeons in search of food.
%%%%
worker ant

A wingless black insect with sharp mandibles capable of injecting a deadly
poison. It is a worker, and thus tasked with gathering food — any living being
it encounters is a potential meal.
%%%%
bat

A large grey bat that, despite being herbivorous, is quite aggressive. It is
myopic and uses echolocation to navigate.
%%%%
bat:quote

“The sun was set; the night came on apace,
 And falling dews bewet around the place;
 The bat takes airy rounds on leathern wings,
 And the hoarse owl his woeful dirges sings.”
    -John Gay, Shepherd's Week, Wednesday; or, The Dumps.

“Ere the bat hath flown
 His cloister'd flight.”
    -William Shakespeare, Macbeth (1605), Act III, scene 2, line 40.
%%%%
megabat

A huge black bat.
%%%%
goliath beetle

A huge black beetle with great crunching mandibles and very hard chitinous
armour.
%%%%
giant centipede

A chilopod of quite an unusual size, the giant centipede mostly comes out to
hunt when it is dark. Physically weak, it relies on its nasty poison to
dispatch its victims.
%%%%
giant centipede:quote

“Traffickers in the Black Meat, flesh of the giant black centipede—sometimes
attaining a length of six feet—found in a lane of black rocks and iridescent,
brown lagoons, exhibit paralyzed crustaceans in camouflage pockets of the Plaza
visible only to the Meat Eaters.”
    -William S. Burroughs, _Naked Lunch_. 1959.
%%%%
giant cockroach

A big brown insect that makes a nasty hissing noise. Contrary to popular myth,
they are in fact quite susceptible to mutagenic energies.
%%%%
giant eyeball

A giant floating eyeball, with a mesmerising gaze. Some say giant eyeballs are
servitors of Jiyva.
%%%%
giant eyeball:quote

“El ojo que ves
 no es ojo porque tú lo veas,
 es ojo porque te ve.”
    -Antonio Machado, Campos de Castilla. 1912-1917.
%%%%
giant firefly

Unlike its mundane counterparts that are merely half an inch big, this enormous
flying bug is large enough to be ridden by some spriggans. Its glow, though, is
faint enough to be hardly visible.
%%%%
giant frog

A large and unusually aggressive amphibian that can cover distance rapidly by
hopping.
%%%%
giant frog:quote

“Hello, my baby
 Hello, my honey
 Hello, my ragtime gal

 Send me a kiss by wire
 Baby, my hearts on fire

 If you refuse me
 Honey, you’ll lose me
 Then you’ll be left alone

 Oh baby, telephone
 And tell me I’m your own.”
    -Ida Emerson and Joseph E. Howard, “Hello My Baby!”
%%%%
giant gecko

A lizard with pads on its toes allowing it to cling to walls and ceilings, and
huge, sharp teeth. It is many times larger than a normal gecko, yet its size
belies its agility.
%%%%
giant goldfish

A relative of the carp. Goldfish that escape into the dungeon often grow to
prodigious sizes by feeding on the corpses of creatures unfortunate enough to
fall into the water with them.
%%%%
giant leech

An aggressive blood-sucking annelid that thrives in swamps and marshlands.
%%%%
giant mite

A large acarine creature with poisoned mouth-parts and a thirst for blood.
%%%%
giant newt

A tenacious little amphibian, several times the size of a normal newt, but
still not very threatening.
%%%%
giant orange brain

A huge wrinkled brain, floating just off the floor and glowing with mutagenic
energies. Every now and then it seems to pulsate.
%%%%
emperor scorpion

The emperor scorpion is the largest arachnid known to exist. The massive barb
on its tail drips with a deadly venom, and its pincers are big enough to shear
you in half. Though the ordinary dungeon scorpion may be both large and
dangerous, this freakish relative puts it to shame.
%%%%
emperor scorpion:quote

“Portents had occurred indicating [Titus Flavius Vespasianus'] approaching end,
such as the comet which was visible for a long time and the opening of the
mausoleum of Augustus of its own accord. When his physicians chided him for
continuing his usual course of living during his illness and attending to all
the duties that belonged to his office, he answered: 'The emperor ought to die
on his feet.'”
    -Cassius Dio, _Roman History_, LXVI, xvii, 2. 222 A.D.
     trans. Earnest Cary, 1925.
%%%%
giant slug

A huge and disgusting gastropod, squirming slowly across the dungeon floor.
%%%%
giant spore

A deceptively fast, floating ball filled with gas and spores, prone to burst at
the slightest disturbance.
%%%%
giga bat

A huge, bloated bat.
%%%%
giga bat:quote

<bat:quote>
%%%%
glowing shapeshifter

A shapeshifter which has lost control over its transformations, and is
constantly changing form.
%%%%
gnoll

A taller and better-equipped relative of goblins and orcs, somewhat doglike in
appearance.
%%%%
gnoll:quote

“Then he descended softly and beckoned to Nuth. But the gnoles had watched him
through knavish holes that they bore in trunks of the trees, and the unearthly
silence gave way, as it were with a grace, to the rapid screams of Tonker as
they picked him up from behind — screams that came faster and faster until they
were incoherent. And where they took him it is not good to ask, and what they
did with him I shall not say.”
    -Lord Dunsany, “How Nuth Would Have Practiced His Art Upon the Gnoles”.
1912.
%%%%
gnoll sergeant

A commander of a pack of gnolls. Scars on its stout body give evidence of how
it earned its rank.
%%%%
gnoll shaman

A haggard old gnoll, wise and wicked. Its strange chants and ululations send
other gnolls into a wild frenzy.
%%%%
gnome

A small, stout humanoid said to be good at finding its way through underground
passages. Once commonly found in dungeons across the world, gnomes are now on
the verge of extinction. This one may be the last of its kind.
%%%%
goblin

A short, ugly and unfriendly humanoid: squat, broad, flat-nosed,
sallow-skinned, with a wide mouth and pistachio-shaped eyes.
%%%%
goblin:quote

“Swish, smack! Whip crack!
 Batter and beat! Yammer and bleat!
 Work, work! Nor dare to shirk,
 While Goblins quaff, and Goblins laugh,
 Round and round far underground
 Below, my lad!”
    -J.R.R. Tolkien, _The Hobbit_
%%%%
golden dragon

A great winged dragon covered in shining golden scales. Legends say that their
blood runs both hot and cold, and is venomous to boot.
%%%%
golden dragon:quote

“You do not come dramatically, with dragons
 That rear up with my life between their paws
 And dash me butchered down beside the wagons”
    -Philip Larkin, “To Failure”. 1949.
%%%%
golden eye

A tiny and shimmering floating eye, swift as the wind and glistening like gold.
It has a peculiarly hypnotic look.
%%%%
golden eye:quote

“No coveting nor envy burns
   In thy bright golden eye,
 That calm and innocently turns
   On all below the sky.”
    -Hannah Flagg Gould, _The Youth’s Coronal_
%%%%
great orb of eyes

A levitating ball, covered in malignant eyes and humming with eldritch
energies.
%%%%
greater mummy

An ancient pharaoh, embalmed and cursed to undeath, now capable of great and
terrifying feats of magic.
%%%%
greater mummy:quote

<mummy:quote>
%%%%
greater naga

A formidable naga that is skilled in both martial and magical arts.
%%%%
greater naga:quote

“Then there have also come
 nagas from Lake Nabhasa,
 Vesali, and Tacchaka.
 Kambalas, Assataras,
 Payagas, and their kin.
 And from the River Yamuna
 comes the prestigious naga, Dhatarattha.
 The great naga Eravanna:
 He, too, has come
 to the forest meeting.”
    -Mahasamaya Sutta, _Dīgha Nikāya_, 20. ca. 500 B.C.
     trans. Thanissaro Bhikkhu
%%%%
green death

A bloated form covered in oozing sores and exhaling clouds of lethal poison.
%%%%
green draconian

A scale-covered humanoid with a reptilian tail and small wings.
%%%%
green rat

A rodent with hair of a most peculiar green colour, and an infectious bite. It
tends to form great swarms of its kin.
%%%%
grey draconian

A scale-covered humanoid with a reptilian tail and small wings.
%%%%
grey rat

A sickening rodent that has a tendency to move in packs.
%%%%
griffon

A large creature with the hindquarters of a lion and the wings, head and talons
of a great eagle.
%%%%
griffon:quote

“As when a Gryphon through the wilderness,
 With winged course, o’er hill and moory dale,
 Pursues the Arimaspian who by stealth
 Hath from his wakeful custody purloined
 His guarded gold.”
    -Milton, _Paradise Lost_, Book II. 1667.
%%%%
grizzly bear

A large grey-furred bear. Like all ursines, the grizzly bear will become
enraged if badly hurt or frightened.
%%%%
guardian mummy

An ancient warrior, embalmed and cursed to walk in undeath for eternity.
%%%%
guardian serpent

Serpents are distinct and rare members of scaly society. They are light and
swift like snakes, yet also intelligent like nagas. Their lack of hands,
together with an extreme sense of duty, makes them renowned guardians. It is
said that a guardian serpent would rather die in battle than leave anything to
an intruder.
%%%%
halfling

A humanoid of diminutive stature, member of a race given to domesticity and the
simple pleasures of the flesh. Halflings excel at moving silently.

It definitely deserves an axe to the head.
%%%%
harpy

Harpies have roamed the coasts as long as seafarers can remember. They strike
fear in the hearts of all sentient beings, but not for their claws. It is their
way to devour the food of the unwary, causing many a man to starve to death.
%%%%
harpy:quote

“Bird-bodied, girl-faced things they are; abominable their droppings, their
hands are talons, their faces haggard with hunger insatiable.”
    -Virgil, Aeneid 3

“And Phineus had scarcely taken the first morsel up when, with as little
warning as a whirlwind or a lightning flash, they dropped from the clouds
proclaiming their desire for food with raucous cries. The young lords saw them
coming and raised the alarm. Yet they had hardly done so before the Harpyiai
had devoured the whole meal and were on the wing once more, far out at sea. All
they left was an intolerable stench.”
    -Apollonius Rhodius, Argonautica 2. 179 - 434
%%%%
hell hound

A huge black dog, with glowing red eyes and smoke pouring from its fanged
mouth.
%%%%
hell knight

A heavily armoured warrior, in league with the powers of Hell, and usually
accompanied by other unsavoury beings of its ilk.
%%%%
hell knight:quote

“Ok, let’s review. It’s up to the fair young maiden to rescue the dragon from
the fire breathing knights in shining armour.”
    -Exiern
%%%%
hell hog

An extremely large and aggressive swine, bred in Hell, whose fiery breath is
capable of setting unwary adventurers alight.
%%%%
hell beast

An abominable crossbreed of beast and man that makes horrible barking noises.
%%%%
Hell Sentinel

A towering monolith constructed and possessed by demonic forces. A thousand
eyes leer through slits in its jagged, spiked armour.
%%%%
hellephant

An abhorrent pachyderm, descendant of demons, burning from within with the
fires of Hell.
%%%%
hellion

A frightful demon, covered in roaring hellfire.
%%%%
hellwing

A hideous skeletal demon, with wings of ancient withered skin.
%%%%
hill giant

A massive, burly humanoid standing taller even than an ogre. Hill giants are
uncivilized in every sense of the word, and have few recreational interests
beyond smashing things such as you.
%%%%
hippogriff

A large creature with the hindquarters of a horse and the wings, head and
talons of a great eagle.
%%%%
hobgoblin

A larger and even uglier goblin, with an even worse temper to match. Many
foolish young adventurers have underestimated the danger of crossing a
hobgoblin and paid for it with their lives.
%%%%
hobgoblin:quote

“A foolish consistency is the hobgoblin of little minds, adored by little
statesmen and philosophers and divines.”
    -Ralph Waldo Emerson, _Essays: First Series_, Essay II: Self-Reliance.
     1841.
%%%%
hog

A large even-toed ungulate. Like human beings, it is omnivorous, intelligent,
and nearly hairless.
%%%%
hog:quote

“Fern came slowly down the stairs. Her eyes were red from crying. As she
approached her chair, the carton wobbled, and there was a scratching noise.
Fern looked at her father. Then she lifted the lid of the carton. There,
inside, looking up at her, was the newborn pig. It was a white one. The morning
light shone through its ears, turning them pink. “He’s yours,” said Mr. Arable.
“Saved from an untimely death. And may the good Lord forgive me for this
foolishness.”
    -E.B. White, _Charlotte’s Web_
%%%%
holy swine

A rare celestial version of a usually filthy animal. They are said to be not
natural creatures, but angelic beings who succumbed to hostile magic.
%%%%
hound

A fearsome hunting dog, lithe and alert. Its master must be long gone, for it
looks dishevelled, and has a lean and hungry look.
%%%%
hound:quote

“A traveller, by the faithful hound, Half-buried in the snow was found, Still
grasping in his hand of ice That banner with the strange device, Excelsior!”
    -Henry Wadsworth Longfellow, “Excelsior”
%%%%
# Stolen from http://rustyandco.com/frequently-asked-questions/monster-guide/
human

An uppity sort of surface-dwelling, hairless ape. Dwarves think of them as
fragile, elves think of them as clumsy, and monsters think of them as tasty.
%%%%
human:quote

“Do you know
 Do I know
 What’s this thing called ‘man’?
 God only knows what a man is!
 I only know his price.”
    -Bertolt Brecht, “The Measures Taken”. 1930.
%%%%
hungry ghost

The undead form of someone who died of starvation, this creature drains
sustenance from the bodies of its victims, hoping to inflict its own miserable
fate on others.
%%%%
hydra

A great and nightmarish lacertilian beast. It has many heads, and the potential
to grow many more!

Hitting it with any cutting weapon bigger than a dagger or a quick blade risks
lopping a head off, which, considering hydra's unique biology, is not what you
want unless the blade is hot enough to cauterize the wound. Even a troll's
claws may be enough to rip hydra heads.
%%%%
hyperactive ballistomycete

This ballistomycete is in a state of all-out reproduction. It is constantly
ravaged by explosions of spores, damaging everything around, and it is
ultimately going to die to its own spores.

Be sure to keep your distance!
%%%%
ice bat

An undead creature in the shape of a bat, made of ice.
%%%%
ice bat:quote

<bat:quote>
%%%%
ice beast

A terrible creature, formed of snow and crystalline ice. Its feet leave puddles
of icy water on the floor.
%%%%
ice devil

A man-sized demon covered in glittering ice.
%%%%
ice dragon

A white, frost-coated dragon. Snowflakes trickle from its nostrils.
%%%%
Ice Fiend

A huge frigid demon covered in frost and wreathed in freezing air. It is one of
the most terrible denizens of the many Hells.
%%%%
ice statue

An imposing idol of some nameless arctic god, carved in glistening deep blue
ice. Freezing vapours swirl about it, and a chill pervades the air.
%%%%
iguana

A green lizard with strong jaws and sharp teeth, prized for its flesh.
%%%%
iguana:quote

“Once on a time when Brahmadatta was reigning in Benares, the Bodhisatta was
born an iguana. When he grew up he dwelt in a big burrow in the river bank with
a following of many hundreds of other iguanas. Now the Bodhisatta had a son, a
young iguana, who was great friends with a chameleon, whom he used to clip and
embrace. This intimacy being reported to the iguana king, he sent for his young
son and said that such friendship was misplaced, for chameleons were low
creatures, and that if the intimacy was persisted in, calamity would befall the
whole of the tribe of iguanas. And he enjoined his son to have no more to do
with the chameleon. But the son continued in his intimacy.”
    -_Khuddaka Nikāya_, Jātaka 141 “Godha-jātaka”. ca. 4th cent. B.C.
     trans. Robert Chalmers, 1895.
%%%%
inept feature mimic

A predator masquerading as an ordinary dungeon feature. This one is less
dangerous than most mimics, but can still devour the likes of you.
%%%%
inept item mimic

An apparently abandoned item, actually a small beast in disguise.
%%%%
insubstantial wisp

A thin wisp of floating gas, flickering, disappearing and reforming in a
disconcertingly random fashion.
%%%%
insubstantial wisp:quote

„Dotknij teraz mych czarów
 Wichrze czarci tańcu
 Oto płoną błędne ognie
 Oto bóstwa lasów i gór
 Których nie przebłagam
 Ich sny srebrzą się ponad jeziorami
 Gdzie słyszałem drzewa krzyczące w nocy
 Wyją błagając o zemstę po raz, po raz, po raz...”
    Mastiphal, „Nad jeziorami myśli nieśmiertelnej”
%%%%
iron devil

A hideous humanoid figure with metal skin. While it lacks magical attacks and
is slow of foot, it makes up for these failings with brute strength.
%%%%
iron dragon

A very heavy, slow and apparently flightless dragon. It is named for its
scales, which are so tough they might be iron. Small flakes of metal trail from
its nostrils.
%%%%
iron elemental

A rare and powerful spirit from the elemental plane of earth, it exists in this
world by inhabiting a hulking mass of iron.
%%%%
the iron giant

Huge, lumbering, and particularly dull, this rusting monolith packs quite the
punch. It is quite possibly the largest giant you have ever seen.
%%%%
iron golem

A large, ponderous and very solid statue of metal, given the power of
locomotion through some esoteric means.
%%%%
iron imp

An ugly, twisted little minor demon with metal skin.
%%%%
iron troll

A great troll, mighty of limb and plated with thick scales that resemble
lightly rusted iron, especially in their hardness.
%%%%
ironbrand convoker

Guardian mages clad in pattern-etched armour, convokers can recite a word of
recall to summon distant allies to their location and then imbue them with
unnatural might.
%%%%
ironheart preserver

Towering figures sheathed in heavy armour, preservers safeguard their allies by
selflessly accepting a portion of the injuries inflicted upon them.
%%%%
item mimic

An apparently abandoned item, actually a vicious little beast in disguise.
%%%%
jackal

A small canine scavenger. Packs of these creatures roam the underworld,
searching for carrion to devour.
%%%%
jackal:quote

Always ready to take advantage of every favourable opportunity, the Jackal is a
sad parasite, and hangs on the skirts of the larger carnivora as they roam the
country for prey, in the hope of securing some share of the creatures which
they destroy or wound."
    -John George Wood, _The Illustrated Natural History: Mammalia_. 1865.
%%%%
jelly

A pulsating mass of acidic protoplasm. It can and will eat almost anything, and
grows a little each time...
%%%%
jelly:quote

“Beware of the Blob!
 It creeps
 And leaps
 and glides and slides
 Across the floor
 Right through the door
 And all around the wall,
 A splotch, a blotch...”
    -Burt Bacharach, “Beware of the Blob”
%%%%
jellyfish

A pulsating glob of transparent flesh, waiting just below the surface of the
water to sting its prey with its many tentacles. The tentacles do little harm
on their own, but the poisonous toxins they inject can cause significant damage
to muscle tissue.
%%%%
jellyfish:quote

“From this story it is evident that in former times the jellyfish once had a
shell and bones something like a tortoise, but, ever since the Dragon King's
sentence was carried out on the ancestor of the jelly fishes, his descendants
have all been soft and boneless just as you see them to-day thrown up by the
waves high upon the shores of Japan.”
    -“The Jellyfish and the Monkey”, adapted by Yei Theodora Ozaki, _Young
     Folk's Treasury_, vol. II. 1909.
%%%%
jiangshi

A vampiric thrall bound into servitude by esoteric rituals. Though its rigid
limbs give it an awkward gait, it moves with surprising speed, leaping upon its
victims and drinking their life essence with its vicious claws.
%%%%
jumping spider

A large venomous spider, which weaves webs between its front legs and leaps at
its prey, ensnaring it. Those who see it in action and live to tell the tale
say the speed with which it leaps is almost supernatural.
%%%%
tengu

A humanoid figure with the head and talons of a bird. Its ferociously combative
nature belies its fragile appearance.
%%%%
tengu:quote

“A Bird came down the Walk –
 He did not know I saw –
 He bit an Angleworm in halves
 And ate the fellow, raw”
    -Emily Dickinson, “A Bird came down the Walk”. ca. 1865.
%%%%
killer bee

A giant bee, bearing a deadly barb which can sting repeatedly.
%%%%
Killer Klown

A comical figure full of life and laughter. It looks very happy to see you...
but is there a slightly malicious cast to its features? Is that red face paint
or something altogether less pleasant?
%%%%
Killer Klown:quote

“All the world loves a clown.”
    -Cole Porter, “Be a Clown”. 1948.
%%%%
kobold

Kobolds are small, greyish creatures with the looks and temperaments of feral
dogs. No one knows for sure where kobolds come from, but ancient demon-gods,
evil spirits, and meddling wizards have all been suggested as culprits.
%%%%
kobold demonologist

A kobold who is in league with demonic powers and can call forth beings from
the depths of Hell.
%%%%
komodo dragon

An enormous monitor lizard more than capable of preying on large animals. Bits
of fetid and rotting flesh from its last few meals are often found stuck in its
teeth, and its bite therefore can cause infections.
%%%%
kraken

A gargantuan sea monster, capable of devouring entire ships. It embraces them
with its tentacles and draws them into the depths. Fortunately, the tentacles
are too big to embrace a small creature like you. Wait, did I say
"fortunately"?
%%%%
kraken:quote

“... Kraken, also called the Crab-fish, which [according to the pilots of
Norway] is not that huge, for heads and tails counted, he is no larger than our
Öland is wide [i.e. less than 16 km] ... He stays at the sea floor, constantly
surrounded by innumerable small fishes, who serve as his food and are fed by
him in return: for his meal, if I remember correctly what E. Pontoppidan
writes, lasts no longer than three months, and another three are then needed to
digest it. His excrements nurture in the following an army of lesser fish, and
for this reason, fishermen plumb after his resting place ... Gradually, Kraken
ascends to the surface, and when he is at ten to twelve fathoms, the boats had
better move out of his vicinity, as he will shortly thereafter burst up, like a
floating island, spurting water from his dreadful nostrils and making ring
waves around him, which can reach many miles. Could one doubt that this is the
Leviathan of Job?”
    -Jacob Wallenberg, “Min son på galejan”, 1781.
%%%%
laboratory rat

A rat that has been subjected to a wizard's terrible experiments. Who knows
what it is capable of?
%%%%
large abomination

A large and hideous conglomeration of mangled body parts, demonically possessed
and altered in ways that challenge your sanity.
%%%%
lava fish

A bright red fish that swims through hot lava as easily as other fish swim
through water. The intense heat of the lava that passes through its gills will
sear anything that gets too close to its mouth.
%%%%
<<<<<<< HEAD
lava orc

A tall, muscular humanoid strongly in tune with the elemental forces of fire
and earth. These distant relatives of cave orcs are possessed of passionate
hearts, and their inner temperature is closely linked to their emotions.
%%%%
lava orc berserker

This massive axe-wielding orc looks like a statue commemorating the carnage
about to ensue. It is coated head to toe in war paint - or maybe blood?
%%%%
lava orc warrior

A particularly brutish lava orc that commands fear by its strength.
%%%%
lava orc elementalist

A svelte specimen with skin of rough grey granite sparkling with quartz
inclusions. It gazes hatefully at you through the smoke coiling from its
nostrils.
%%%%
lava orc warlord

A truly mighty leader among the lava orcs, commanding great armies and even
greater wealth.
%%%%
lava orc transmuter

A lava orc who uses magic to augment its martial prowess. Its obsidian skin is
dotted with snowflake patterns that shift as you watch.
=======
lava fish:quote

“In the black rocks about Tahiti is found the black noki or lava-fish
(Emmydrichthys vulcanus), which corresponds perfectly in color and form to a
piece of lava. This fish is also noteworthy for having envenomed spines in the
fin on its back.”
    -Jordan, Kellogg and Heath, _Animal Studies: A Text-book of Elementary
     Zoology_. 1903.
>>>>>>> 1ef5305b
%%%%
lava snake

A burning red snake which dwells in pools of lava. It will spit gobs of molten
rock at passers-by.
%%%%
lava worm

A vicious red worm which swims through molten rock.
%%%%
lava worm:quote

“Type-species. — Magmatodrilus obscurus....From magma (Greek, =lava) + drilos
(Greek, =worm), masculine, 'lava-worm' for the locality, springs in the lava
beds of Shasta County, Calif., from which topotypes were taken.”
    -_Proceedings of the United States National Musem_. 1968.
%%%%
lemure

A vaguely humanoid blob of putrid white flesh. It gargles horribly as pus flows
from its orifices.
%%%%
lemure:quote

“When Hesperus, the Evening Star, has shown his lovely face
 Three times, from that day, and the defeated stars fled Phoebus,
 It will be the ancient sacred rites of the Lemuria,
 When we make offerings to the voiceless spirits.
 ...
 When midnight comes, lending silence to sleep,
 And all the dogs and hedgerow birds are quiet,
 He who remembers ancient rites, and fears the gods,
 Rises (no fetters binding his two feet)
 And makes the sign with thumb and closed fingers,
 Lest an insubstantial shade meets him in the silence.
 After cleansing his hands in spring water,
 He turns and first taking some black beans,
 Throws them with averted face: saying, while throwing:
 'With these beans I throw I redeem me and mine.'
 He says this nine times without looking back: the shade
 Is thought to gather the beans, and follow behind, unseen.
 Again he touches water, and sounds the Temesan bronze,
 And asks the spirit to leave his house.
 When nine times he’s cried: 'Ancestral spirit, depart,'
 He looks back, and believes the sacred rite’s fulfilled.”
    -Publius Ovidius Naso, _Fasti_, Book V: May 9. ca. 8 A.D.
     trans. A.S. Kline, 2004.
%%%%
lich

A powerful wizard who has learned to cheat death itself, a lich is a skeletal,
desiccated corpse kept intact by a mighty exercise of dark magic. This undead
creature is quite powerful and is best avoided by all but the most skilled.
%%%%
lightning spire

This contraption, made from a coil and a rod, is buzzing with electricity and
can shoot it far, zapping anyone who comes into range.
%%%%
lindwurm

A small serpentine dragon with a pair of strong forelimbs. Its thick scales
give off an eerie green glow.
%%%%
lindwurm:quote

“Freilich verbürgt uns keine Silbe die Existenz von solcherlei Thieren, wenn
wir uns den Drachen oder Lindwurm als ein Ungeheuer vorstellen, dessen langer
Hals in einen Adler-, Löwen- oder Delphinenkopf endigt; das auf dem breiten
Rücken Greifs- oder Nachisittige trägt; und am vielfach gerollten Schweif einen
Stachel mit Widerhaken hat; Feuer speit; sich in Mädchen verliebt und diese
entführt; bald diese bald jene Gestalt annimmt; auf sauer erworbenen Schatzen
ruht — kurz, als ein Ungeheuer, das alle Eigenschaften besitzt, welche die
Fabel ihm andichtet; dann wäre es Wahnsinn, an Drachen und Lindwürmer glauben
zu wollen. Nehmen wir aber dafür bloß ein furchtbares Ungeheuer überhaupt,
welches nun aus unserem Welttheile vertilgt ist, so hat der Glaube daran nichts
Lächerliches.”
    -Leopold Ziegelhauſer, _Schattenbilder der Vorzeit: Ein Kranz von
     Geschichten, Sagen, Legenden, Märchen, Skizzen und Heldenmahlen, Aus allen
     Gegenden Deutschlands und des österreichischen Kaiserstaates_. 1844.
%%%%
lurking horror

A formless mass of energy. It seems to stop moving when you look at it.
%%%%
macabre mass

A fused and twisted collection of body parts, weakly animated by necromancy. It
is easily destroyed, but capable of merging with others to form more potent
horrors.
%%%%
mad acolyte of Lugonu

An insane follower of Lugonu. Years of living in the abyss have clearly taken
their toll on this one's feeble mind.
%%%%
mad acolyte of Lugonu:quote

“And when you look long into an abyss, the abyss also looks into you.”
    -Friedrich Nietzche, “Beyond Good and Evil”, 1886
%%%%
manticore

A hideous cross-breed, bearing the features of a human and a lion, with great
bat-like wings. Its tail bristles with spikes that can be loosed at potential
prey.
%%%%
manticore:quote

“Ctesias writeth, that in Aethiopia likewise there is a beast which he calleth
Mantichora, having three rankes of teeth, which when they meet togither are let
in one within another like the teeth of combes: with the face and eares of a
man, with red eyes; of colour sanguine, bodied like a lyon, and having a taile
armed with a sting like a scorpion: his voice resembleth the noise of a flute
and trumpet sounded together: very swift he is, and mans flesh of all others
hee most desireth.”
    -Pliny the Elder, _Natural History_, Book 8, Chapter XXI
%%%%
master elementalist

The primal forces of the universe dance at this demented wizard's fingertips.
%%%%
merfolk

A hybrid with the torso of a man and the tail of a fish, a merfolk dwells both
in water and on land, and fiercely defends its domain.
%%%%
merfolk:quote

“Again at length my thought reviving came,
 When I no longer found my self the same;
 Then first this sea-green beard I felt to grow,
 And these large honours on my spreading brow;
 My long-descending locks the billows sweep,
 And my broad shoulders cleave the yielding deep;
 My fishy tail, my arms of azure hue,
 And ev'ry part divinely chang'd, I view.”
    -Ovid, _Metamorphoses_, XIII, 546-7. 8 A.D.
     trans. Garth, Dryden, et al.
%%%%
merfolk impaler

A powerfully muscled merfolk warrior, bearing a deadly weapon.
%%%%
merfolk impaler:quote

<merfolk:quote>
%%%%
merfolk aquamancer

A slender merfolk mystic with unusually webby hands. Its form shifts and
glistens as if seen through ocean spray.
%%%%
merfolk aquamancer:quote

<merfolk:quote>
%%%%
merfolk javelineer

A fearsome merfolk champion with a piercing gaze and a large bundle of
javelins.
%%%%
merfolk javelineer:quote

<merfolk:quote>
%%%%
mermaid

A young woman with a fish tail in place of legs. Mermaids love to sing and
charm their audience.
%%%%
mermaid:quote

“Then up it raise the mermaiden,
 Wi the comb an glass in her hand:
 ‘Here’s a health to you, my merrie young men,
 For you never will see dry land.’”
    -“Sir Patrick Spens”, Scottish folk song, version 58J in Francis James
     Child, _The English and Scottish Popular Ballads_. 1898.
%%%%
metal gargoyle

A hideous metal statue come to life.
%%%%
metal gargoyle:quote

“Their innumerable sculptures of demons and dragons assumed a lugubrious
aspect. The restless light of the flame made them move to the eye. There were
griffins which had the air of laughing, gargoyles which one fancied one heard
yelping, salamanders which puffed at the fire, tarasques which sneezed in the
smoke. And among the monsters thus roused from their sleep of stone by this
flame, by this noise, there was one who walked about, and who was seen, from
time to time, to pass across the glowing face of the pile, like a bat in front
of a candle.”
    -Victor Hugo, _The Hunchback of Notre-Dame_, 10, ch. IV. 1831.
     trans. Isabel F. Hapgood
%%%%
microbat

A bat that, despite its name, is not any smaller than a megabat.
%%%%
microbat:quote

<bat:quote>
%%%%
minotaur

A large muscular human with the head of a bull. It makes its home in secluded
labyrinths.
%%%%
molten gargoyle

A hideous molten stone statue come to life, with fearsome claws and flames
licking out from its toothy maw.
%%%%
molten gargoyle:quote

<metal gargoyle:quote>
%%%%
moth

Although this moth is unusually large and aggressive, it is quite mundane
compared to most moths found in the dungeon.
%%%%
moth of suppression

An ill, greasy-looking moth, fluttering wanly in the stale air. The atmosphere
in its vicinity seems to shimmer with a dull, dusty haze. Regarded as a
nuisance, these creatures were driven from the surface centuries ago due to
their naturally inhibitive effect on magical items in their vicinity.
%%%%
moth of suppression:quote

“Everybody knows there is no fineness or accuracy of suppression; if you hold
down one thing, you hold down the adjoining.”
    -Saul Bellow, _The Adventures of Augie March_
%%%%
moth of wrath

A rare species of moth, eradicated from the surface centuries ago due to its
ability to drive those who look upon it insane with rage.
%%%%
moth of wrath:quote

“When within sight of their foe Berserks wrought themselves into such a state
of frenzy, that they bit their shields and rushed forward to the attack,
throwing away their arms of defence, reckless of every danger, sometimes having
nothing but a club, which carried with it death and destruction.”
    -Paul Belloni Du Chaillu,_The Viking Age: the Early History, Manners, and
     Customs of the Ancestors of the English Speaking Nations_. 1889
%%%%
mottled draconian

A scale-covered humanoid with a reptilian tail and small wings.
%%%%
mottled dragon

A small purple dragon with curiously mottled scales, its mouth dripping with a
strange liquid flame.
%%%%
mummy

An undead figure covered in bandages and embalming fluids, compelled to walk by
an ancient curse. It radiates a malign aura to those who intrude on its domain.
%%%%
mummy:quote

“I see Egypt and the Egyptians — I see the pyramids and obelisks;
 I look on chisel’d histories, songs, philosophies, cut in slabs
     of sand-stone, or on granite-blocks;
 I see at Memphis mummy-pits, containing mummies, embalm’d, swathed
     in linen cloth, lying there many centuries;
 I look on the fall’n Theban, the large-ball’d eyes, the side-drooping
     neck, the hands folded across the breast.”
    -Walt Whitman, “Salut au Monde”
%%%%
mummy priest

An ancient servant of a long forgotten god, embalmed and cursed to walk in
undeath for all eternity.
%%%%
naga

A hybrid that is human from the waist up; below is a scaly, muscular snakelike
tail. Its mouth drips with venomous saliva.
%%%%
naga:quote

“Amongst the deities and Asuras and celestial Rishis, O amiable lady, the Nagas
are endued with great energy. Possessed of great speed, they are endued again
with excellent fragrance. They deserve to be worshipped. They are capable of
granting boons. Indeed, we too deserve to be followed by others in our train. I
tell thee, O lady, that we are incapable of being seen by human beings.”
    -Mahābhārata, Santi Parva, Mokshadharma Parva, section CCCLX. ca. 500 B.C.
     trans. Kisari Mohan Ganguli, 1883.
%%%%
naga mage

A naga that has trained in the use of magic, trailed by an eldritch nimbus. It
is especially skilled in spells dealing with poison and venom.
%%%%
naga mage:quote

<naga:quote>
%%%%
naga warrior

A fearsome naga warrior clad in sturdy armour and wielding a mighty weapon.
%%%%
naga warrior:quote

<naga:quote>
%%%%
necromancer

An evil wizard who is devoted to the practice of death magic, the mastery of
unholy energies, and the raising of corpses into a parody of life.
%%%%
necrophage

A vile undead creation of the most unholy necromancy, these creatures are made
from the decaying corpses of humanoid creatures. They exist to spread disease
and decay, and gain power from the decaying corpses of other beings.
%%%%
neqoxec

A weirdly shaped demon, pulsing and shifting with mutagenic energies, its belly
distended with the devoured brains of its victims.
%%%%
neqoxec:quote

“If thus mutation is influenced by natural selection, it implies, that any
particular mutation must advance in a direction advantageous for the respective
species, and, indeed, many examples of mutation known among fossil animals are
apparently due to the advantage produced by the change. I must add here,
however that probably not all mutations (in a palaeontological meaning) are due
to natural selection, but that many do not imply an actual improvement.”
    -_Proceedings of the American Philosophical Society_, Volume XXV, no. 150.
     1896.
%%%%
octopode

A more intelligent cousin of the mighty kraken, capable of using tools and
spells. They are fully amphibious, but most of their species choose to stay
beneath the waves and serve their King.
%%%%
octopode:quote

“In their brief time together Slothrop forms the impression that this octopus
is not in good mental health, though where’s his basis for comparing? But there
is a mad exhuberance, as with inanimate objects which fall off of tables when
we are sensitive to noise and our own clumsiness and don’t want them to fall, a
sort of wham! ha-ha you hear that? here it is again, WHAM! in the cephalopod’s
every movement, which Slothrop is glad to get away from as he finally scales
the crab like a discus, with all his strength, out to sea, and the octopus,
with an eager splash and gurgle, strikes out in pursuit, and is presently
gone.”
    -Thomas Pynchon, _Gravity's Rainbow_. 1973.
%%%%
ogre

A large, ugly, and fat creature, distantly related to orcs and goblins. It is
tremendously strong.
%%%%
ogre mage

A rare breed of ogre, skilled in the use of magic. It usually becomes a
chieftain among its kin.
%%%%
oklob plant

A very dangerous plant which fends off predators by spraying corrosive vitriol
at them. Even experienced adventurers give oklob plants a wide berth.
%%%%
oklob plant:quote

“Carbonic acid is one of the three materials which together form the starting
point of vegetable growth; the others being water and nitric acid. This acid is
formed of carbon and oxygen in the proportion of one part of the former to two
of the latter chemically combined. It is a colorless gas, having an acid taste
and smell; is soluble in water; weighs one-half more than air and can be poured
from one vessel to another, as a liquid may be; 100 parts of water dissolve 106
parts of this gas, and it is from this source that the roots of plants derive
the needed supplies of it.”
    -Henry Stuart, _The Culture of Farm Crops: A Manual of the Science of
    Agriculture, and a Hand-book of Practice for American Farmers_, ch X. 1887.
%%%%
oklob sapling

A young oklob plant, but already dangerous.
%%%%
oklob sapling:quote

<oklob plant:quote>
%%%%
ooze

A glob of grey sludge that has somehow developed a rudimentary awareness and
limited motility.
%%%%
ooze:quote

“Sea horses floundering in the slimy mud,
 Tossed up their heads, and dashed the ooze about them.”
    -John Dryden. _All For Love_, I, i, 15-17. 1678.
%%%%
ophan

A creature from the heavenly realms. It consists of a wheel within a wheel, and
both of these are covered in eyes; strange flames of holy fire flicker all over
it.
%%%%
ophan:quote

“As I looked at the living creatures, I saw a wheel on the ground beside
 each creature with its four faces. This was the appearance and structure
 of the wheels: They sparkled like chrysolite, and all four looked alike.
 Each appeared to be made like a wheel intersecting a wheel. As they
 moved, they would go in any one of the four directions the creatures faced;
 the wheels did not turn about as the creatures went. Their rims were
 high and awesome, and all four rims were full of eyes all around.”
    -Ezekiel 1:15-18 (New International Version)
%%%%
orange crystal statue

An intricately carved idol of some nameless godling, hewn of translucent orange
crystal. Its lifeless eyes seem to glitter uncannily with a wicked
intelligence.
%%%%
orange demon

An amber-coloured demon with a tail not unlike that of a scorpion. It contains
a potent venom that can render its victims weak and their blows feeble.
%%%%
orange demon:quote

“In Sparkill buried lies that man of mark
 Who brought the Obelisk to Central Park,
 Redoubtable Commander H.H. Gorringe,
 Whose name supplies the long-sought rhyme for 'orange.'”
    -Arthur Guiterman, “Local Note”. 1934.
%%%%
orange rat

A unusually large rat with weird knobbly orange skin, glowing with unholy
energies.
%%%%
Orb Guardian

A huge, glowing, four-limbed purple creature with heightened senses, created by
the Orb to watch over itself. It guards the Orb with enormous punctiliousness
and violence.
%%%%
orb of destruction

This globe of pure magic is a conjured projectile that homes onto a designated
target, albeit with massive inertia. A smart and agile person may move out of
its path, causing it to damage its surroundings or even go around in circles.
Be sure to step at least two paces to the side, though, for it is not swayed by
minute movements, including those from the Dodging skill.
%%%%
orb of fire

A globe of raw primordial fire, capable of impressive pyrotechnics, and of
twisting the very flesh of creatures who come into its ken.
%%%%
orb of fire:quote

“There ’s not the smallest orb which thou behold’st
 But in his motion like an angel sings,
 Still quiring to the young-eyed cherubins.”
    -William Shakespeare, _The Merchant of Venice_, V, i. 1597.
%%%%
orb spider

An eerily glowing spider with strands of pure energy emerging from its
spinnerets. It seems to want to keep its distance.
%%%%
orc

An ugly subterranean race, orcs combine the worst features of humans, pigs and
several other unpleasant creatures. They tend to run in packs or mobs, and
delight in outbursts of insane violence.
%%%%
orc high priest

An exalted servant of the orc god Beogh and a master of many black rites, to
whose aid Beogh will even send beings from the netherworld.
%%%%
orc knight

A heavily armoured orc, covered in scars from many past battles. Orc knights
command their brethren in battle, rousing them to greater, more violent efforts
with bloodcurdling shouts.
%%%%
orc priest

A servant of Beogh, the ancient and cruel god of the orcs. Beogh rewards the
prayers of devoted servants by striking down their enemies.
%%%%
orc sorcerer

An exceptionally competent orcish wizard, in league with hellish and chthonic
forces and motivated by the purest imaginable strain of malevolence.
%%%%
orc warlord

A supreme commander of an orc host, skilled at both melee and ranged combat.
%%%%
orc warrior

An experienced, armoured and well-armed orc soldier, able to command a small
mob of its fellows.
%%%%
orc wizard

While orcs generally prefer physical combat, some of their kind gain
proficiency in the occult arts — though still for martial purposes.
%%%%
pale draconian

A scale-covered humanoid with a reptilian tail and small wings.
%%%%
paladin

A pious armoured warrior fighting in the service of the Shining One.
%%%%
paladin:quote

“Now shame to knighthood, brothers!
 Must Summer plead in vain?
 And shall I wait till others
 My crown of sunshine gain?
 Alone this day I ’ll dare the fray,
 Alone the victory win;
 In me my queen shall find, I ween,
 A sturdy paladin.”
    -Katharine Lee Bates, “The Little Knight in Green”. ca. 1890.
%%%%
pandemonium lord

A formidable demon lord inhabiting the endless halls of Pandemonium. Each one
is different, with its own set of strengths and weaknesses.
%%%%
pandemonium lord:quote

“Mean while the winged heralds by command
 Of Sovran power, with awful Ceremony
 And Trumpets sound throughout the Host proclaim
 A solemn Councel forthwith to be held
 At Pandaemonium, the high Capital
 Of Satan and his Peers...”
    -John Milton, _Paradise Lost_,  Book I, l. 752-7. 1667.
%%%%
pearl dragon

A dragon consecrated to the holy divine powers. Its breath is blessed fire, and
its claws burn with the sear of holy wrath.
%%%%
phantasmal warrior

A hideous translucent green spirit of a warrior fallen in battle and recalled
to this plane by unholy magic. The blade it wields is ethereal, passing easily
through shields and armour, and rendering those it strikes more susceptible to
magic.
%%%%
phantom

A nearly-transparent undead spirit, suspected by some sages to be a degenerate
form of ghost, with no memories of its former life. It rarely stays in one
place for long.
%%%%
phantom:quote

“Who wondrous things concerning our welfare, And straunge phantomes doth lett
us ofte foresee.”
    -Spenser, _The Faerie Queene_ II. xii. 47
%%%%
phase bat

A strange, glowing bat that seems to flutter through more dimensions than the
average bat.
%%%%
phase bat:quote

<bat:quote>
%%%%
phoenix

A bird of myth and legend, said to die in flames and be reborn from the ashes.
%%%%
phoenix:quote

“They have also another sacred bird called the phoenix which I myself have
never seen, except in pictures. Indeed it is a great rarity, even in Egypt,
only coming there (according to the accounts of the people of Heliopolis) once
in five hundred years, when the old phoenix dies. Its size and appearance, if
it is like the pictures, are as follow:- The plumage is partly red, partly
golden, while the general make and size are almost exactly that of the eagle.
They tell a story of what this bird does, which does not seem to me to be
credible: that he comes all the way from Arabia, and brings the parent bird,
all plastered over with myrrh, to the temple of the Sun, and there buries the
body. In order to bring him, they say, he first forms a ball of myrrh as big as
he finds that he can carry; then he hollows out the ball, and puts his parent
inside, after which he covers over the opening with fresh myrrh, and the ball
is then of exactly the same weight as at first; so he brings it to Egypt,
plastered over as I have said, and deposits it in the temple of the Sun. Such
is the story they tell of the doings of this bird.”
    -Herodotus, _Histories_, II, 73. ca. 440 B.C.
     trans. George Rawlinson, 1858.
%%%%
pillar of salt

A large pillar of salt that is quickly crumbling away.
%%%%
pillar of salt:quote

“Then the LORD rained upon Sodom and upon Gomorrah brimstone and fire from the
LORD out of heaven; And he overthrew those cities, and all the plain, and all
the inhabitants of the cities, and that which grew upon the ground. But his
wife looked back from behind him, and she became a pillar of salt.”
    -KJV Bible, Gen. XIX, 24-6.
%%%%
plague shambler

A shambling reanimated corpse. Trapped by evil spellweaving in a grotesque
parody of life, this infected decaying body lurches about, seeking retribution
on the living.
%%%%
plant

Few plants can grow in the unpleasant dungeon environment, but some have
managed to adapt and even thrive underground in the absence of the sun.
%%%%
player ghost

The apparition of an unfortunate adventurer, retaining many of the skills and
abilities the adventurer had in life. It is condemned to haunt this particular
level of the dungeons, lashing out violently at the next adventurer to cross
its path.
%%%%
player ghost:quote

“Know thyself.”
    -Inscription in the pronaos of the Temple of Apollo at Delphi
%%%%
polar bear

A large and very strong bear covered in glistening white fur, habituated to
cold conditions. Like all ursines, the polar bear will become enraged if badly
hurt or frightened.
%%%%
polar bear:quote

“The Polar Bear is an animal of tremendous strength and fierceness.iBarentz, in
his voyage in search of a north-east passage to China, had proofs of the
ferocity of these animals, in the island of Nova Zembla, where they attacked
his seamen, seizing them in their mouths; carrying them off with the utmost
ease, and devouring them in the sight of their comrades. It is said that they
will attack and attempt to board armed vessels, at a great distance from shore,
and have sometimes been with much difficulty repelled.”
    -George Shaw, _General Zoology, or, Systematic Natural History_, vol. I,
     p. 2. 1800.
%%%%
porcupine

A vicious rodent with a coat of sharp quills and a painful bite.
%%%%
profane servitor

This blasphemous being used to be an angel of the Shining One. Now it stands as
unliving proof that not even the holiest of beings are beyond Yredelemnul's
grasp.
%%%%
profane servitor:quote

“A spell was cast and the sky turned red
 The angel's heart froze to ice
 In the gloomy sky black clouds were gathering
 The silence was broken by cries
 A spell was cast and the sky turned red
 The angel's heart froze to ice
 In the gloomy sky — The silence where dead angels lie

 Touch the snow... Caress the lifeless sculptures
 Die!!!”
    -Dissection, “Where Dead Angels Lie”
%%%%
program bug

A ravenous and incredibly buggy monster. Please report its existence to the
DevTeam.
%%%%
program bug:quote

“If builders built buildings the way programmers wrote programs, then the first
woodpecker that came along would destroy civilization.”
    -Gerald Weinberg, Weinberg’s Second Law
%%%%
pulsating lump

A revolting blob of all kinds of living matter — muscle, gut, nerves, viscera,
marrow — piled haphazardly into a single writhing mass. This distorted flesh is
mutagenic on contact, but without any kind of structural arrangement to its
parts, it lacks the coordination needed to move quickly.
%%%%
pulsating lump:quote

“Doom!
 He finds that in a sudden scrimmage,
 And lies, an unsightly lump on the sodden grass …
 An image that shall take long to pass!”
    -Ford Madox Hueffer, “Antwerp”. 1915.
%%%%
purple draconian

A scale-covered humanoid with a reptilian tail and small wings.
%%%%
quasit

A cowardly little demon with a long, viciously pointed tail. Its sharp claws
are coated with a venom that stiffens muscles.
%%%%
quasit:quote

“You’ll have to pay double reckoning; ’tis only fair you should pay for your
dexterity.”
    -Johann Wolfgang von Goethe, _Egmont_, I, 1. 1788.
     trans. Anna Swanwick, 1914.
%%%%
queen ant

A bloated ant, covered in thick chitinous armour and possessing a strong
poison. It is the sovereign of the colony and, when not disturbed, is
constantly laying eggs. Once capable of flight, it has long since shed its
wings; only rudimentary stubs remain.
%%%%
queen bee

A ruler of a swarm of bees, even larger and more dangerous than her many
offspring.
%%%%
quicksilver dragon

A long and sinuous dragon, seemingly more neck and tail than anything else. Its
skin shines like molten mercury, magical energies arc from its pointed snout,
and it moves with terrifying swiftness.
%%%%
quokka

A pesky little marsupial that is a bit like a rat, but not quite.
%%%%
rakshasa

A demon in the form of a tiger who comes to the material world in search of
power and knowledge. Rakshasas are experts in the art of illusion, and are
simultaneously intelligent and cruel.
%%%%
rakshasa:quote

“Vaisampayana said, 'Not far from the place where the Pandavas were asleep, a
Rakshasa by name Hidimva dwelt on the Sala tree. Possessed of great energy and
prowess, he was a cruel cannibal of visage that was grim in consequence of his
sharp and long teeth. He was now hungry and longing for human flesh. Of long
shanks and a large belly, his locks and beard were both red in hue. His
shoulders were broad like the neck of a tree; his ears were like unto arrows,
and his features were frightful.”
    -_Mahābhārata_, Adi Parva, Hidimva-vadha Parva, section CLIV. ca. 500 B.C.
     trans. Kisari Mohan Ganguli, 1883.
%%%%
rat

A dirty rodent that has grown large and aggressive in the dungeon environment.
%%%%
raven

An opportunistic scavenger bird that is quite proactive in the production of
carrion. It has a particularly unhealthy fascination with eyeballs and things
resembling eyeballs, such as pickled onions, walnuts and olives.
%%%%
raven:quote

“The Hatter opened his eyes very wide on hearing this; but all he said was ‘Why
is a raven like a writing-desk?’”
    -Lewis Carroll, Alice’s Adventures in Wonderland
%%%%
ravenous feature mimic

A deadly venomous tentacled predator with an ability to shapeshift and
masquerade as an ordinary-looking dungeon feature, in order to catch foolish
passers-by and crush them in its deadly grasp.
%%%%
ravenous item mimic

A deadly venomous tentacled predator with an ability to shapeshift into a small
item. While not of a formidable size, it is not a living creature and its
tentacles are harder than steel.
%%%%
reaper

A skeletal form wielding a giant scythe.
%%%%
red devil

A larger cousin of the common imp, with a fiendish grin and two short wings
sprouting from its shoulders. They favor barbed tridents, often taunting their
victims as they prod them from afar then nimbly retreat from pursuit.
%%%%
red draconian

A scale-covered humanoid with a reptilian tail and small wings.
%%%%
red wasp

A huge red wasp with a viciously barbed stinger. Potent paralytic poison drips
from its tip.
%%%%
redback

A vicious black spider with a splash of red on its swollen abdomen. Its
mandibles drip with lethal poison.
%%%%
revenant

A skeletal form wreathed in cold blue fire, standing astride this life and the
next. Echoes of the lingering dead flicker within its ghostly flames.
%%%%
rock worm

A large worm which moves through rock as if it were air.
%%%%
rotten bat

I guess this bat is well past its sell-by date.
%%%%
rotten bat:quote

<bat:quote>
%%%%
rotting devil

A hideous, miserable creature covered in oozing sores, afflicted by some
horrible disease. Bits and pieces fall from its body as it shambles toward its
next victim.

{{
    if you.can_smell() then
        if you.saprovorous() == 3 then
            return "It smells delicious."
        else
            return "It stinks."
        end
    end
}}
%%%%
rotting devil:quote

“The slow adagio begins;
 The winding-sheets are ravelled out
 That swathe the minds of men, the sins
 That wrap their rotting souls about.“
    -John Davidson, ”A Ballad of Heaven". Late 19th cent.
%%%%
the royal jelly

A particularly rich and golden gelatinous thing.
%%%%
salamander

Not the common harmless amphibian, but the far more dangerous mythological
beast with which that amphibian shares its name. A red, flaming half-human
half-snake creature, whose affinity for fire is legendary.
%%%%
salamander:quote

“As for example: the Salamander made in fashion of a Lizard, marked with spots
like to stars, never comes abroad and sheweth it selfe but in great showers;
for in faire weather he is not seene. He is of so cold a complexion, that if
hee do but touch the fire, hee wil quench it as presently, as if yce were put
into it. The Salamander casteth up at the mouth a certaine venomous matter like
unto milke, let it but once touch any bare part of a man or womans bodie, all
the haire will fall off: and the part so touched will change the colour of the
skin to the white morphew.”
    -Gaius Plinius Secundus, _Naturalis Historia_, Book X, ch. LXVII. 79 A.D.
     trans. Philemon Holland, 1601.
%%%%
scorpion

A loathsome arachnid, armed to the teeth. Its body is covered in a thick
carapace, its tail is tipped by a venomous sting, and its forelimbs are
equipped with a pair of sharp grasping claws.
%%%%
scorpion:quote

“Those poisonous fields, with rank luxuriance crown’d,
 Where the dark scorpion gathers death around”
    -Oliver Goldsmith, “The Deserted Village”, l. 351-2. 1770.
%%%%
sea snake

A brightly coloured snake, very comfortable in the water. It has a highly
potent venomous bite.
%%%%
seraph

The Seraphim, or the Burning Ones, are the highest rank of the angelic hosts,
the mightiest servants of the Good Gods. They have six wings and but one face,
and are said to sometimes take the forms of fiery serpents.
%%%%
seraph:quote

“In the year that king Uzziah died I saw also the LORD sitting upon a throne,
high and lifted up, and his train filled the temple.
 Above it stood the seraphims: each one had six wings; with twain he covered
his face, and with twain he covered his feet, and with twain he did fly.
 And one cried unto another, and said, Holy, holy, holy, is the LORD of hosts:
the whole earth is full of his glory.”
    -KJV Bible, Isaiah6:1-3
%%%%
shadow

A wisp of unliving shadow, slipping in and out of the darkness of the dungeon.
It moves swiftly and silently from one pool of shade to another, striking
unerringly from the blind spots of those who cannot see it.
%%%%
shadow:quote

“Between the idea
 And the reality
 Between the motion
 And the act
 Falls the Shadow
     For thine is the Kingdom

 Between the conception
 And the creation
 Between the emotion
 And the response
 Falls the Shadow
     Life is very long”
    -T.S. Eliot, “The Hollow Men”. 1925.
%%%%
shadow demon

A mysterious demonic figure, constantly blurring into multiple shadows of
itself. It weaves creatures into existence from the very shadows surrounding
it.
%%%%
shadow demon:quote

“As we grow old, we become aware that death is drawing near; his shadow falls
across our path...”
    -Stefan Zweig, _Twenty-Four Hours in the Life of a Woman_, 1927.
%%%%
shadow dragon

A great shadowy dragon, radiating evil and death. Its very mouth and breath
stink of the grave.
%%%%
Shadow Fiend

A horrible being that appears as a great mass of writhing shadows which
occasionally reveals a huge, horned skeleton. It is one of the most terrible
denizens of the many Hells.
%%%%
shadow imp

A small and shadowy minor demon.
%%%%
shadow wraith

A mist-wreathed skeletal shadow hanging in mid-air that leeches away the
lifeforce of living beings.
%%%%
shadow wraith:quote

“Yesterday, upon the stair,
 I met a man who wasn’t there
 He wasn’t there again today
 I wish, I wish he’d go away...”
    -Hughes Mearns ,_Antigonish_, 1-4. 1899.
%%%%
shapeshifter

A disturbing creature with the power to change its form. It is very rarely
observed alive in its natural state.
%%%%
shapeshifter:quote

“And then th' old Sea-God crept
 From forth the deeps, and found his fat calves there,
 Survey'd, and number'd, and came never near
 The craft we used, but told us five for calves.
 His temples then dis-eased with sleep he salves;
 And in rush'd we, with an abhorred cry,
 Cast all our hands about him manfully;
 And then th' old Forger all his forms began:
 First was a lion with a mighty mane,
 Then next a dragon, a pied panther then,
 A vast boar next, and suddenly did strain
 All into water. Last he was a tree,
 Curl'd all at top, and shot up to the sky.”
    -Homer, _The Odyssey_, IV, 602-14.
     trans. George Chapman, 1857.
%%%%
shark

A sharp-toothed predatory denizen of the waters, the shark evolved over
millions of years into an almost perfect killing machine.
%%%%
shedu

These boviform divine beings are always found in pairs, often protecting some
sacred shrine, and can heal and even resurrect each other, doubling their
effectiveness as guardians.
%%%%
shedu:quote

“May my god stand at my right hand!
 May my goddess stand at my left hand!
 May the favourable Shedu, the favourable Lamassu...with me!”
    -Assyrian prayer. 2nd millennium B.C.
%%%%
sheep

A dim-witted, fluffy ovine, better known for its woolly hide than its
ferociousness. Dungeon sheep are nevertheless far more murderous than their
surface brethren. This one looks quite flammable.
%%%%
shining eye

A huge and strangely deformed floating eyeball, pulsating with flesh-twisting
energy. Beauty is certainly nowhere to be found in this beholder.
%%%%
silent spectre

The bane of wizards, these terrible spirits bring an unearthly silence to the
area around them, making it impossible to recite the magical incantations
involved with casting spells or reading scrolls.
%%%%
silent spectre:quote

“There is a silence where hath been no sound,
 There is a silence where no sound may be,—
 In the cold grave, under the deep, deep sea,
 Or in the wide desert where no life is found.”
    -Thomas Hood, “Silence”. Early 19th cent.
%%%%
silver star

An orb of divine energy pulsating with blinding light.
%%%%
silver star:quote

“Ah star of evil! star of pain!
 Highhearted youth comes not again”
    -James Joyce, “Bahnhofstrasse”, _Pomes Penyeach_. 1927.
%%%%
silver statue

A beautiful statue of an unknown malignant creature, glistening with a silvery
hue. Its eyes glow with an otherworldly radiance.
%%%%
simulacrum

An ice replica of a monster that is animated by the powers of necromancy.
%%%%
simulacrum:quote

“The simulacrum now hides, not the truth, but the fact that there is none, that
is to say, the continuation of Nothingness.”
    -Jean Baudrillard, _La Pensée Radicale_. 1994.
%%%%
siren

A young woman with a fish tail in place of legs. Sirens are capable of casting
a powerful spell over their audience.
%%%%
siren:quote

“Row'd on, in reach of an erected voice,
 The Sirens soon took note, without our noise,
 Tuned those sweet accents that made charms so strong,
 And these learn'd numbers made the Sirens' song:
 'Come here, thou worthy of a world of praise,
 That dost so high the Grecian glory raise,
 Ulysses! stay thy ship, and that song hear
 That none past ever but it bent his ear,
 But left him ravish'd, and instructed more
 By us, than any ever heard before.
 For we know all things whatsoever were
 In wide Troy labour'd; whatsoever there
 The Grecians and the Trojans both sustain'd
 By those high issues that the Gods ordain'd.
 And whatsoever all the earth can show
 T' inform a knowledge of desert, we know.'”
    -Homer, _The Odyssey_, XII, 268-82.
     trans. George Chapman, 1857.
%%%%
sixfirhy

A small vile creature that moves in bursts, stopping then darting with
lightning speed. It seems to throw sparks all around.

It can heal from electrical damage, although being hit by more than it can
handle will have rather violent results.
%%%%
sixfirhy:quote

“I saw a mouth jeering. A smile of melted red iron ran over it. Its laugh was
full of nails rattling. It was a child’s dream of a mouth.
 A fist hit the mouth: knuckles of gun-metal driven by an electric wrist and
shoulder. It was a child’s dream of an arm.
 The fist hit the mouth over and over, again and again. The mouth bled melted
iron, and laughed its laughter of nails rattling.
 And I saw the more the fist pounded the more the mouth laughed. The fist is
pounding and pounding, and the mouth answering.”
    -Carl Sandburg, “Gargoyle”, _Cornhusker_. 1918.
%%%%
skeletal archer

Since when is having flesh a requirement to be a master archer? These skeletal
fellows can turn you into a bloody hedgehog with ease. Meatlings like you are
only good for a supply of sinew for bowstrings anyway.
%%%%
skeletal archer:quote

“For a glory of all evil spirits rise for victory
 Pain for pain, blood for blood
 Pagan warriors moved quickly forward
 Bows are ready to shoot out their searing
 Darts...”
    -Mastiphal, “For a Glory of All Evil spirits”
%%%%
skeletal bat

A bat skeleton without the decency to lie unmoving like dead bats are supposed
to.
%%%%
skeletal bat:quote

<bat:quote>
%%%%
skeletal warrior

The vicious and heavily armed skeleton of a humanoid creature, animated by
unholy power.
%%%%
skeletal warrior:quote

“Speak! speak! thou fearful guest!
 Who, with thy hollow breast
 Still in rude armor drest,
 Comest to daunt me!
 Wrapt not in Eastern balms,
 But with thy fleshless palms
 Stretched, as if asking alms,
 Why dost thou haunt me?”
    -Henry Wadsworth Longfellow, “The Skeleton in Armor”. 1841.
%%%%
skeleton

A skeleton compelled to unlife by the exercise of necromancy.
%%%%
skeleton:quote

“God save us from the skeleton
 Who sitteth at the feast!”
    -James Jeffrey Roche, _The Skeleton at the Feast_. 1890.
%%%%
sky beast

A strange aerial creature formed of clouds and tortured flesh that sparkles
with electricity and, every so often, slips entirely from view.
%%%%
sky beast:quote

“Her own mother lived the latter years of her life in the horrible suspicion
that electricity was dripping invisibly all over the house.”
    -James Thurber, _My Life and Hard Times_. 1934.
%%%%
slave

A once proud human who has been magically enslaved, and is now a timid,
simpering creature, ready to perform any deed at its master's command. However,
its magical enslavement lasts only as long as its master does, and it would
surely appreciate being freed.
%%%%
slave:quote

“Who rebels? Who rises in arms? Rarely the slave, but almost always the
oppressor turned slave.”
    -E.M. Cioran, _History and Utopia_. 1960.
%%%%
slime creature

An icky glob of slime, which slithers along the ground, occasionally merging
with other nearby globs...
%%%%
slime creature:quote

“A lustreless protrusive eye
 Stares from the protozoic slime”
    -T.S. Eliot, “Burbank with a Baedeker: Bleistein with a Cigar”. 1920.
%%%%
small abomination

A hideous mass of body parts, part animated dead flesh, part demon.
%%%%
small abomination:quote

“No — it wasn't that way at all. It was everywhere — a gelatin — a slime yet it
had shapes, a thousand shapes of horror beyond all memory. There were eyes –
and a blemish. It was the pit — the maelstrom — the ultimate abomination.
Carter, it was the unnamable!”
    -H.P. Lovecraft, _The Unnamable_. 1925.
%%%%
smoke demon

An infernal demon that manifests itself as a writhing cloud of smoke. Having
considerable pyrokinetic powers, it can very effectively attack its enemies
from afar.
%%%%
smoke demon:quote

“Why does the thin grey strand
 Floating up from the forgotten
 Cigarette between my fingers,
 Why does it trouble me?”
    -D.H. Lawrence, “Sorrow”. 1916.
%%%%
snapping turtle

A belligerent testudine with an armoured carapace. Its neck is surprisingly
extensible and can reach out and bite from afar. When threatened, it will
retreat inside its shell.
%%%%
snapping turtle:quote

“After a while they came to a village. ”Now then,“ said Snapping Turtle, ”in
the morning at daylight, my friends, we will make on attack. I myself will
first go to the place,“ the leader of the war party said to them.

”Good,“ said the other little one, ”thou art the one who sees to it what we
shall do,“ they said to that Snapping Turtle. ”Now then,“ said Snapping Turtle,
”verily I am now going to tell you what I shall do.“ Thus he spoke. ”Now is the
time I shall begin to walk toward this village. Verily at the time I shall kill
the daughter of the chief will be when the light of day is breaking, and at the
same instant the sky will glow with red in the direction whence the morrow
comes. 'Ho, there, our comrade has killed her!' will thus be the thought in
your hearts. Then is the time when you want to make a great noise, when you
shall whoop all keep it up. Now is the time that you go to attack this
village.“ Thus he spoke to those his young men.

”All right!“ said the other little fellows.”
    -“When Snapping Turtle went to War”, _Publications of the American
     Ethnological Society, Volume IX: Kickapoo Tales_, 1915.
     trans. Truman Michelson
%%%%
soldier ant

A tough ant with a disproportionately large head with strong mandibles and a
vicious sting capable of injecting a painful venom. It is a soldier, and thus
tasked with protecting the colony from invaders.
%%%%
soul eater

This demon looks like a malignantly shifting shadow gliding through the air. It
radiates an intense aura of negative force.
%%%%
soul eater:quote

“Negation is the mind's first freedom.”
    -E.M. Cioran, _The Temptation to Exist_. 1956.
%%%%
spatial maelstrom

A malevolent rift in reality.
%%%%
spatial vortex

A crazily shifting twist in the fabric of reality.
%%%%
spatial vortex:quote

“It was just a colour out of space—a frightful messenger from unformed realms
of infinity beyond all Nature as we know it; from realms whose mere existence
stuns the brain and numbs us with the black extra-cosmic gulfs it throws open
before our frenzied eyes.”
    -H.P. Lovecraft, “The Colour out of Space”. 1927.
%%%%
spectral thing

A hideous glowing apparition.
%%%%
spectral thing:quote

“On the hungry craving wind
 My Spectre follows thee behind.”
    -William Blake, “Broken Love”. ca. 1800.
%%%%
sphinx

A large creature with a woman's head, a lion's body and the wings of a huge
bird, able to cloud the minds of men and wield fell magics.
%%%%
spider

An ordinary orb-weaving spider with a distinctive white cross on its back.
While not as grotesquely huge as other arachnids to be found in this
environment, it is still as big as a small cat.
%%%%
spiny frog

These frogs are the size of a wolf, and are covered in small spines and spurs,
dripping with venom. Toad licking anyone?
%%%%
spiny worm

A great black worm, its many-segmented body covered in spiky plates of
chitinous armour. Acidic venom drips from its toothy maw.
%%%%
spiny worm:quote

“No sooner had I reached the place than I began to vomit, during which there
came from my stomach a hairy worm about a quarter of a cubit in length: the
hairs were long, and the worm was very ugly, speckled of divers colours, green,
black, and red. They kept and showed it to the doctor, who said he had never
seen anything of the sort before...”
    -Benvenuto Cellini, _Autobiography_. 1563.
     trans. John Addington Symonds, 1187.
%%%%
spirit

The soul of a holy creature, reft from its body. It is a slow and timid
creature, but as something divine it is sure to be under celestial protection.
%%%%
spirit:quote

“In ancient tales, O friend, thy spirit dwelt;
 There, from of old, thy childhood passed; and there
 High expectation, high delights and deeds,
 Thy fluttering heart with hope and terror moved.”
    -Robert Louis Stevenson, “Et Tu In Arcadia Vixisti”, _Underwoods _. 1887.
%%%%
spriggan

A small humanoid, resembling a human or elf except for the size. They move at a
great speed, and love playing dirty tricks on people.
%%%%
spriggan air mage

A magically adept spriggan blessed with the secrets of the winds.
%%%%
spriggan assassin

A deft and surreptitious spriggan that stabs in secret.

These masters of stealth have mastered the art of delivering a quick blade
right under your fifth rib as well.
%%%%
spriggan baker

A spriggan that has mastered the culinary arts.
%%%%
spriggan berserker

A relatively mighty spriggan that plunges recklessly into combat.
%%%%
spriggan defender

An elite, well-equipped spriggan warrior, renowned for its prowess with
advanced weaponry and unbelievable agility.
%%%%
spriggan druid

A spriggan whose connection with the birds and the beasts is exceptionally
strong. Revelling in nature, these protectors of forests are the doom of anyone
who so much as snaps a twig.
%%%%
spriggan rider

Mounted on giant fireflies, these riders make sure no one who dares to intrude
on the spriggan forests and cairns will be able to just walk away.
%%%%
starcursed mass

A mass of stellar detritus that glows with the sickly putrescence of a dying
star, forever shrieking soundlessly in a voice beyond mortal grasp. Its form
quivers and undulates constantly, dividing spontaneously and then withdrawing
when threatened. While the voice of even a single one is unsettling, in chorus,
their screams can overwhelm the minds of even the bravest warriors, leaving
them stunned and helpless.
%%%%
starspawn tentacle

The writhing appendage of a tentacled starspawn, capable of grasping nearly any
prey and dragging it back to be devoured. Any damage dealt to it hurts the
whole creature.
%%%%
starspawn tentacle segment

A sinuous length of an extended starspawn tentacle. Any damage dealt to it
hurts the whole creature.
%%%%
statue

At first glance, this piece of sculpted granite appears inert. The red glow
from its eyes, however, suggests it is no mere stone. Although it is rooted to
its base, you are certain that it can still move parts of itself.
%%%%
steam dragon

A relatively small grey dragon, with a resilient-looking scaly hide and steam
pouring from its mouth.
%%%%
stone giant

A gigantic humanoid with grey skin almost as hard as rock. It carries several
boulders, and is perfectly capable of flinging them a great distance.
%%%%
stone giant:quote

“I really believe what you say, answered the knight; for, I have been engaged
with the giant, in the most obstinate and outrageous combat that I believe I
shall ever fight in all the days of my life: with one backstroke, slam went his
head to the ground; and discharged such a quantity of blood, that it ran like
rills of water, along the field.”
    -Miguel de Cervantes Saavedra, _The Ingenious Gentleman Don Quixote of La
     Mancha_, IV, 10. 1605.
     trans. Carlos Fuentes, 1997.
%%%%
stone golem

A huge, magically animated statue made of incredibly hard basalt.
%%%%
stone golem:quote

“I see him there
 Bringing a stone grasped firmly by the top
 In each hand, like an old-stone savage armed.”
    -Robert Frost, “Mending Wall”, _North of Boston_. 1914.
%%%%
storm dragon

A huge and very powerful dragon, with hide of thick matte scales, almost like
blue rubber, and enormous scaly wings, along which sparks are continually
crackling.
%%%%
sun demon

A demonic figure shining with the light and fury of a fallen star.
%%%%
sun demon:quote

“Behold him setting in his western skies,
 The shadows lengthening as the vapours rise.”
    -John Dryden, “Absalom and Achitophel”, I, 268. 1681.
%%%%
swamp dragon

A large slimy dragon, its gnarly hide covered in swamp muck. Noxious gasses
dribble from its snout.
%%%%
swamp drake

A small and slimy dragon, covered in swamp muck.

{{
    if you.can_smell() then
        return "It smells terrible."
    end
}}
%%%%
swamp drake:quote

“Sweet is the swamp with its secrets,
 Until we meet a snake;
 ’T is then we sigh for houses,
 And our departure take

 At that enthralling gallop
 That only childhood knows.
 A snake is summer’s treason,
 And guile is where it goes.”
    -Emily Dickinson, “A Snake”. ca. 1865.
%%%%
swamp worm

A large slimy worm, adept at swimming through the muck of this foul swamp.
%%%%
swamp worm:quote

“The fool, as I think, at the chasm’s brink,
 Prone by the swamp or the marsh’s side,
 Did, even as I, in the end rejoice,
 Since the voice of death must be His true voice.”
    -Arthur Edward Waite, “At The End of Things”. 1906.
%%%%
tarantella

A small but greatly-feared spider whose venom causes even resistant victims to
break into a frenzied dance.
%%%%
tentacle

This mighty tentacle is part of a kraken. Any damage dealt to it hurts the
whole creature.
%%%%
tentacle segment

Part of the mighty tentacle of a kraken. Any damage dealt to it hurts the whole
creature.
%%%%
tentacled monstrosity

A writhing mass of tentacles, all covered in putrid mucus.
%%%%
tentacled monstrosity:quote

“Oozing and surging up out of that yawning trap-door in the Cyclopean crypt I
had glimpsed such an unbelievable behemothic monstrosity that I could not doubt
the power of its original to kill with its mere sight. Even now I cannot begin
to suggest it with any words at my command. I might call it gigantic —
tentacled — proboscidian — octopus-eyed — semi-amorphous — plastic — partly
squamous and partly rugose — ugh!”
    -H.P. Lovecraft and Hazel Heald, “Out of the Aeons”, _Weird Tales_, 25, No.
     4, pp. 478–96. April 1935.
%%%%
tentacled starspawn

A lumbering maw shrouded in a mass of sinuous tentacles. Every now and again,
one slithers out to drag unfortunate prey back into its waiting gullet.
%%%%
thrashing horror

A seething mass of yellow flesh. It thrashes erratically, staggering foes
beneath the weight of its impacts.
%%%%
titan

This huge, bolt-hurling, lightning-limned humanoid is unusually large and
powerful, even among giants.
%%%%
titan:quote

“And on the other part the Titans eagerly strengthened their ranks, and both
sides at one time showed the work of their hands and their might. The boundless
sea rang terribly around, and the earth crashed loudly: wide Heaven was shaken
and groaned, and high Olympus reeled from its foundation under the charge of
the undying gods, and a heavy quaking reached dim Tartarus and the deep sound
of their feet in the fearful onset and of their hard missiles. So, then, they
launched their grievous shafts upon one another, and the cry of both armies as
they shouted reached to starry heaven; and they met together with a great
battle-cry.”
    -Hesiod, _Theogony_, 8th cent. B.C.
     trans. H.G. Evelyn-White, 1914.
%%%%
toenail golem

A huge animated statue made entirely from toenail clippings. Some people just
have too much time on their hands.
%%%%
toenail golem:quote

“Gentle socks pamper them by day, and shoes cobbled of leather fortify them,
but my toes hardly notice. All they’re interested in is turning out
toenails—semitransparent, flexible sheets of a hornlike material, as defense
against—whom?”
    -Jorge Luis Borges, “Toenails”. 1960.
    trans. Andrew Hurley, 1998.
%%%%
toadstool

A short-lived species of fungus typically found on or around decaying organic
matter.
%%%%
toadstool:quote

“Ale Wojski zbierał muchomory.”
 “But the Seneschal gathered the toadstool fly-bane.”
    -Adam Mickiewicz, _Pan Tadeusz_, III. 1834.
     trans. G.R. Noyes, 1917.
%%%%
tormentor

A malign devil covered in all manner of claws, spines, and cruel hooks. It is
able to inflict torturous agony on those foolish enough to gaze upon it.
%%%%
tormentor:quote

“Thou art to me a delicious torment.”
    -Ralph Waldo Emerson, _Essays: First Series_, Essay VI: Friendship. 1841.
%%%%
training dummy

A mannequin used for battle practice.
%%%%
training dummy:quote

“Things are only mannequins and even the great world-historical events are only
costumes beneath which they exchange glances with nothingness, with the base
and the banal.”
    -Walter Benjamin, _Protocols to the Experiments on Hashish, Opium and
     Mescaline 1927-1934_, “Protocol II: Highlights of the Second Hashish
     Impression”. 15 January 1928.
     trans. Scott J. Thompson, 1997.
%%%%
trapdoor spider

A fast-moving arachnid that both surprises its prey and evades its enemies by
concealing itself in crannies in the dungeon floor.
%%%%
troll

The common troll is a huge and physically powerful humanoid creature. Short on
intelligence but long on brawn, its thick knobbly hide heals rapidly from most
wounds.
%%%%
twister

A whirling vortex of turbulent air.
%%%%
two-headed ogre

A huge ogre with two heads on top of a bloated ogre body. It is capable of
holding a weapon in each giant hand.
%%%%
ufetubus

A chattering and shrieking minor demon.
%%%%
ufetubus:quote

“We were permitted to shriek in the tongue of dwarfs and demons”
    -Czesław Miłosz, “A Task”.
%%%%
ugly thing

An ugly thing. According to legend, this mutated creature is the otherworldly
spawn of a wizard's breeding experiment. Yuck.
%%%%
ugly thing:quote

“Beauty is no quality in things themselves: It exists merely in the mind which
contemplates them; and each mind perceives a different beauty. One person may
even perceive deformity, where another is sensible of beauty; and every
individual ought to acquiesce in his own sentiment, without pretending to
regulate those of others.”
    -David Hume
%%%%
unborn deep dwarf

A deep dwarf that has honed its empathy with the powers of earth and death at
the cost of its natural life force, transcending mortality in a peculiar
dwarven fashion.
%%%%
unseen horror

A creature rarely seen by anyone, and those few who have seen one would rather
that they hadn't.
%%%%
unseen horror:quote

“The awful shadow of some unseen Power
 Floats, tho’ unseen, amongst us.”
    -Percy Bysshe Shelley, “Hymn to Intellectual Beauty”, I, 1-2. 1816.
%%%%
vampire

A human cursed with vampirism, drifting in a state between life and undeath,
perpetually hungry for the blood of the living. It has power over beasts and
the minds of lesser men, and can appear in the form of a bat.
%%%%
vampire:quote

 • Scuze me. My friend Burt says you're a vampire hunter. 'zat so?
 - Uh yes. Yes it is.
 • Well you n'ain't gonna find one round here, mate. They ain't no vampires.
 - You don't believe in vampires?
 • 'course not!
 • But I do believe in con artists. And charletans who like to stir up trouble!
 • Dead people who get up at night and suck blood. How stupid do you think we
are?
 • My place is haunted with 16 ghosts and they all say there n'ain't no
vampires!
    -Rich Morris
%%%%
vampire bat

A large black bat with vicious fangs that feeds on blood. This is the preferred
form for vampires in disguise.
%%%%
vampire knight

A powerful vampire noble who complements its combat prowess with dark magic.
%%%%
vampire mage

A sorcerer who, by accident or design, has been afflicted with the curse of the
vampire. Regardless, through undeath, this wizard has finally mastered the art
of dark magic.
%%%%
vampire mosquito

A mosquito that has fed upon tainted blood and been transformed into a
revolting and pestilent undead insect, seeking to drain its victims to the last
drop.
%%%%
vapour

A cloud of weird vapour, only visible to those with supernaturally enhanced
eyesight. As it floats aimlessly through the dungeon, it builds up an electric
charge, which it will occasionally discharge in your direction.
%%%%
vapour:quote

“I had rather be a toad,
 And live upon the vapour of a dungeon,
 Than keep a corner in the thing I love
 For others’ uses.”
    -William Shakespeare, _Othello_, III, 3. 1603.
%%%%
vault guard

A heavily armed and armoured guardian of the Vaults.
%%%%
vault sentinel

Vigilant scouts of the Vaults, sentinels are quick to alert their fellows to
the presence of intruders and can mark these same intruders with magic such
that they will be unable to hide from pursuit, no matter where they flee.
%%%%
vault warden

Veteran commanders of the Vaults, wardens can seal nearby doorways to prevent
intruders from either trespassing further or escaping alive.
%%%%
very ugly thing

A very ugly thing. According to legend, this hideously mutated creature is the
otherworldly spawn of a wizard's breeding experiment. Double yuck!
%%%%
wandering mushroom

A large, fleshy mushroom that wanders slowly around the dungeon. It is both
innately curious and incredibly shy, pursuing the objects of its curiosity only
when out of sight. Noxious spores drift around its cap.
%%%%
wandering mushroom:quote

“Telimena, wearied with the prolonged wrangling, wanted to go out into the
fresh air, but sought a partner. She took a little basket from the peg.
“Gentlemen, I see that you wish to remain within doors,” she said, wrapping
around her head a red cashmere shawl, “but I am going for mushrooms: follow me
who will!” Under one arm she took the little daughter of the Chamberlain, with
the other she raised her skirt up to her ankles. Thaddeus silently hastened
after her—to seek mushrooms!”
    -Adam Mickiewicz, _Pan Tadeusz_, II. 1834.
     trans. G.R. Noyes, 1917.
%%%%
war dog

A huge and vicious dog, trained to kill. Its neck is protected by a massive
spiked collar.
%%%%
warg

A particularly large and evil-looking wolf, usually found in the company of
orcs.
%%%%
water elemental

A spirit drawn from the elemental plane of water. It exists on this world as
part of a body of water and can engulf other beings in its form, depriving them
of breath and voice.
%%%%
water moccasin

A largish venomous brown snake. It usually lives near water, and is an able
swimmer.
%%%%
white draconian

A scale-covered humanoid with a reptilian tail and small wings.
%%%%
white imp

A small and mischievous minor demon covered in frost.
%%%%
wight

An ancient warrior, kept in a state of perpetual undeath by its desire to die
with honour in battle.
%%%%
wight:quote

“Unhappie wight, borne to desastrous end,
 That doth his life in so long tendance spend!”
    -Edmund Spenser, “Mother Hubberds Tale”, _Complaints_. 1591.
%%%%
wizard

A rather eccentric person, dabbling in all sorts of arcanities.
%%%%
wizard:quote

“Each family or tribe has a wizard or conjuring doctor, whose office we could
never clearly ascertain.”
    -Charles Darwin, _The Voyage of the Beagle_, ch. X. 1839.
%%%%
wolf

A strong wild canine, with sharp teeth and a healthy appetite.
%%%%
wolf spider

A hairy fast-moving hunting spider with vicious mandibles, roaming the dungeon
in search of prey, which it kills with its deadly venom.
%%%%
worm

A giant annelid, glistening with slime, with unusually large teeth.
%%%%
worm:quote

“While the angels, all pallid and wan,
   Uprising, unveiling, affirm
 That the play is the tragedy, ‘Man’,
   And its hero, the Conqueror Worm.”
    -Edgar Allan Poe
%%%%
wraith

This undead spirit appears as a cloud of black mist surrounding an
insubstantial skeletal form. Its eyes burn bright with unholy malevolence and
hunger for life essence, on which it feeds.
%%%%
wraith:quote

“God, though this life is but a wraith,
 Although we know not what we use,
 Although we grope with little faith,
 Give me the heart to fight—and lose.”
    -Louis Untermeyer, “Prayer”. 1919.
%%%%
wretched star

A conflux of unearthly light and energy, awash in unnatural colours and strange
forms no normal being was meant to perceive. Merely being near it fills your
body with the disorder of the Abyss.
%%%%
wyvern

A dragon-like creature with a long, sharply pointed tail. Although smaller and
less formidable than true dragons, wyverns are nonetheless a foe to be reckoned
with.
%%%%
yak

The common dungeon yak, covered in shaggy yak hair and bearing a nasty pair of
yak horns.
%%%%
yaktaur

A hybrid with the torso of a robust man atop the body of a yak. Although they
excel in ranged combat, they are also formidable foes in close quarters.
%%%%
yaktaur captain

An exceptionally strong and brutish yaktaur, it is able to order its weaker
brethren around to do its bidding.
%%%%
yellow draconian

A scale-covered humanoid with a reptilian tail and small wings.
%%%%
yellow wasp

A giant wasp covered with thick plates of yellow chitinous armour. Its deadly
venom can render most beings unable to move.
%%%%
ynoxinul

A winged demon covered in shiny metallic scales. It has a legion of imp minions
under its command.
%%%%
ynoxinul:quote

“He fixed his eyes upon the door, which, slowly opening, disclosed a stranger
of majestic form, but scowling features, who demanded sternly, why he was
summoned? 'I did not summon you,' said the trembling student. 'You did!' said
the stranger, advancing, angrily; 'and the demons are not to be invoked in
vain.' The student could make no reply; and the demon, enraged that one of the
uninitiated should have summoned him out of mere presumption, seized him by the
throat and strangled him.

When Agrippa returned, a few days afterwards, he found his house beset with
devils. Some of them were sitting on the chimneypots, kicking up their legs in
the air; while others were playing at leapfrog, on the very edge of the
parapet. His study was so filled with them that he found it difficult to make
his way to his desk.”
    -Charles Mackay, _Memoirs of Extraordinary Popular Delusions_, Vol. III,
     Part I. 1841.
%%%%
zombie

A corpse raised to undeath by necromancy.
%%%%
zombie:quote

“It seemed that while the zombie came from the grave, it was neither a ghost,
nor yet a person who had been raised like Lazarus from the dead. The zombie,
they say, is a soulless human corpse, still dead, but taken from the grave and
endowed by sorcery with a mechanical semblance of life—it is a dead body which
is made to walk and act and move as if it were alive. People who have the power
to do this go to a fresh grave, dig up the body before it has had time to rot,
galvanize it into movement, and then make of it a servant or slave,
occasionally for the commission of some crime, more often simply as a drudge
around the habitation or the farm, setting it dull heavy tasks, and beating it
like a dumb beast if it slackens.”
    -William Seabrook, _The Magic Island_. 1929.
%%%%
# Specials
test spawner

(If you see this outside wizmode or the arena, this is a bug.)

Whatever it is, it is capable of spawning countless monsters by casting Shadow
Creatures, and is virtually undestructible itself.

To destroy it, lower the central elevator pillar, then pump rockets into the
hole in its exposed brain when the pillar rises to an appropriate height. You
can add another rocket while jumping down.

Oh wait, wrong game.
%%%%
sensed monster

Thanks to your antennae, you know there is some creature there, although you
know nothing about its identity.
%%%%
trivial sensed monster

By the power of Ashenzari, you know there is some creature there, and that it
shouldn't give you the slightest concern.
%%%%
easy sensed monster

By the power of Ashenzari, you know there is some creature there, and that you
should be able to defeat it without much risk.
%%%%
tough sensed monster

By the power of Ashenzari, you know there is some creature there, and that it
is somewhat dangerous.
%%%%
nasty sensed monster

By the power of Ashenzari, you know there is some creature there, and that you
should be afraid. Very afraid.
%%%%
friendly sensed monster

By the power of Ashenzari, you know there is some creature there, and that it
is one of your allies.
%%%%
##############################################################################
### Vault-defined monsters
##############################################################################
Cloud Mage

This strange wizard has attained mastery over clouds, and his mystic gestures
are as deft as they are foreboding.
%%%%
Hellbinder

A mighty spellcaster, wreathed in arcane energies, and muttering the most
profane incantations you might ever have heard.
%%%%
# arena sprint final boss
Master Blaster

A mighty old lich, notorious for blasting people with powerful conjurations at
the slightest provocation, or just on a whim.
%%%%
Statue of Wucad Mu

This statue, made of a fine glassy orange crystal, depicts a mystic known as
Wucad Mu, who mastered the matters of the mind. Beware of the statue's powers,
as you have no chance in mental combat against it.
%%%%
air elementalist statue

A delicate statue of a tengu gliding through the air. It looks quite
insubstantial.
%%%%
ancient champion

An unfathomably ancient skeleton. It has hundreds of golden sigils etched onto
its bones, and pulses with terrible, unholy power.
%%%%
antique lich

A lich who has grown expensive over countless years.
%%%%
archer statue

The likeness of a beautiful elven archer, sculpted in finest marble. It holds a
bow aloft, and appears to be magically animated, letting it use the bow to
riddle you with arrows.

Being a statue, it doesn't appear to have a means of salvaging shot arrows or
fletching new ones, but you guess the statue's creators gave it enough of a
supply to kill you before someone comes to replenish the quiver.
%%%%
captured wizard

With wild eyes, the wizard frantically mumbles something and waves his arms,
but is unable to cast a single spell. His tongue has been cut off!
%%%%
charred statue

It looks like this statue has been imbued with fire magic, letting it use
fire-based conjurations against you. Fortunately, it looks pretty ineptly made,
and its charring shows that it has trouble controlling its magic as well.
%%%%
Cigotuvi's Monster

This terrifying creation looks to have been constructed from the body parts of
every monstrous creature imaginable.
%%%%
Cigotuvi's Monster:quote

“I beheld the wretch — the miserable monster whom I had
 created. He held up the curtain of the bed; and his eyes, if
 eyes they may be called, were fixed on me. His jaws opened,
 and he muttered some inarticulate sounds, while a grin
 wrinkled his cheeks.”
    -Mary Shelley, “Frankenstein”
%%%%
# In the first umpteen pages of googling, the only use of "Iskenderun" for a
# living being is the first Turkish Van cat brought to Britain. With
# Crawl's felids being sentient, it'd be hard to not make a connection with
# the wizard.
conjurer statue

This statue seems to harness the mightiest pure conjurations ever devised by
Iskenderun. It is not made in her likeness, as legends describe her as a female
felid, but, if I were you, I'd pay more heed to the orbs of magic flying your
way than the statue's appearance.
%%%%
crystal guardian

This crystal golem is so ensorcelled that it is immune to nearly any magic
itself, and it can also shoot powerful beams of fire and cold at any
tresspassers.
%%%%
decayed bog body

An undead figure preserved by the brackish waters of a bog. This one seems to
have decayed quite a bit, and looks weak.
%%%%
deep troll monk

It seems a flimsy representation of a monk; nothing more than a half-formed
memory.
%%%%
deformed humanoid

This poor creature looks hideously deformed.
%%%%
demonic plant

Just as demons are shaped in a mockery of living beings, this... thing... here
is a mockery of a plant. The colours don't match, and normal plants don't have
mysterious appendages and tentacles writhing around. Fortunately, this one
appears to be harmless, but with demons, you can never be sure.
%%%%
drunken dwarf

This short fellow seems to be working as an ale quality tester, and is enjoying
the job a little too much.
%%%%
earth elementalist statue

A plain statue of a dwarf wielding a pickaxe. It looks incredibly heavy.
%%%%
fire elementalist statue

An ornately worked statue of an orc holding a torch aloft, hewn from black
basalt. The air around it seems to shimmer.
%%%%
firespitter statue

A statue of a large humanoid head, roughly cut from greyish gabbro. Its mouth
is blackened with scorch-marks, and there is a faint ember glow in its empty
eyes.
%%%%
flesh golem

An animated mound of misshapen flesh.
%%%%
frost-covered statue

An ineptly made statue of a mage. Its magic keeps leaking, letting you know
what kind of spells you can expect: cold-based ones.
%%%%
greater air elemental

<air elemental>
%%%%
human monk

It seems a flimsy representation of a monk; nothing more than a half-formed
memory.
%%%%
iron troll monk

It seems a flimsy representation of a monk; nothing more than a half-formed
memory.
%%%%
kamikaze kobold

This kobold is either mad or a martyr for some obscure kobold faith, being
enchanted to explode in a blaze of fire. You'd better keep your distance!
%%%%
lasher statue

This statue depicts a savage-looking slave driver with a vicious barbed whip.
It appears to be capable of moving the whip arm. Prepare for a flogging...
%%%%
lasher statue:quote

“To be a slave for a moment
 The body offered up to cruelty
 To the lash which whips on the skin
 Which slashes the flesh, lacerates the back”
    -Samael, “Flagellation”
%%%%
malarious mermaid

A young woman with a fish tail in place of legs. She looks quite sick, but
still capable of bespelling her audience.
%%%%
# Sprint only, too unhinged for regular games...
oklob plant annihilator

It would seem inconceivable that a mere plant could attain sentience and the
use of magic, but that's what you see here. What sorcery is it?
%%%%
oklob plant conjurer

<oklob plant annihilator>
%%%%
oklob plant demonologist

<oklob plant annihilator>
%%%%
oklob plant meteorologist

<oklob plant annihilator>
%%%%
oklob plant shifter

<oklob plant annihilator>
%%%%
oklob plant summoner

<oklob plant annihilator>
%%%%
oklob sapling priest

This immature oklob plant seems to be mumbling some orisons... er, what?!?
%%%%
oklob sapling wizard

<oklob plant annihilator>
%%%%
orb of electricity

A massive floating ball. It resembles ball lightning, but looks far more
stable. It definitely lacks some heavy-duty insulation, though.
%%%%
# I'm not sure how widely cosmogonical Norse myths are known to an average
# reader; Crawl's audience tends to be far more educated though, so let's
# hope the concepts of Ginnungagap, Niflheim and Muspelheim are not too
# obscure.
orb of ice

A globe of primordial ice, floating in the air. You don't know whether the
tales about the world's once being a void bracketed by realms of endless fire
and cold are true, but if they are, this orb may be a relic of that ancient
time.

Ordinary ice seems to form on the surface, but it is easy to distinguish from
the perfect ball inside. You'd better stay far away, or you may end up frozen.
%%%%
orb slug

A monstrously big slug who apparently ate a mighty conjurer, or maybe an orb
spider. Or perhaps it's a product of divine experiments, in which case it looks
like Xom's handiwork...
%%%%
petrified plant

Something has turned these ordinary plants into stone. Better not tarry here.
If whatever petrified these plants gets you as well, we'll be stuck with a
statue as ugly as you standing here for ages.
%%%%
phase spider

An otherworldly spider that can move short and medium distances by briefly
shifting between the planes of reality, in order to better ensnare its prey.
%%%%
pristine statue

An immaculately sculpted porphyry statue of an archer poised to release an
arrow, with a full quiver at the hip. The individually sculpted arrows look
almost as if they could be removed one by one and used in a real bow.
%%%%
sickly siren

A young woman with a fish tail in place of legs. She looks quite sick, but
still capable of bespelling her audience.
%%%%
strange machine

A glistening silver machine.
%%%%
strange machine:quote

“The machine had stood there a long time. It was several
 hundred feet long and could run on a thimbleful of earth or
 water. It had been working seven and a half million years.”
    -Sweet Their Blood and Sticky, Albert Teichner
%%%%
succubus

A female demon who uses her charms to seduce humanoid males. If you wish to
take advantage of her, however, you will fail: she seems very angry right now
and has blood more on her mind than fun.
%%%%
water elementalist statue

A smooth, charming statue of a beautiful mermaid bathing in a fountain,
sculpted from creamy, faintly pinkish travertine. It glistens softly in the
light, as if sprinkled in actual water.
%%%%
young spriggan druid

A junior member of the order of spriggans sworn to protect nature. While less
dangerous than the elders, this one is perfectly capable of dealing with
trespassers like you.

{{
    if you.god() == "Fedhas" then
        return "Those foul druids care mostly for animals, instead of " ..
               "taking proper care of plants as Fedhas commands.";
    end
}}
%%%%
vine covered stone golem

While made of ordinary old weathered stone, covered with moss and vines, this
golem still needs to be respected. It is still hard as stone, after all, and
its weight spells massive damage if it connects a blow.
%%%%
witch

An old and unnaturally ugly human, wearing robes stained with what appears to
be swamp ooze, cauldron soot and brew ingredients.

A magician with such stellar sanity and manners probably has great pets as
well. You might not have to wait long to find out for certain.
%%%%
witch:quote

“Thou shalt not suffer a witch to live.”
    -KJV Bible, Exodus 22:18
%%%%
withered plant

This plant lost the war against life-draining influences, and yet its physical
form is intact. Its dead body stays here uneaten, as the small creatures that
would naturally decompose it prefer to stay away. And it looks like this plant
died many {{ if you.branch() == "Crypt" or you.branch() == "Tomb" then return
"centuries"; else return "years"; end }} ago.
%%%%
wizard statue

In this land of magic, it'd be foolish to assume that a statue of a wizard is
always an inert piece of rock. This statue's hands and staff have very little
dust compared to the base, suggesting it is capable of making magical gestures.
The trap is too obvious, but dealing with it might not be.
%%%%
zin angel

A divine agent of Zin, it is a towering winged figure with an aura of brilliant
white light. This angel's face, though, is marked by a scowl, as if its zeal
against any real or perceived vice overshadows its goodness.
%%%%
zot statue

An utterly bizarre statue, hewn from a single piece of dark gabbro
scintillating with tiny crystals. It is impossible to tell whether the statue
is intended to represent some creature or personage, or is completely abstract.
One thing is certain: it is profoundly disturbing.
%%%%
### Arena sprint boss renames
ancient emperor scorpion

<emperor scorpion>
%%%%
big bog body

<bog body>
%%%%
dark black mamba

<black mamba>
%%%%
dire wolf spider

<wolf spider>
%%%%
elder swamp dragon

<swamp dragon>
%%%%
giant anaconda

<anaconda>
%%%%
greater ghost moth

<ghost moth>
%%%%
greater orb of eyes

<great orb of eyes>
%%%%
hardcore manticore

<manticore>
%%%%
harpy queen

<harpy>
%%%%
naga archmage

<naga mage>
%%%%
naga warlord

<naga warrior>
%%%%
stinky swamp drake

<swamp drake>
%%%%
sulfuric acid blob

<acid blob>
%%%%
vault guard captain

<vault guard>
%%%%
### Meatsprint
bag of meat

One of the legions of abominations created by the sculptors of flesh. It is a
horrendous imitation of the human form, consisting of an unrecognisable mass of
meat stitched together with limbs sewn on seemingly at random. Its skin hangs
off loosely in some places and bulges repulsively in others. Each one bears a
large symbol carved into its flesh, a mark of pride from its twisted creator.
%%%%
large bag of meat

One of the legions of abominations created by the sculptors of flesh. Its
bloated hulk pulsates and throbs constantly with accursed fires. It looks as if
it could explode into a torrent of viscera at any moment.
%%%%
meat berserker

One of the legions of abominations created by the sculptors of flesh. Its form
is large and muscular. It moves swiftly and with impetuous fury, the sole
thought within its being to rend you apart with great fervour. As it rages, it
creates a cacophonous din.
%%%%
meat hydra

One of the legions of abominations created by the sculptors of flesh. Each of
its eight necks is distended and elongated, connected to a colossal body
crumpled and dripping with ichor. Its many heads spew blood while writhing and
convulsing in agony, as it brings torment to itself and anything else that
beholds its foul visage.
%%%%
meat beast

One of the legions of abominations created by the sculptors of flesh. Ablaze
with demonic frenzy, it gores and tramples with ferocity unmatched. Its skin is
flayed, exposing the glistening tendons and sinew underneath, and the teeth
inside its cavernous maw are stained with blood.
%%%%
sculptor of flesh

An artisan of unlife, the sculptor appears as a grim skeletal form. It has six
long arms ending in mangled hands with broken fingers, upon which it crawls
like a spider. Its skull is abnormally large and full of holes. Its bones are
reddened and fractured, inscribed with the unholy spells it weaves to assemble
its puppets.
%%%%
destroyer

The destroyers begin to descend upon you. They come in numbers and with wrath,
maws gaping like abaddon, bottomless and abyssal. They bring your doom and will
feast on your remains.
%%%%
accursed

The accursed are the ones who came before. They have come to ensure you share
their fate.
%%%%
tyrant

A colossal mass of bones and skulls, a walking tomb. You hear shrieks and
screams as it approaches, shattering off bones with each crushing step,
reassembling itself in eternal unrest.
%%%%
dread

An affront to existence, a void in which there is only torment and hellfire.
Its unearthly form is torn and twisted, black and hollow. It is bereft of
rational thought, knowing only hatred and the desire to desecrate your soul.
%%%%
scourge

A vast serpentine form with raw and diseased skin, seeping bile and pus,
spouting venom and blight.
%%%%
observer

You see the unseen, you stare and they stare back. They whisper and laugh, they
grin and cry, they leer at you with contempt and gaze at you in adoration. They
are the observers, they are the judge of your worth and will decide your end.
%%%%
meat lost soul

A spectre, struggling to leave the mortal world it is incarcerated in. It
drains life and unlife from all those it comes into contact with.
%%%%
fleshlord

One of the greatest servants of the Meatlord. It is muscular, agile and full of
malevolence.
%%%%
vile

An emaciated figure brimming with hellfire and plague. Its appearance signifies
the end of days.
%%%%
The Servant

His glaive is alight with the flames of hell.
%%%%
The Captor

Those who enter will not escape.
%%%%
The Defiler

His shield is emblazoned with images of infernal flames.
%%%%
The Meatlord

You behold the embodiment of filth, corruption and depravity, the Meatlord. His
foul body is bloated to the extreme, leaking viscous fluid and the stench of
death. His head is that of a boar with bulging eyes and tusks split in two, his
snout flares and oozes as he snorts and squeals at the sight of you, his mouth
is a toothless rift which drools pools of blood and vomits forth disgusting
remains. His neck is stretched and lops forward, its skin sagging downward. His
immense gut writhes and distorts as the larvae within await their repugnant
release. His legs are unrecognisable masses of flesh, covered in protrusions
and throbbing boils. Your mind reels at the sight of this hideous form and your
senses begin to shut down in an attempt to preserve your sanity as you choke on
the oppressive stench.
%%%%
The Unspeakable

You hear the echoes of planets behind the deafening roar of stars as it
approaches. It is the jaws of the abyss. It brings forth crawling chaos from
within. It is the last sight you will ever see.
%%%%<|MERGE_RESOLUTION|>--- conflicted
+++ resolved
@@ -2523,38 +2523,6 @@
 through water. The intense heat of the lava that passes through its gills will
 sear anything that gets too close to its mouth.
 %%%%
-<<<<<<< HEAD
-lava orc
-
-A tall, muscular humanoid strongly in tune with the elemental forces of fire
-and earth. These distant relatives of cave orcs are possessed of passionate
-hearts, and their inner temperature is closely linked to their emotions.
-%%%%
-lava orc berserker
-
-This massive axe-wielding orc looks like a statue commemorating the carnage
-about to ensue. It is coated head to toe in war paint - or maybe blood?
-%%%%
-lava orc warrior
-
-A particularly brutish lava orc that commands fear by its strength.
-%%%%
-lava orc elementalist
-
-A svelte specimen with skin of rough grey granite sparkling with quartz
-inclusions. It gazes hatefully at you through the smoke coiling from its
-nostrils.
-%%%%
-lava orc warlord
-
-A truly mighty leader among the lava orcs, commanding great armies and even
-greater wealth.
-%%%%
-lava orc transmuter
-
-A lava orc who uses magic to augment its martial prowess. Its obsidian skin is
-dotted with snowflake patterns that shift as you watch.
-=======
 lava fish:quote
 
 “In the black rocks about Tahiti is found the black noki or lava-fish
@@ -2563,7 +2531,37 @@
 fin on its back.”
     -Jordan, Kellogg and Heath, _Animal Studies: A Text-book of Elementary
      Zoology_. 1903.
->>>>>>> 1ef5305b
+%%%%
+lava orc
+
+A tall, muscular humanoid strongly in tune with the elemental forces of fire
+and earth. These distant relatives of cave orcs are possessed of passionate
+hearts, and their inner temperature is closely linked to their emotions.
+%%%%
+lava orc berserker
+
+This massive axe-wielding orc looks like a statue commemorating the carnage
+about to ensue. It is coated head to toe in war paint - or maybe blood?
+%%%%
+lava orc warrior
+
+A particularly brutish lava orc that commands fear by its strength.
+%%%%
+lava orc elementalist
+
+A svelte specimen with skin of rough grey granite sparkling with quartz
+inclusions. It gazes hatefully at you through the smoke coiling from its
+nostrils.
+%%%%
+lava orc warlord
+
+A truly mighty leader among the lava orcs, commanding great armies and even
+greater wealth.
+%%%%
+lava orc transmuter
+
+A lava orc who uses magic to augment its martial prowess. Its obsidian skin is
+dotted with snowflake patterns that shift as you watch.
 %%%%
 lava snake
 
