--- conflicted
+++ resolved
@@ -118,13 +118,10 @@
     TAG_MINOR_IS_UNDEAD,           // Remove the old "is_undead" player field
     TAG_MINOR_REMOVE_MON_AC_EV,    // Remove the old "ac" & "ev" monster fields
     TAG_MINOR_DISPLAY_MON_AC_EV,   // Marshall & unmarshall ac/ev in monster_info
-<<<<<<< HEAD
     TAG_MINOR_PLACE_UNPACK,        // Some packed places are level_ids.
     TAG_MINOR_NO_JUMP,             // Removal of jump-attack.
-=======
     TAG_MINOR_MONSTER_SPELL_SLOTS, // Introduce monster spell slot flags/freqs
     TAG_MINOR_ARB_SPELL_SLOTS,     // Arbitrary number of monster spell slots.
->>>>>>> 85094396
 #endif
     NUM_TAG_MINORS,
     TAG_MINOR_VERSION = NUM_TAG_MINORS - 1
