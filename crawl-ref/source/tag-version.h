#ifndef TAG_VERSION_H
#define TAG_VERSION_H

// Character info has its own top-level tag, mismatching majors don't break
// compatibility there.
// DO NOT BUMP THIS UNLESS YOU KNOW WHAT YOU'RE DOING. This would break
// the save browser across versions, possibly leading to overwritten games.
// It's only there in case there's no way out.
#define TAG_CHR_FORMAT 0

// Let CDO updaters know if the syntax changes.
#define TAG_MAJOR_VERSION 34

// Minor version will be reset to zero when major version changes.
enum tag_minor_version
{
    TAG_MINOR_INVALID         = -1,
    TAG_MINOR_RESET           = 0, // Minor tags were reset
    TAG_MINOR_BRANCHES_LEFT,       // Note the first time branches are left
    TAG_MINOR_VAULT_LIST,          // Don't try to store you.vault_list as prop
    TAG_MINOR_TRAPS_DETERM,        // Searching for traps is deterministic.
    TAG_MINOR_ACTION_THROW,        // Store base type of throw objects.
    TAG_MINOR_TEMP_MUTATIONS,      // Enable transient mutations
    TAG_MINOR_AUTOINSCRIPTIONS,    // Artefact inscriptions are added on the fly
    TAG_MINOR_UNCANCELLABLES,      // Restart uncancellable questions upon save load
    TAG_MINOR_DEEP_ABYSS,          // Multi-level abyss
    TAG_MINOR_COORD_SERIALIZER,    // Serialize coord_def as int
    TAG_MINOR_REMOVE_ABYSS_SEED,   // Remove the abyss seed.
    TAG_MINOR_REIFY_SUBVAULTS,     // Save subvaults with level for attribution
    TAG_MINOR_VEHUMET_SPELL_GIFT,  // Vehumet gift spells instead of books
    TAG_MINOR_0_11 = 17,           // 0.11 final saves
    TAG_MINOR_0_12,                // (no change)
    TAG_MINOR_BATTLESPHERE_MID,    // Monster battlesphere (mid of creator)
    TAG_MINOR_MALMUTATE,           // Convert Polymorph to Malmutate on old monsters
    TAG_MINOR_VEHUMET_MULTI_GIFTS, // Vehumet can offer multiple spells at once
    TAG_MINOR_ADD_ABYSS_SEED,      // Reinstate abyss seed. Mistakes were made.
    TAG_MINOR_COMPANION_LIST,      // Added companion list
    TAG_MINOR_INCREMENTAL_RECALL,  // Made recall incremental
    TAG_MINOR_GOD_GIFT,            // Remove {god gift} from inscriptions.
    TAG_MINOR_NOME_NO_MORE,        // Remove unused gnome variable.
    TAG_MINOR_NO_SPLINT,           // Remove splint mail
    TAG_MINOR_ORIG_MONNUM,         // orig_monnum is type rather than type+1.
    TAG_MINOR_SPRINT_SCORES,       // Separate score lists for each sprint map
    TAG_MINOR_FOOD_AUTOPICKUP,     // Separate meat, fruit, others in \ menu.
<<<<<<< HEAD
    TAG_MINOR_BOX_OF_BEASTS_CHARGES, // Box of Beasts counts its charges.
=======
    TAG_MINOR_LORC_TEMPERATURE,    // Save lava orc temperature
    TAG_MINOR_GARGOYLE_DR,         // Gargoyle damage reduction
>>>>>>> 1d24ae5c
    NUM_TAG_MINORS,
    TAG_MINOR_VERSION = NUM_TAG_MINORS - 1
};

#endif<|MERGE_RESOLUTION|>--- conflicted
+++ resolved
@@ -42,12 +42,9 @@
     TAG_MINOR_ORIG_MONNUM,         // orig_monnum is type rather than type+1.
     TAG_MINOR_SPRINT_SCORES,       // Separate score lists for each sprint map
     TAG_MINOR_FOOD_AUTOPICKUP,     // Separate meat, fruit, others in \ menu.
-<<<<<<< HEAD
-    TAG_MINOR_BOX_OF_BEASTS_CHARGES, // Box of Beasts counts its charges.
-=======
     TAG_MINOR_LORC_TEMPERATURE,    // Save lava orc temperature
     TAG_MINOR_GARGOYLE_DR,         // Gargoyle damage reduction
->>>>>>> 1d24ae5c
+    TAG_MINOR_BOX_OF_BEASTS_CHARGES, // Box of Beasts counts its charges.
     NUM_TAG_MINORS,
     TAG_MINOR_VERSION = NUM_TAG_MINORS - 1
 };
