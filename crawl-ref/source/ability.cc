/**
 * @file
 * @brief Functions related to special abilities.
**/

#include "AppHdr.h"

#include "ability.h"

#include <cctype>
#include <cmath>
#include <cstdio>
#include <cstring>
#include <iomanip>
#include <sstream>

#include "abyss.h"
#include "acquire.h"
#include "areas.h"
#include "branch.h"
#include "butcher.h"
#include "chardump.h"
#include "cloud.h"
#include "coordit.h"
#include "database.h"
#include "decks.h"
#include "delay.h"
#include "describe.h"
#include "directn.h"
#include "dungeon.h"
#include "evoke.h"
#include "exercise.h"
#include "fight.h"
#include "food.h"
#include "godabil.h"
#include "godcompanions.h"
#include "godconduct.h"
#include "godprayer.h"
#include "godwrath.h"
#include "hints.h"
#include "invent.h"
#include "itemprop.h"
#include "items.h"
#include "item_use.h"
#include "libutil.h"
#include "macro.h"
#include "maps.h"
#include "menu.h"
#include "message.h"
#include "mon-place.h"
#include "mutation.h"
#include "notes.h"
#include "options.h"
#include "output.h"
#include "player-stats.h"
#include "potion.h"
#include "prompt.h"
#include "religion.h"
#include "skills.h"
#include "spl-cast.h"
#include "spl-clouds.h"
#include "spl-damage.h"
#include "spl-goditem.h"
#include "spl-miscast.h"
#include "spl-other.h"
#include "spl-selfench.h"
#include "spl-summoning.h"
#include "spl-transloc.h"
#include "stairs.h"
#include "state.h"
#include "stepdown.h"
#include "stringutil.h"
#include "target.h"
#include "terrain.h"
#include "tilepick.h"
#include "transform.h"
#include "traps.h"
#include "uncancel.h"
#include "unicode.h"
#include "view.h"

enum class abflag
{
    NONE                = 0x00000000,
    BREATH              = 0x00000001, // ability uses DUR_BREATH_WEAPON
    DELAY               = 0x00000002, // ability has its own delay
    PAIN                = 0x00000004, // ability must hurt player (ie torment)
    PIETY               = 0x00000008, // ability has its own piety cost
    EXHAUSTION          = 0x00000010, // fails if you.exhausted
    INSTANT             = 0x00000020, // doesn't take time to use
    PERMANENT_HP        = 0x00000040, // costs permanent HPs
    PERMANENT_MP        = 0x00000080, // costs permanent MPs
    CONF_OK             = 0x00000100, // can use even if confused
    FRUIT               = 0x00000200, // ability requires fruit
    VARIABLE_FRUIT      = 0x00000400, // ability requires fruit or piety
    VARIABLE_MP         = 0x00000800, // costs a variable amount of MP
                        //0x00001000,
                        //0x00002000,
                        //0x00004000,
                        //0x00008000,
                        //0x00010000,
                        //0x00020000,
    REMOVE_CURSE_SCROLL = 0x00040000, // Uses ?rc
    SKILL_DRAIN         = 0x00080000, // drains skill levels
    GOLD                = 0x00100000, // costs gold
    SACRIFICE           = 0x00200000, // sacrifice (Ru)
    HOSTILE             = 0x00400000, // failure summons a hostile (Makhleb)
};
DEF_BITFIELD(ability_flags, abflag);

struct generic_cost
{
    int base, add, rolls;

    generic_cost(int num)
        : base(num), add(num == 0 ? 0 : (num + 1) / 2 + 1), rolls(1)
    {
    }
    generic_cost(int num, int _add, int _rolls = 1)
        : base(num), add(_add), rolls(_rolls)
    {
    }
    static generic_cost fixed(int fixed)
    {
        return generic_cost(fixed, 0, 1);
    }
    static generic_cost range(int low, int high, int _rolls = 1)
    {
        return generic_cost(low, high - low + 1, _rolls);
    }

    int cost() const PURE;

    operator bool () const { return base > 0 || add > 0; }
};

struct scaling_cost
{
    int value;

    scaling_cost(int permille) : value(permille) {}

    static scaling_cost fixed(int fixed)
    {
        return scaling_cost(-fixed);
    }

    int cost(int max) const;

    operator bool () const { return value != 0; }
};

/// What affects the failure chance of the ability?
enum fail_basis
{
    FAIL_XL,
    FAIL_EVO,
    FAIL_INVO,
    NUM_FAILS
};

/**
 * What skill is used to determine the player's god's invocations' failure
 * chance?
 *
 * XXX: deduplicate this with the similar code for divine titles, etc
 * (skills.cc:skill_title_by_rank, describe-god.cc:_get_god_misc_invo)
 *
 * IMPORTANT NOTE: functions that depend on this will be wrong if you aren't
 * currently worshipping a god that grants the given ability (e.g. in ?/A)!
 *
 * @return      The appropriate skill type; e.g. SK_INVOCATIONS.
 */
static skill_type _invo_skill()
{
    switch (you.religion)
    {
        case GOD_KIKUBAAQUDGHA:
            return SK_NECROMANCY;
        case GOD_PAKELLAS:
            return SK_EVOCATIONS;
        case GOD_ASHENZARI:
        case GOD_JIYVA:
        case GOD_GOZAG:
        case GOD_RU:
        case GOD_TROG:
            return SK_NONE; // ugh
        default:
            return SK_INVOCATIONS;
    }
}

/// How to determine the odds of the ability failing?
struct failure_info
{
    /// what determines the variable portion of failure: e.g. xl, evo, invo
    fail_basis basis;
    /// base failure chance
    int base_chance;
    /// multiplier to skill/xl; subtracted from base fail chance
    int variable_fail_mult;
    /// denominator to piety; subtracted from base fail chance if invo
    int piety_fail_denom;

    /**
     * What's the chance of the ability failing if the player tries to use it
     * right now?
     *
     * See spl-cast.cc:_get_true_fail_rate() for details on what this 'chance'
     * actually means.
     *
     * @return  A failure chance; may be outside the 0-100 range.
     */
    int chance() const
    {
        switch (basis)
        {
        case FAIL_XL:
            return base_chance - you.experience_level * variable_fail_mult;
        case FAIL_EVO:
            return base_chance - you.skill(SK_EVOCATIONS, variable_fail_mult);
        case FAIL_INVO:
        {
            const int sk_mod = _invo_skill() == SK_NONE ? 0 :
                                 you.skill(_invo_skill(), variable_fail_mult);
            const int piety_mod
                = piety_fail_denom ? you.piety / piety_fail_denom : 0;
            return base_chance - sk_mod - piety_mod;
        }
        default:
            die("unknown failure basis %d!", basis);
        }
    }

    /// What skill governs the use of this ability, if any?
    skill_type skill() const
    {
        switch (basis)
        {
        case FAIL_EVO:
            return SK_EVOCATIONS;
        case FAIL_INVO:
            return _invo_skill();
        case FAIL_XL:
        default:
            return SK_NONE;
        }
    }
};

// Structure for representing an ability:
struct ability_def
{
    ability_type        ability;
    const char *        name;
    unsigned int        mp_cost;        // magic cost of ability
    scaling_cost        hp_cost;        // hit point cost of ability
    unsigned int        food_cost;      // + rand2avg(food_cost, 2)
    generic_cost        piety_cost;     // + random2((piety_cost + 1) / 2 + 1)
    failure_info        failure;        // calculator for failure odds
    ability_flags       flags;          // used for additional cost notices
};

static int _lookup_ability_slot(ability_type abil);
static spret_type _do_ability(const ability_def& abil, bool fail);
static void _pay_ability_costs(const ability_def& abil);
static int _scale_piety_cost(ability_type abil, int original_cost);

// The description screen was way out of date with the actual costs.
// This table puts all the information in one place... -- bwr
//
// The four numerical fields are: MP, HP, food, and piety.
// Note:  food_cost  = val + random2avg(val, 2)
//        piety_cost = val + random2((val + 1) / 2 + 1);
//        hp cost is in per-mil of maxhp (i.e. 20 = 2% of hp, rounded up)
static const ability_def Ability_List[] =
{
    // NON_ABILITY should always come first
    { ABIL_NON_ABILITY, "No ability", 0, 0, 0, 0, {}, abflag::NONE },
    { ABIL_SPIT_POISON, "Spit Poison",
        0, 0, 40, 0, {FAIL_XL, 20, 1}, abflag::BREATH },

    { ABIL_BLINK, "Blink", 0, 50, 50, 0, {FAIL_XL, -1}, abflag::NONE },
    // ^ failure special-cased

    { ABIL_BREATHE_FIRE, "Breathe Fire",
        0, 0, 125, 0, {FAIL_XL, 30, 1}, abflag::BREATH },
    { ABIL_BREATHE_FROST, "Breathe Frost",
        0, 0, 125, 0, {FAIL_XL, 30, 1}, abflag::BREATH },
    { ABIL_BREATHE_POISON, "Breathe Poison Gas",
      0, 0, 125, 0, {FAIL_XL, 30, 1}, abflag::BREATH },
    { ABIL_BREATHE_MEPHITIC, "Breathe Noxious Fumes",
      0, 0, 125, 0, {FAIL_XL, 30, 1}, abflag::BREATH },
    { ABIL_BREATHE_LIGHTNING, "Breathe Lightning",
      0, 0, 125, 0, {FAIL_XL, 30, 1}, abflag::BREATH },
    { ABIL_BREATHE_POWER, "Breathe Dispelling Energy",
        0, 0, 125, 0, {FAIL_XL, 30, 1}, abflag::BREATH },
    { ABIL_BREATHE_STICKY_FLAME, "Breathe Sticky Flame",
      0, 0, 125, 0, {FAIL_XL, 30, 1}, abflag::BREATH },
    { ABIL_BREATHE_STEAM, "Breathe Steam",
        0, 0, 75, 0, {FAIL_XL, 20, 1}, abflag::BREATH },
    { ABIL_TRAN_BAT, "Bat Form", 2, 0, 0, 0, {FAIL_XL, 45, 2}, abflag::NONE },

    { ABIL_SPIT_ACID, "Spit Acid",
        0, 0, 125, 0, {FAIL_XL, 30, 1}, abflag::BREATH },

    { ABIL_FLY, "Fly", 3, 0, 100, 0, {FAIL_XL, 42, 3}, abflag::NONE },
    { ABIL_STOP_FLYING, "Stop Flying", 0, 0, 0, 0, {}, abflag::NONE },
    { ABIL_DAMNATION, "Hurl Damnation",
        0, 150, 200, 0, {FAIL_XL, 50, 1}, abflag::NONE },

    { ABIL_DELAYED_FIREBALL, "Release Delayed Fireball",
      0, 0, 0, 0, {}, abflag::INSTANT },
    { ABIL_STOP_SINGING, "Stop Singing",
      0, 0, 0, 0, {}, abflag::NONE },

    { ABIL_DIG, "Dig", 0, 0, 0, 0, {}, abflag::INSTANT },
    { ABIL_SHAFT_SELF, "Shaft Self", 0, 0, 250, 0, {}, abflag::DELAY },

    // EVOKE abilities use Evocations and come from items.
    // Teleportation and Blink can also come from mutations
    // so we have to distinguish them (see above). The off items
    // below are labeled EVOKE because they only work now if the
    // player has an item with the evocable power (not just because
    // you used a wand, potion, or miscast effect). I didn't see
    // any reason to label them as "Evoke" in the text, they don't
    // use or train Evocations (the others do).  -- bwr
    { ABIL_EVOKE_BLINK, "Evoke Blink",
      1, 0, 50, 0, {FAIL_EVO, 40, 2}, abflag::NONE },
    { ABIL_RECHARGING, "Device Recharging",
      1, 0, 0, 0, {FAIL_XL, 45, 2}, abflag::PERMANENT_MP },

    { ABIL_EVOKE_BERSERK, "Evoke Berserk Rage",
      0, 0, 0, 0, {FAIL_EVO, 50, 2}, abflag::NONE },

    { ABIL_EVOKE_TURN_INVISIBLE, "Evoke Invisibility",
      2, 0, 250, 0, {FAIL_EVO, 60, 2}, abflag::NONE },
    { ABIL_EVOKE_TURN_VISIBLE, "Turn Visible", 0, 0, 0, 0, {}, abflag::NONE },
    { ABIL_EVOKE_FLIGHT, "Evoke Flight",
      1, 0, 100, 0, {FAIL_EVO, 40, 2}, abflag::NONE },
    { ABIL_EVOKE_FOG, "Evoke Fog",
      2, 0, 250, 0, {FAIL_EVO, 50, 2}, abflag::NONE },

    { ABIL_END_TRANSFORMATION, "End Transformation",
      0, 0, 0, 0, {}, abflag::NONE },

    // INVOCATIONS:
    // Zin
    { ABIL_ZIN_RECITE, "Recite",
      0, 0, 0, 0, {FAIL_INVO, 30, 6, 20}, abflag::BREATH },
    { ABIL_ZIN_VITALISATION, "Vitalisation",
      2, 0, 0, 1, {FAIL_INVO, 40, 5, 20}, abflag::NONE },
    { ABIL_ZIN_IMPRISON, "Imprison",
      5, 0, 0, 4, {FAIL_INVO, 60, 5, 20}, abflag::NONE },
    { ABIL_ZIN_SANCTUARY, "Sanctuary",
      7, 0, 0, 15, {FAIL_INVO, 80, 4, 25}, abflag::NONE },
    { ABIL_ZIN_CURE_ALL_MUTATIONS, "Cure All Mutations",
      0, 0, 0, 0, {FAIL_INVO}, abflag::NONE },
    { ABIL_ZIN_DONATE_GOLD, "Donate Gold",
      0, 0, 0, 0, {FAIL_INVO}, abflag::NONE },

    // The Shining One
    { ABIL_TSO_DIVINE_SHIELD, "Divine Shield",
      3, 0, 50, 2, {FAIL_INVO, 40, 5, 20}, abflag::NONE },
    { ABIL_TSO_CLEANSING_FLAME, "Cleansing Flame",
      5, 0, 100, 2, {FAIL_INVO, 70, 4, 25}, abflag::NONE },
    { ABIL_TSO_SUMMON_DIVINE_WARRIOR, "Summon Divine Warrior",
      8, 0, 150, 5, {FAIL_INVO, 80, 4, 25}, abflag::NONE },
    { ABIL_TSO_BLESS_WEAPON, "Brand Weapon With Holy Wrath", 0, 0, 0, 0,
      {FAIL_INVO}, abflag::NONE },

    // Kikubaaqudgha
    { ABIL_KIKU_RECEIVE_CORPSES, "Receive Corpses",
      3, 0, 200, 2, {FAIL_INVO, 40, 5, 20}, abflag::NONE },
    { ABIL_KIKU_TORMENT, "Torment",
      4, 0, 0, 8, {FAIL_INVO, 60, 5, 20}, abflag::NONE },
    { ABIL_KIKU_GIFT_NECRONOMICON, "Receive Necronomicon", 0, 0, 0, 0,
      {FAIL_INVO}, abflag::NONE },
    { ABIL_KIKU_BLESS_WEAPON, "Brand Weapon With Pain", 0, 0, 0, 0,
      {FAIL_INVO}, abflag::PAIN },

    // Yredelemnul
    { ABIL_YRED_INJURY_MIRROR, "Injury Mirror",
      0, 0, 0, 0, {FAIL_INVO, 40, 4, 20}, abflag::PIETY },
    { ABIL_YRED_ANIMATE_REMAINS, "Animate Remains",
      2, 0, 200, 0, {FAIL_INVO, 40, 4, 20}, abflag::NONE },
    { ABIL_YRED_RECALL_UNDEAD_SLAVES, "Recall Undead Slaves",
      2, 0, 0, 0, {FAIL_INVO, 50, 4, 20}, abflag::NONE },
    { ABIL_YRED_ANIMATE_DEAD, "Animate Dead",
      2, 0, 200, 0, {FAIL_INVO, 40, 4, 20}, abflag::NONE },
    { ABIL_YRED_DRAIN_LIFE, "Drain Life",
      6, 0, 200, 2, {FAIL_INVO, 60, 4, 25}, abflag::NONE },
    { ABIL_YRED_ENSLAVE_SOUL, "Enslave Soul",
      8, 0, 500, 4, {FAIL_INVO, 80, 4, 25}, abflag::NONE },

    // Okawaru
    { ABIL_OKAWARU_HEROISM, "Heroism",
      2, 0, 0, 1, {FAIL_INVO, 30, 6, 20}, abflag::NONE },
    { ABIL_OKAWARU_FINESSE, "Finesse",
      5, 0, 0, 3, {FAIL_INVO, 60, 4, 25}, abflag::NONE },

    // Makhleb
    { ABIL_MAKHLEB_MINOR_DESTRUCTION, "Minor Destruction",
      0, scaling_cost::fixed(1), 0, 0, {FAIL_INVO, 40, 5, 20}, abflag::NONE },
    { ABIL_MAKHLEB_LESSER_SERVANT_OF_MAKHLEB, "Lesser Servant of Makhleb",
      0, scaling_cost::fixed(4), 0, 2, {FAIL_INVO, 40, 5, 20}, abflag::HOSTILE },
    { ABIL_MAKHLEB_MAJOR_DESTRUCTION, "Major Destruction",
      0, scaling_cost::fixed(6), 0, generic_cost::range(0, 1),
      {FAIL_INVO, 60, 4, 25}, abflag::NONE },
    { ABIL_MAKHLEB_GREATER_SERVANT_OF_MAKHLEB, "Greater Servant of Makhleb",
      0, scaling_cost::fixed(10), 0, 5,
      {FAIL_INVO, 90, 2, 5}, abflag::HOSTILE },

    // Sif Muna
    { ABIL_SIF_MUNA_DIVINE_ENERGY, "Divine Energy",
      0, 0, 0, 0, {FAIL_INVO}, abflag::INSTANT },
    { ABIL_SIF_MUNA_STOP_DIVINE_ENERGY, "Stop Divine Energy",
      0, 0, 0, 0, {FAIL_INVO}, abflag::INSTANT },
    { ABIL_SIF_MUNA_FORGET_SPELL, "Forget Spell",
      0, 0, 0, 8, {FAIL_INVO}, abflag::NONE },
    { ABIL_SIF_MUNA_CHANNEL_ENERGY, "Channel Magic",
      0, 0, 200, 2, {FAIL_INVO, 60, 4, 25}, abflag::NONE },

    // Trog
    { ABIL_TROG_BURN_SPELLBOOKS, "Burn Spellbooks",
      0, 0, 0, 0, {FAIL_INVO}, abflag::NONE },
    { ABIL_TROG_BERSERK, "Berserk", 0, 0, 200, 0, {FAIL_INVO}, abflag::NONE },
    { ABIL_TROG_REGEN_MR, "Trog's Hand",
      0, 0, 200, 2, {FAIL_INVO, piety_breakpoint(2), 0, 1}, abflag::NONE },
    { ABIL_TROG_BROTHERS_IN_ARMS, "Brothers in Arms",
      0, 0, 250, generic_cost::range(5, 6),
      {FAIL_INVO, piety_breakpoint(5), 0, 1}, abflag::NONE },

    // Elyvilon
    { ABIL_ELYVILON_LIFESAVING, "Divine Protection",
      0, 0, 0, 0, {FAIL_INVO}, abflag::PIETY },
    { ABIL_ELYVILON_LESSER_HEALING, "Lesser Healing", 1, 0, 100,
      generic_cost::range(0, 1), {FAIL_INVO, 30, 6, 20}, abflag::CONF_OK },
    { ABIL_ELYVILON_HEAL_OTHER, "Heal Other",
      2, 0, 250, 2, {FAIL_INVO, 40, 5, 20}, abflag::NONE },
    { ABIL_ELYVILON_PURIFICATION, "Purification",
      3, 0, 300, 3, {FAIL_INVO, 20, 5, 20}, abflag::CONF_OK },
    { ABIL_ELYVILON_GREATER_HEALING, "Greater Healing",
      2, 0, 250, 3, {FAIL_INVO, 40, 5, 20}, abflag::CONF_OK },
    { ABIL_ELYVILON_DIVINE_VIGOUR, "Divine Vigour",
      0, 0, 600, 6, {FAIL_INVO, 80, 4, 25}, abflag::CONF_OK },

    // Lugonu
    { ABIL_LUGONU_ABYSS_EXIT, "Depart the Abyss",
      1, 0, 0, 10, {FAIL_INVO, 30, 6, 20}, abflag::NONE },
    { ABIL_LUGONU_BEND_SPACE, "Bend Space",
      1, 0, 0, 0, {FAIL_INVO, 40, 5, 20}, abflag::PAIN },
    { ABIL_LUGONU_BANISH, "Banish", 4, 0, 200, generic_cost::range(3, 4),
      {FAIL_INVO, 85, 7, 20}, abflag::NONE },
    { ABIL_LUGONU_CORRUPT, "Corrupt", 7, scaling_cost::fixed(5), 500, 10,
      {FAIL_INVO, 70, 4, 25}, abflag::NONE },
    { ABIL_LUGONU_ABYSS_ENTER, "Enter the Abyss", 9, 0, 500,
      generic_cost::fixed(35), {FAIL_INVO, 80, 4, 25}, abflag::PAIN },
    { ABIL_LUGONU_BLESS_WEAPON, "Brand Weapon With Distortion", 0, 0, 0, 0,
      {FAIL_INVO}, abflag::NONE },

    // Nemelex
    { ABIL_NEMELEX_TRIPLE_DRAW, "Triple Draw",
      2, 0, 0, 2, {FAIL_INVO, 60, 5, 20}, abflag::NONE },
    { ABIL_NEMELEX_DEAL_FOUR, "Deal Four",
      8, 0, 0, 8, {FAIL_INVO, -1}, abflag::NONE }, // failure special-cased
    { ABIL_NEMELEX_STACK_FIVE, "Stack Five",
      5, 0, 0, 10, {FAIL_INVO, 80, 4, 25}, abflag::NONE },

    // Beogh
    { ABIL_BEOGH_SMITING, "Smiting",
      3, 0, 0, generic_cost::fixed(3), {FAIL_INVO, 40, 5, 20}, abflag::NONE },
    { ABIL_BEOGH_RECALL_ORCISH_FOLLOWERS, "Recall Orcish Followers",
      2, 0, 0, 0, {FAIL_INVO, 30, 6, 20}, abflag::NONE },
    { ABIL_BEOGH_GIFT_ITEM, "Give Item to Named Follower",
      0, 0, 0, 0, {FAIL_INVO}, abflag::NONE },
    { ABIL_BEOGH_RESURRECTION, "Resurrection",
      0, 0, 0, generic_cost::fixed(35), {FAIL_INVO}, abflag::NONE },

    // Jiyva
    { ABIL_JIYVA_CALL_JELLY, "Request Jelly",
      2, 0, 0, 1, {FAIL_INVO}, abflag::NONE },
    { ABIL_JIYVA_JELLY_PARALYSE, "Jelly Paralyse",
      3, 0, 0, 0, {FAIL_INVO}, abflag::PIETY },
    { ABIL_JIYVA_SLIMIFY, "Slimify",
      4, 0, 0, 8, {FAIL_INVO, 90, 0, 2}, abflag::NONE },
    { ABIL_JIYVA_CURE_BAD_MUTATION, "Cure Bad Mutation",
      0, 0, 0, 15, {FAIL_INVO}, abflag::NONE },

    // Fedhas
    { ABIL_FEDHAS_EVOLUTION, "Evolution",
      2, 0, 0, 0, {FAIL_INVO, 30, 6, 20}, abflag::VARIABLE_FRUIT },
    { ABIL_FEDHAS_SUNLIGHT, "Sunlight",
      2, 0, 50, 0, {FAIL_INVO, 30, 6, 20}, abflag::NONE },
    { ABIL_FEDHAS_PLANT_RING, "Growth",
      2, 0, 0, 0, {FAIL_INVO, 40, 5, 20}, abflag::FRUIT },
    { ABIL_FEDHAS_SPAWN_SPORES, "Reproduction",
      4, 0, 100, 1, {FAIL_INVO, 60, 4, 25}, abflag::NONE },
    { ABIL_FEDHAS_RAIN, "Rain",
      4, 0, 150, 4, {FAIL_INVO, 70, 4, 25}, abflag::NONE },

    // Cheibriados
    { ABIL_CHEIBRIADOS_TIME_BEND, "Bend Time",
      3, 0, 50, 1, {FAIL_INVO, 40, 4, 20}, abflag::NONE },
    { ABIL_CHEIBRIADOS_DISTORTION, "Temporal Distortion",
      4, 0, 200, 3, {FAIL_INVO, 60, 5, 20}, abflag::INSTANT },
    { ABIL_CHEIBRIADOS_SLOUCH, "Slouch",
      5, 0, 100, 8, {FAIL_INVO, 60, 4, 25}, abflag::NONE },
    { ABIL_CHEIBRIADOS_TIME_STEP, "Step From Time",
      10, 0, 200, 10, {FAIL_INVO, 80, 4, 25}, abflag::NONE },

    // Ashenzari
    { ABIL_ASHENZARI_CURSE, "Curse Item",
      0, 0, 0, 0, {FAIL_INVO}, abflag::REMOVE_CURSE_SCROLL },
    { ABIL_ASHENZARI_SCRYING, "Scrying",
      4, 0, 0, 2, {FAIL_INVO}, abflag::INSTANT },
    { ABIL_ASHENZARI_TRANSFER_KNOWLEDGE, "Transfer Knowledge",
      0, 0, 0, 10, {FAIL_INVO}, abflag::NONE },
    { ABIL_ASHENZARI_END_TRANSFER, "End Transfer Knowledge",
      0, 0, 0, 0, {FAIL_INVO}, abflag::NONE },

    // Dithmenos
    { ABIL_DITHMENOS_SHADOW_STEP, "Shadow Step",
      4, 0, 0, 5, {FAIL_INVO, 30, 6, 20}, abflag::NONE },
    { ABIL_DITHMENOS_SHADOW_FORM, "Shadow Form",
      9, 0, 0, 12, {FAIL_INVO, 80, 4, 25}, abflag::SKILL_DRAIN },

    // Ru
    { ABIL_RU_DRAW_OUT_POWER, "Draw Out Power", 0, 0, 0, 0,
      {FAIL_INVO}, abflag::EXHAUSTION|abflag::SKILL_DRAIN|abflag::CONF_OK },
    { ABIL_RU_POWER_LEAP, "Power Leap",
      5, 0, 0, 0, {FAIL_INVO}, abflag::EXHAUSTION },
    { ABIL_RU_APOCALYPSE, "Apocalypse",
      8, 0, 0, 0, {FAIL_INVO}, abflag::EXHAUSTION|abflag::SKILL_DRAIN },

    { ABIL_RU_SACRIFICE_PURITY, "Sacrifice Purity",
      0, 0, 0, 0, {FAIL_INVO}, abflag::SACRIFICE },
    { ABIL_RU_SACRIFICE_WORDS, "Sacrifice Words",
      0, 0, 0, 0, {FAIL_INVO}, abflag::SACRIFICE },
    { ABIL_RU_SACRIFICE_DRINK, "Sacrifice Drink",
      0, 0, 0, 0, {FAIL_INVO}, abflag::SACRIFICE },
    { ABIL_RU_SACRIFICE_ESSENCE, "Sacrifice Essence",
      0, 0, 0, 0, {FAIL_INVO}, abflag::SACRIFICE },
    { ABIL_RU_SACRIFICE_HEALTH, "Sacrifice Health",
      0, 0, 0, 0, {FAIL_INVO}, abflag::SACRIFICE },
    { ABIL_RU_SACRIFICE_STEALTH, "Sacrifice Stealth",
      0, 0, 0, 0, {FAIL_INVO}, abflag::SACRIFICE },
    { ABIL_RU_SACRIFICE_ARTIFICE, "Sacrifice Artifice",
      0, 0, 0, 0, {FAIL_INVO}, abflag::SACRIFICE },
    { ABIL_RU_SACRIFICE_LOVE, "Sacrifice Love",
      0, 0, 0, 0, {FAIL_INVO}, abflag::SACRIFICE },
    { ABIL_RU_SACRIFICE_COURAGE, "Sacrifice Courage",
      0, 0, 0, 0, {FAIL_INVO}, abflag::SACRIFICE },
    { ABIL_RU_SACRIFICE_ARCANA, "Sacrifice Arcana",
      0, 0, 0, 0, {FAIL_INVO}, abflag::SACRIFICE },
    { ABIL_RU_SACRIFICE_NIMBLENESS, "Sacrifice Nimbleness",
      0, 0, 0, 0, {FAIL_INVO}, abflag::SACRIFICE },
    { ABIL_RU_SACRIFICE_DURABILITY, "Sacrifice Durability",
      0, 0, 0, 0, {FAIL_INVO}, abflag::SACRIFICE },
    { ABIL_RU_SACRIFICE_HAND, "Sacrifice a Hand",
      0, 0, 0, 0, {FAIL_INVO}, abflag::SACRIFICE },
    { ABIL_RU_SACRIFICE_EXPERIENCE, "Sacrifice Experience",
      0, 0, 0, 0, {FAIL_INVO}, abflag::SACRIFICE },
    { ABIL_RU_SACRIFICE_SKILL, "Sacrifice Skill",
      0, 0, 0, 0, {FAIL_INVO}, abflag::SACRIFICE },
    { ABIL_RU_SACRIFICE_EYE, "Sacrifice an Eye",
      0, 0, 0, 0, {FAIL_INVO}, abflag::SACRIFICE },
    { ABIL_RU_SACRIFICE_RESISTANCE, "Sacrifice Resistance",
      0, 0, 0, 0, {FAIL_INVO}, abflag::SACRIFICE },
    { ABIL_RU_REJECT_SACRIFICES, "Reject Sacrifices",
      0, 0, 0, 0, {FAIL_INVO}, abflag::NONE },

    // Gozag
    { ABIL_GOZAG_POTION_PETITION, "Potion Petition",
      0, 0, 0, 0, {FAIL_INVO}, abflag::GOLD },
    { ABIL_GOZAG_CALL_MERCHANT, "Call Merchant",
      0, 0, 0, 0, {FAIL_INVO}, abflag::GOLD },
    { ABIL_GOZAG_BRIBE_BRANCH, "Bribe Branch",
      0, 0, 0, 0, {FAIL_INVO}, abflag::GOLD },

    // Qazlal
    { ABIL_QAZLAL_UPHEAVAL, "Upheaval",
      4, 0, 0, 3, {FAIL_INVO, 40, 5, 20}, abflag::NONE },
    { ABIL_QAZLAL_ELEMENTAL_FORCE, "Elemental Force",
      6, 0, 0, 6, {FAIL_INVO, 60, 5, 20}, abflag::NONE },
    { ABIL_QAZLAL_DISASTER_AREA, "Disaster Area",
      7, 0, 0, 10, {FAIL_INVO, 70, 4, 25}, abflag::NONE },

    // Pakellas
    { ABIL_PAKELLAS_DEVICE_SURGE, "Device Surge",
      0, 0, 0, generic_cost::fixed(1),
      {FAIL_INVO, 40, 5, 20}, abflag::VARIABLE_MP | abflag::INSTANT },
    { ABIL_PAKELLAS_QUICK_CHARGE, "Quick Charge",
      0, 0, 0, 2, {FAIL_INVO, 40, 5, 25}, abflag::NONE },
    { ABIL_PAKELLAS_SUPERCHARGE, "Supercharge",
      0, 0, 0, 0, {FAIL_INVO}, abflag::NONE },

    // Uskayaw
    { ABIL_USKAYAW_STOMP, "Stomp",
        3, 0, 100, generic_cost::fixed(20), {FAIL_INVO}, abflag::NONE },
    { ABIL_USKAYAW_LINE_PASS, "Line Pass",
        4, 0, 200, generic_cost::fixed(20), {FAIL_INVO}, abflag::NONE},
    { ABIL_USKAYAW_GRAND_FINALE, "Grand Finale",
        8, 0, 500, generic_cost::fixed(0),
        {FAIL_INVO, 120 + piety_breakpoint(4), 5, 1}, abflag::NONE},

    // Hepliaklqana
    { ABIL_HEPLIAKLQANA_RECALL, "Recall Ancestor",
        2, 0, 0, 0, {FAIL_INVO}, abflag::NONE },
    { ABIL_HEPLIAKLQANA_TRANSFERENCE, "Transference",
        2, 0, 0, generic_cost::range(4, 5), {FAIL_INVO, 40, 5, 20},
        abflag::NONE },
    { ABIL_HEPLIAKLQANA_IDEALISE, "Idealise",
        4, 0, 0, generic_cost::range(5, 6), {FAIL_INVO, 60, 4, 25},
        abflag::NONE },

    { ABIL_HEPLIAKLQANA_TYPE_KNIGHT,       "Ancestor Life: Knight",
        0, 0, 0, 0, {FAIL_INVO},abflag::NONE },
    { ABIL_HEPLIAKLQANA_TYPE_BATTLEMAGE,   "Ancestor Life: Battlemage",
        0, 0, 0, 0, {FAIL_INVO},abflag::NONE },
    { ABIL_HEPLIAKLQANA_TYPE_HEXER,        "Ancestor Life: Hexer",
        0, 0, 0, 0, {FAIL_INVO},abflag::NONE },

    { ABIL_HEPLIAKLQANA_IDENTITY,  "Ancestor Identity",
        0, 0, 0, 0, {FAIL_INVO}, abflag::INSTANT },
		
	//Wudzu
 	{ ABIL_WUDZU_SUMMON_VINES, "Summon Vines", 
	5, 0, 200, 3, {FAIL_INVO, 60, 5, 20}, abflag::NONE },
	{ ABIL_WUDZU_BRIAR_PATCH, "Briar Patch",
	7, 0, 300, 6, {FAIL_INVO, 70, 4, 25}, abflag::NONE },
	{ ABIL_WUDZU_VESTMENT_CLOAK, "Vestment of Thorns - Shoulders",
	0, 0, 0, 0, {FAIL_INVO}, abflag::NONE },
	{ ABIL_WUDZU_VESTMENT_HAT, "Vestment of Thorns - Head",
	0, 0, 0, 0, {FAIL_INVO}, abflag::NONE },
	{ ABIL_WUDZU_VESTMENT_GLOVES, "Vestment of Thorns - Hands", 
	0, 0, 0, 0, {FAIL_INVO}, abflag::NONE },
	{ ABIL_WUDZU_VESTMENT_BOOTS, "Vestment of Thorns - Feet", 
	0, 0, 0, 0, {FAIL_INVO}, abflag::NONE },
	{ ABIL_WUDZU_REGALIA_CLOAK, "Regalia of Thorns - Shoulders", 
	0, 0, 0, 0, {FAIL_INVO}, abflag::NONE },
	{ ABIL_WUDZU_REGALIA_HAT, "Regalia of Thorns - Head", 
	0, 0, 0, 0, {FAIL_INVO}, abflag::NONE },
	{ ABIL_WUDZU_REGALIA_GLOVES, "Regalia of Thorns - Hands", 
	0, 0, 0, 0, {FAIL_INVO}, abflag::NONE },
	{ ABIL_WUDZU_REGALIA_BOOTS, "Regalia of Thorns - Feet", 
	0, 0, 0, 0, {FAIL_INVO}, abflag::NONE },

        //Wudzu
        { ABIL_WUDZU_SUMMON_VINES, "Summon Vines",
        5, 0, 200, 3, {FAIL_INVO, 60, 5, 20}, abflag::NONE },
        { ABIL_WUDZU_BRIAR_PATCH, "Briar Patch",
        7, 0, 300, 6, {FAIL_INVO, 70, 4, 25}, abflag::NONE },
        { ABIL_WUDZU_VESTMENT_CLOAK, "Vestment of Thorns - Shoulders",
        0, 0, 0, 0, {FAIL_INVO}, abflag::NONE },
        { ABIL_WUDZU_VESTMENT_HAT, "Vestment of Thorns - Head",
        0, 0, 0, 0, {FAIL_INVO}, abflag::NONE },
        { ABIL_WUDZU_VESTMENT_GLOVES, "Vestment of Thorns - Hands",
        0, 0, 0, 0, {FAIL_INVO}, abflag::NONE },
        { ABIL_WUDZU_VESTMENT_BOOTS, "Vestment of Thorns - Feet",
        0, 0, 0, 0, {FAIL_INVO}, abflag::NONE },
        { ABIL_WUDZU_REGALIA_CLOAK, "Regalia of Thorns - Shoulders",
        0, 0, 0, 0, {FAIL_INVO}, abflag::NONE },
        { ABIL_WUDZU_REGALIA_HAT, "Regalia of Thorns - Head",
        0, 0, 0, 0, {FAIL_INVO}, abflag::NONE },
        { ABIL_WUDZU_REGALIA_GLOVES, "Regalia of Thorns - Hands",
        0, 0, 0, 0, {FAIL_INVO}, abflag::NONE },
        { ABIL_WUDZU_REGALIA_BOOTS, "Regalia of Thorns - Feet",
        0, 0, 0, 0, {FAIL_INVO}, abflag::NONE },

    { ABIL_STOP_RECALL, "Stop Recall", 0, 0, 0, 0, {FAIL_INVO}, abflag::NONE },
    { ABIL_RENOUNCE_RELIGION, "Renounce Religion",
      0, 0, 0, 0, {FAIL_INVO}, abflag::NONE },
    { ABIL_CONVERT_TO_BEOGH, "Convert to Beogh",
      0, 0, 0, 0, {FAIL_INVO}, abflag::NONE },
};

static const ability_def& get_ability_def(ability_type abil)
{
    for (const ability_def &ab_def : Ability_List)
        if (ab_def.ability == abil)
            return ab_def;

    return Ability_List[0];
}

unsigned int ability_mp_cost(ability_type abil)
{
    return get_ability_def(abil).mp_cost;
}

/**
 * Is there a valid ability with a name matching that given?
 *
 * @param key   The name in question. (Not case sensitive.)
 * @return      true if such an ability exists; false if not.
 */
bool string_matches_ability_name(const string& key)
{
    return ability_by_name(key) != ABIL_NON_ABILITY;
}

/**
 * Find an ability whose name matches the given key.
 *
 * @param name      The name in question. (Not case sensitive.)
 * @return          The enum of the relevant ability, if there was one; else
 *                  ABIL_NON_ABILITY.
 */
ability_type ability_by_name(const string &key)
{
    for (const auto &abil : Ability_List)
    {
        if (abil.ability == ABIL_NON_ABILITY)
            continue;

        const string name = lowercase_string(ability_name(abil.ability));
        if (name == lowercase_string(key))
            return abil.ability;
    }

    return ABIL_NON_ABILITY;
}

string print_abilities()
{
    string text = "\n<w>a:</w> ";

    const vector<talent> talents = your_talents(false);

    if (talents.empty())
        text += "no special abilities";
    else
    {
        for (unsigned int i = 0; i < talents.size(); ++i)
        {
            if (i)
                text += ", ";
            text += ability_name(talents[i].which);
        }
    }

    return text;
}

int get_gold_cost(ability_type ability)
{
    switch (ability)
    {
    case ABIL_GOZAG_CALL_MERCHANT:
        return gozag_price_for_shop(true);
    case ABIL_GOZAG_POTION_PETITION:
        return gozag_potion_price();
    case ABIL_GOZAG_BRIBE_BRANCH:
        return GOZAG_BRIBE_AMOUNT;
    default:
        return 0;
    }
}

static const int _pakellas_quick_charge_mp_cost()
{
    return max(1, you.magic_points * 2 / 3);
}

const string make_cost_description(ability_type ability)
{
    const ability_def& abil = get_ability_def(ability);
    string ret;
    if (abil.mp_cost)
    {
        ret += make_stringf(", %d %sMP", abil.mp_cost,
            abil.flags & abflag::PERMANENT_MP ? "Permanent " : "");
    }

    if (abil.flags & abflag::VARIABLE_MP)
        ret += ", MP";

    // TODO: make this less hard-coded
    if (ability == ABIL_PAKELLAS_QUICK_CHARGE)
        ret += make_stringf(", %d MP", _pakellas_quick_charge_mp_cost());

    if (abil.hp_cost)
    {
        ret += make_stringf(", %d %sHP", abil.hp_cost.cost(you.hp_max),
            abil.flags & abflag::PERMANENT_HP ? "Permanent " : "");
    }

    if (abil.food_cost && !you_foodless(true)
        && (you.undead_state() != US_SEMI_UNDEAD
            || you.hunger_state > HS_STARVING))
    {
        ret += ", Hunger"; // randomised and exact amount hidden from player
    }

    if (abil.piety_cost || abil.flags & abflag::PIETY)
        ret += ", Piety"; // randomised and exact amount hidden from player

    if (abil.flags & abflag::BREATH)
        ret += ", Breath";

    if (abil.flags & abflag::DELAY)
        ret += ", Delay";

    if (abil.flags & abflag::PAIN)
        ret += ", Pain";

    if (abil.flags & abflag::EXHAUSTION)
        ret += ", Exhaustion";

    if (abil.flags & abflag::INSTANT)
        ret += ", Instant"; // not really a cost, more of a bonus - bwr

    if (abil.flags & abflag::FRUIT)
        ret += ", Fruit";

    if (abil.flags & abflag::VARIABLE_FRUIT)
        ret += ", Fruit or Piety";

    if (abil.flags & abflag::SKILL_DRAIN)
        ret += ", Skill drain";

    if (abil.flags & abflag::REMOVE_CURSE_SCROLL)
        ret += ", Scroll of remove curse";

    if (abil.flags & abflag::GOLD)
    {
        const int amount = get_gold_cost(ability);
        if (amount)
            ret += make_stringf(", %d Gold", amount);
        else if (ability == ABIL_GOZAG_POTION_PETITION)
            ret += ", Free";
        else
            ret += ", Gold";
    }

    if (abil.flags & abflag::SACRIFICE)
    {
        ret += ", ";
        const string prefix = "Sacrifice ";
        ret += string(ability_name(ability)).substr(prefix.size());
        ret += ru_sac_text(ability);
    }

    // If we haven't output anything so far, then the effect has no cost
    if (ret.empty())
        return "None";

    ret.erase(0, 2);
    return ret;
}

static string _get_piety_amount_str(int value)
{
    return value > 15 ? "extremely large" :
           value > 10 ? "large" :
           value > 5  ? "moderate" :
                        "small";
}

static const string _detailed_cost_description(ability_type ability)
{
    const ability_def& abil = get_ability_def(ability);
    ostringstream ret;

    bool have_cost = false;
    ret << "This ability costs: ";

    if (abil.mp_cost > 0)
    {
        have_cost = true;
        if (abil.flags & abflag::PERMANENT_MP)
            ret << "\nMax MP : ";
        else
            ret << "\nMP     : ";
        ret << abil.mp_cost;
    }
    if (abil.hp_cost)
    {
        have_cost = true;
        if (abil.flags & abflag::PERMANENT_HP)
            ret << "\nMax HP : ";
        else
            ret << "\nHP     : ";
        ret << abil.hp_cost.cost(you.hp_max);
    }

    if (abil.food_cost && !you_foodless(true)
        && (you.undead_state() != US_SEMI_UNDEAD
            || you.hunger_state > HS_STARVING))
    {
        have_cost = true;
        ret << "\nHunger : ";
        ret << hunger_cost_string(abil.food_cost + abil.food_cost / 2);
    }

    if (abil.piety_cost || abil.flags & abflag::PIETY)
    {
        have_cost = true;
        ret << "\nPiety  : ";
        if (abil.flags & abflag::PIETY)
            ret << "variable";
        else
        {
            int avgcost = abil.piety_cost.base + abil.piety_cost.add / 2;
            ret << _get_piety_amount_str(avgcost);
        }
    }

    if (abil.flags & abflag::GOLD)
    {
        have_cost = true;
        ret << "\nGold   : ";
        int gold_amount = get_gold_cost(ability);
        if (gold_amount)
            ret << gold_amount;
        else if (ability == ABIL_GOZAG_POTION_PETITION)
            ret << "free";
        else
            ret << "variable";
    }

    if (abil.flags & abflag::REMOVE_CURSE_SCROLL)
    {
        have_cost = true;
        ret << "\nOne scroll of remove curse";
    }

    if (!have_cost)
        ret << "nothing.";

    if (abil.flags & abflag::BREATH)
        ret << "\nYou must catch your breath between uses of this ability.";

    if (abil.flags & abflag::DELAY)
        ret << "\nIt takes some time before being effective.";

    if (abil.flags & abflag::PAIN)
        ret << "\nUsing this ability will hurt you.";

    if (abil.flags & abflag::EXHAUSTION)
        ret << "\nIt cannot be used when exhausted.";

    if (abil.flags & abflag::INSTANT)
        ret << "\nIt is instantaneous.";

    if (abil.flags & abflag::CONF_OK)
        ret << "\nYou can use it even if confused.";

    if (abil.flags & abflag::SKILL_DRAIN)
        ret << "\nIt will temporarily drain your skills when used.";

    return ret.str();
}

ability_type fixup_ability(ability_type ability)
{
    switch (ability)
    {
    case ABIL_YRED_ANIMATE_REMAINS:
        // suppress animate remains once animate dead is unlocked (ugh)
        if (player_mutation_level(MUT_NO_LOVE)
            || in_good_standing(GOD_YREDELEMNUL, 2))
        {
            return ABIL_NON_ABILITY;
        }
        return ability;

    case ABIL_YRED_RECALL_UNDEAD_SLAVES:
    case ABIL_BEOGH_RECALL_ORCISH_FOLLOWERS:
        if (player_mutation_level(MUT_NO_LOVE))
            return ABIL_NON_ABILITY;
        else if (!you.recall_list.empty())
            return ABIL_STOP_RECALL;
        return ability;

    case ABIL_EVOKE_BERSERK:
    case ABIL_TROG_BERSERK:
        if (you.is_lifeless_undead(false)
            || you.species == SP_FORMICID)
        {
            return ABIL_NON_ABILITY;
        }
        return ability;

    case ABIL_BLINK:
    case ABIL_EVOKE_BLINK:
        if (you.species == SP_FORMICID)
            return ABIL_NON_ABILITY;
        else
            return ability;

    case ABIL_LUGONU_ABYSS_EXIT:
    case ABIL_LUGONU_ABYSS_ENTER:
        if (brdepth[BRANCH_ABYSS] == -1)
            return ABIL_NON_ABILITY;
        else
            return ability;

    case ABIL_TSO_BLESS_WEAPON:
    case ABIL_KIKU_BLESS_WEAPON:
    case ABIL_LUGONU_BLESS_WEAPON:
        if (you.species == SP_FELID)
            return ABIL_NON_ABILITY;
        else
            return ability;

    case ABIL_ELYVILON_HEAL_OTHER:
    case ABIL_YRED_ANIMATE_DEAD:
    case ABIL_YRED_ENSLAVE_SOUL:
    case ABIL_TSO_SUMMON_DIVINE_WARRIOR:
    case ABIL_MAKHLEB_LESSER_SERVANT_OF_MAKHLEB:
    case ABIL_MAKHLEB_GREATER_SERVANT_OF_MAKHLEB:
    case ABIL_TROG_BROTHERS_IN_ARMS:
    case ABIL_GOZAG_BRIBE_BRANCH:
    case ABIL_QAZLAL_ELEMENTAL_FORCE:
        if (player_mutation_level(MUT_NO_LOVE))
            return ABIL_NON_ABILITY;
        else
            return ability;

    case ABIL_SIF_MUNA_DIVINE_ENERGY:
        if (you.attribute[ATTR_DIVINE_ENERGY])
            return ABIL_SIF_MUNA_STOP_DIVINE_ENERGY;
        return ability;
		
	case ABIL_WUDZU_VESTMENT_CLOAK:
		if (you_worship(GOD_WUDZU))
		{
			if (you.props["wudzu_vestment_picked"].get_int() == 1 || 
			(you.props["vest1"].get_int() != 1 && you.props["vest2"].get_int() != 1))
				return ABIL_NON_ABILITY;
			else
				return ability;
		}
		else
			return ability;
		
	case ABIL_WUDZU_VESTMENT_HAT:
	    if (you.props["wudzu_vestment_picked"].get_int() == 1 || 
		(you.props["vest1"].get_int() != 2 && you.props["vest2"].get_int() != 2))
            return ABIL_NON_ABILITY;
		else
			return ability;
	case ABIL_WUDZU_VESTMENT_GLOVES:
	    if (you.props["wudzu_vestment_picked"].get_int() == 1 || 
		(you.props["vest1"].get_int() != 3 && you.props["vest2"].get_int() != 3))
            return ABIL_NON_ABILITY;
		else
			return ability;
	case ABIL_WUDZU_VESTMENT_BOOTS:
	    if (you.props["wudzu_vestment_picked"].get_int() == 1 || 
		(you.props["vest1"].get_int() != 4 && you.props["vest2"].get_int() != 4))
            return ABIL_NON_ABILITY;
		else
			return ability;
		
	case ABIL_WUDZU_REGALIA_CLOAK:
		if (you_worship(GOD_WUDZU))
		{
			if (you.props["wudzu_regalia_picked"].get_int() == 1 || 
			(you.props["reg1"].get_int() != 1 && you.props["reg2"].get_int() != 1))
				return ABIL_NON_ABILITY;
			else
				return ability;
		}
		else
			return ability;
		
	case ABIL_WUDZU_REGALIA_HAT:
	    if (you.props["wudzu_regalia_picked"].get_int() == 1 || 
		(you.props["reg1"].get_int() != 2 && you.props["reg2"].get_int() != 2))
            return ABIL_NON_ABILITY;
		else
			return ability;
	case ABIL_WUDZU_REGALIA_GLOVES:
	    if (you.props["wudzu_regalia_picked"].get_int() == 1 || 
		(you.props["reg1"].get_int() != 3 && you.props["reg2"].get_int() != 3))
            return ABIL_NON_ABILITY;
		else
			return ability;
	case ABIL_WUDZU_REGALIA_BOOTS:
	    if (you.props["wudzu_regalia_picked"].get_int() == 1 || 
		(you.props["reg1"].get_int() != 4 && you.props["reg2"].get_int() != 4))
            return ABIL_NON_ABILITY;
		else
			return ability;

        case ABIL_WUDZU_VESTMENT_CLOAK:
                if (you_worship(GOD_WUDZU))
                {
                        if (you.props["wudzu_vestment_picked"].get_int() == 1 ||
                        (you.props["vest1"].get_int() != 1 && you.props["vest2"].get_int() != 1))
                                return ABIL_NON_ABILITY;
                        else
                                return ability;
                }
                else
                        return ability;

        case ABIL_WUDZU_VESTMENT_HAT:
            if (you.props["wudzu_vestment_picked"].get_int() == 1 ||
                (you.props["vest1"].get_int() != 2 && you.props["vest2"].get_int() != 2))
            return ABIL_NON_ABILITY;
                else
                        return ability;
        case ABIL_WUDZU_VESTMENT_GLOVES:
            if (you.props["wudzu_vestment_picked"].get_int() == 1 ||
                (you.props["vest1"].get_int() != 3 && you.props["vest2"].get_int() != 3))
            return ABIL_NON_ABILITY;
                else
                        return ability;
        case ABIL_WUDZU_VESTMENT_BOOTS:
            if (you.props["wudzu_vestment_picked"].get_int() == 1 ||
                (you.props["vest1"].get_int() != 4 && you.props["vest2"].get_int() != 4))
            return ABIL_NON_ABILITY;
                else
                        return ability;

        case ABIL_WUDZU_REGALIA_CLOAK:
                if (you_worship(GOD_WUDZU))
                {
                        if (you.props["wudzu_regalia_picked"].get_int() == 1 ||
                        (you.props["reg1"].get_int() != 1 && you.props["reg2"].get_int() != 1))
                                return ABIL_NON_ABILITY;
                        else
                                return ability;
                }
                else
                        return ability;

        case ABIL_WUDZU_REGALIA_HAT:
            if (you.props["wudzu_regalia_picked"].get_int() == 1 ||
                (you.props["reg1"].get_int() != 2 && you.props["reg2"].get_int() != 2))
            return ABIL_NON_ABILITY;
                else
                        return ability;
        case ABIL_WUDZU_REGALIA_GLOVES:
            if (you.props["wudzu_regalia_picked"].get_int() == 1 ||
                (you.props["reg1"].get_int() != 3 && you.props["reg2"].get_int() != 3))
            return ABIL_NON_ABILITY;
                else
                        return ability;
        case ABIL_WUDZU_REGALIA_BOOTS:
            if (you.props["wudzu_regalia_picked"].get_int() == 1 ||
                (you.props["reg1"].get_int() != 4 && you.props["reg2"].get_int() != 4))
            return ABIL_NON_ABILITY;
                else
                        return ability;

    default:
        return ability;
    }
}

/// Handle special cases for ability failure chances.
static int _adjusted_failure_chance(ability_type ability, int base_chance)
{
    switch (ability)
    {
    case ABIL_BREATHE_FIRE:
    case ABIL_BREATHE_FROST:
    case ABIL_SPIT_ACID:
    case ABIL_BREATHE_LIGHTNING:
    case ABIL_BREATHE_POWER:
    case ABIL_BREATHE_STICKY_FLAME:
    case ABIL_BREATHE_MEPHITIC:
    case ABIL_BREATHE_STEAM:
        if (you.form == TRAN_DRAGON)
            return base_chance - 20;
        return base_chance;

    case ABIL_BLINK:
        return 48 - (17 * player_mutation_level(MUT_BLINK))
                  - you.experience_level / 2;
        break;

    case ABIL_NEMELEX_DEAL_FOUR:
        return 70 - (you.piety * 2 / 45) - you.skill(SK_INVOCATIONS, 9) / 2;

    default:
        return base_chance;
    }
}

talent get_talent(ability_type ability, bool check_confused)
{
    ASSERT(ability != ABIL_NON_ABILITY);

    // Placeholder handling, part 1: The ability we have might be a
    // placeholder, so convert it into its corresponding ability before
    // doing anything else, so that we'll handle its flags properly.
    talent result { fixup_ability(ability), 0, 0, false };
    const ability_def &abil = get_ability_def(result.which);

    if (check_confused && you.confused()
        && !testbits(abil.flags, abflag::CONF_OK))
    {
        result.which = ABIL_NON_ABILITY;
        return result;
    }

    // Look through the table to see if there's a preference, else find
    // a new empty slot for this ability. - bwr
    const int index = find_ability_slot(abil.ability);
    result.hotkey = index >= 0 ? index_to_letter(index) : 0;

    const int base_chance = abil.failure.chance();
    const int failure = _adjusted_failure_chance(ability, base_chance);
    result.fail = max(0, min(100, failure));

    result.is_invocation = abil.failure.basis == FAIL_INVO;

    return result;
}

const char* ability_name(ability_type ability)
{
    return get_ability_def(ability).name;
}

vector<const char*> get_ability_names()
{
    vector<const char*> result;
    for (const talent &tal : your_talents(false))
        result.push_back(ability_name(tal.which));
    return result;
}

static string _desc_sac_mut(const CrawlStoreValue &mut_store)
{
    return mut_upgrade_summary(static_cast<mutation_type>(mut_store.get_int()));
}

static string _sacrifice_desc(const ability_type ability)
{
    const string boilerplate =
        "\nIf you make this sacrifice, your powers granted by Ru "
        "will become stronger in proportion to the value of the "
        "sacrifice, and you may gain new powers as well.\n\n"
        "Sacrifices cannot be taken back.\n";
    const string piety_info = ru_sacrifice_description(ability);
    const string desc = boilerplate + piety_info;

    const string sac_vec_key = ru_sacrifice_vector(ability);
    if (sac_vec_key.empty())
        return desc;

    ASSERT(you.props.exists(sac_vec_key));
    const CrawlVector &sacrifice_muts = you.props[sac_vec_key].get_vector();
    return "\nAfter this sacrifice, you will find that "
            + comma_separated_fn(sacrifice_muts.begin(), sacrifice_muts.end(),
                                 _desc_sac_mut)
            + ".\n" + desc;
}

// XXX: should this be in describe.cc?
string get_ability_desc(const ability_type ability)
{
    const string& name = ability_name(ability);

    string lookup = getLongDescription(name + " ability");

    if (lookup.empty()) // Nothing found?
        lookup = "No description found.\n";

    if (testbits(get_ability_def(ability).flags, abflag::SACRIFICE))
        lookup += _sacrifice_desc(ability);

    if (god_hates_ability(ability, you.religion))
    {
        lookup += uppercase_first(god_name(you.religion))
                  + " frowns upon the use of this ability.\n";
    }

    ostringstream res;
    res << name << "\n\n" << lookup << "\n"
        << _detailed_cost_description(ability);

    const string quote = getQuoteString(name + " ability");
    if (!quote.empty())
        res << "\n\n" << quote;

    return res.str();
}

static void _print_talent_description(const talent& tal)
{
    clrscr();

    print_description(get_ability_desc(tal.which));

    getchm();
    clrscr();
}

void no_ability_msg()
{
    // Give messages if the character cannot use innate talents right now.
    // * Vampires can't turn into bats when full of blood.
    // * Tengu can't start to fly if already flying.
    if (you.species == SP_VAMPIRE && you.experience_level >= 3)
    {
        if (you.transform_uncancellable)
            mpr("You can't untransform!");
        else
        {
            ASSERT(you.hunger_state > HS_SATIATED);
            mpr("Sorry, you're too full to transform right now.");
        }
    }
    else if (player_mutation_level(MUT_TENGU_FLIGHT)
             || player_mutation_level(MUT_BIG_WINGS))
    {
        if (you.airborne())
            mpr("You're already flying!");
    }
    else
        mpr("Sorry, you're not good enough to have a special ability.");
}

bool activate_ability()
{
    if (you.berserk())
    {
        canned_msg(MSG_TOO_BERSERK);
        crawl_state.zero_turns_taken();
        return false;
    }

    const bool confused = you.confused();
    vector<talent> talents = your_talents(confused);
    if (talents.empty())
    {
        if (confused)
            canned_msg(MSG_TOO_CONFUSED);
        else
            no_ability_msg();
        crawl_state.zero_turns_taken();
        return false;
    }

    int selected = -1;
#ifndef TOUCH_UI
    if (Options.ability_menu)
#endif
    {
        selected = choose_ability_menu(talents);
        if (selected == -1)
        {
            canned_msg(MSG_OK);
            crawl_state.zero_turns_taken();
            return false;
        }
    }
#ifndef TOUCH_UI
    else
    {
        while (selected < 0)
        {
            msg::streams(MSGCH_PROMPT) << "Use which ability? (? or * to list) "
                                       << endl;

            const int keyin = get_ch();

            if (keyin == '?' || keyin == '*')
            {
                selected = choose_ability_menu(talents);
                if (selected == -1)
                {
                    canned_msg(MSG_OK);
                    crawl_state.zero_turns_taken();
                    return false;
                }
            }
            else if (key_is_escape(keyin) || keyin == ' ' || keyin == '\r'
                     || keyin == '\n')
            {
                canned_msg(MSG_OK);
                crawl_state.zero_turns_taken();
                return false;
            }
            else if (isaalpha(keyin))
            {
                // Try to find the hotkey.
                for (unsigned int i = 0; i < talents.size(); ++i)
                {
                    if (talents[i].hotkey == keyin)
                    {
                        selected = static_cast<int>(i);
                        break;
                    }
                }

                // If we can't, cancel out.
                if (selected < 0)
                {
                    mpr("You can't do that.");
                    crawl_state.zero_turns_taken();
                    return false;
                }
            }
        }
    }
#endif
    return activate_talent(talents[selected]);
}

// Check prerequisites for a number of abilities.
// Abort any attempt if these cannot be met, without losing the turn.
// TODO: Many more cases need to be added!
static bool _check_ability_possible(const ability_def& abil,
                                    bool hungerCheck = true,
                                    bool quiet = false)
{
    if (you.berserk())
    {
        if (!quiet)
            canned_msg(MSG_TOO_BERSERK);
        return false;
    }

    if (you.confused() && !testbits(abil.flags, abflag::CONF_OK))
    {
        if (!quiet)
            canned_msg(MSG_TOO_CONFUSED);
        return false;
    }

    if (silenced(you.pos()))
    {
        talent tal = get_talent(abil.ability, false);
        if (tal.is_invocation)
        {
            if (!quiet)
            {
                mprf("You cannot call out to %s while silenced.",
                     god_name(you.religion).c_str());
            }
            return false;
        }
    }
    // Don't insta-starve the player.
    // (Losing consciousness possible from 400 downward.)
    if (hungerCheck && !you.undead_state())
    {
        const int expected_hunger = you.hunger - abil.food_cost * 2;
        if (!quiet)
        {
            dprf("hunger: %d, max. food_cost: %d, expected hunger: %d",
                 you.hunger, abil.food_cost * 2, expected_hunger);
        }
        // Safety margin for natural hunger, mutations etc.
        if (expected_hunger <= 50)
        {
            if (!quiet)
                canned_msg(MSG_TOO_HUNGRY);
            return false;
        }
    }

    // in case of mp rot ability, check is the player have enough natural MP
    // (avoid use of ring/staf of magical power)
    if ((abil.flags & abflag::PERMANENT_MP)
        && get_real_mp(false) < (int)abil.mp_cost)
    {
        if (!quiet)
            mpr("You don't have enough innate magic capacity to sacrifice.");
        return false;
    }

    vector<text_pattern> &actions = Options.confirm_action;
    if (!actions.empty())
    {
        const char* name = ability_name(abil.ability);
        for (const text_pattern &action : actions)
        {
            if (action.matches(name))
            {
                string prompt = "Really use " + string(name) + "?";
                if (!yesno(prompt.c_str(), false, 'n'))
                {
                    canned_msg(MSG_OK);
                    return false;
                }
                break;
            }
        }
    }

    switch (abil.ability)
    {
    case ABIL_ZIN_RECITE:
    {
        if (!zin_check_able_to_recite(quiet))
            return false;

        int result = zin_check_recite_to_monsters(quiet);
        if (result != 1)
        {
            if (!quiet)
            {
                if (result == 0)
                    mpr("There's no appreciative audience!");
                else if (result == -1)
                    mpr("You are not zealous enough to affect this audience!");
            }
            return false;
        }
        return true;
    }

    case ABIL_ZIN_CURE_ALL_MUTATIONS:
        if (!how_mutated())
        {
            if (!quiet)
                mpr("You have no mutations to be cured!");
            return false;
        }
        return true;

    case ABIL_ZIN_SANCTUARY:
        if (env.sanctuary_time)
        {
            if (!quiet)
                mpr("There's already a sanctuary in place on this level.");
            return false;
        }
        return true;

    case ABIL_ZIN_DONATE_GOLD:
        if (!you.gold)
        {
            if (!quiet)
                mpr("You have nothing to donate!");
            return false;
        }
        return true;

    case ABIL_ELYVILON_PURIFICATION:
        if (!you.disease && !you.duration[DUR_POISONING]
            && !you.duration[DUR_CONF] && !you.duration[DUR_SLOW]
            && !you.petrifying()
            && you.strength(false) == you.max_strength()
            && you.intel(false) == you.max_intel()
            && you.dex(false) == you.max_dex()
            && !player_rotted()
            && !you.duration[DUR_WEAK])
        {
            if (!quiet)
                mpr("Nothing ails you!");
            return false;
        }
        return true;

    case ABIL_LUGONU_ABYSS_EXIT:
        if (!player_in_branch(BRANCH_ABYSS))
        {
            if (!quiet)
                mpr("You aren't in the Abyss!");
            return false;
        }
        return true;

    case ABIL_LUGONU_CORRUPT:
        return !is_level_incorruptible(quiet);

    case ABIL_LUGONU_ABYSS_ENTER:
        if (player_in_branch(BRANCH_ABYSS))
        {
            if (!quiet)
                mpr("You're already here!");
            return false;
        }
        return true;

    case ABIL_SIF_MUNA_FORGET_SPELL:
        if (you.spell_no == 0)
        {
            if (!quiet)
                canned_msg(MSG_NO_SPELLS);
            return false;
        }
        return true;

    case ABIL_ASHENZARI_TRANSFER_KNOWLEDGE:
        if (all_skills_maxed(true))
        {
            if (!quiet)
                mpr("You have nothing more to learn.");
            return false;
        }
        return true;

    case ABIL_FEDHAS_EVOLUTION:
        return fedhas_check_evolve_flora(quiet);

    case ABIL_FEDHAS_SPAWN_SPORES:
    {
        const int retval = fedhas_check_corpse_spores(quiet);
        if (retval <= 0)
        {
            if (!quiet)
            {
                if (retval == 0)
                    mpr("No corpses are in range.");
                else
                    canned_msg(MSG_OK);
            }
            return false;
        }
        return true;
    }

    case ABIL_SPIT_POISON:
    case ABIL_BREATHE_FIRE:
    case ABIL_BREATHE_FROST:
    case ABIL_BREATHE_POISON:
    case ABIL_BREATHE_LIGHTNING:
    case ABIL_SPIT_ACID:
    case ABIL_BREATHE_POWER:
    case ABIL_BREATHE_STICKY_FLAME:
    case ABIL_BREATHE_STEAM:
    case ABIL_BREATHE_MEPHITIC:
        if (you.duration[DUR_BREATH_WEAPON])
        {
            if (!quiet)
                canned_msg(MSG_CANNOT_DO_YET);
            return false;
        }
        return true;

    case ABIL_BLINK:
    case ABIL_EVOKE_BLINK:
    {
        const string no_tele_reason = you.no_tele_reason(false, true);
        if (no_tele_reason.empty())
            return true;

        if (!quiet)
             mpr(no_tele_reason);
        return false;
    }

    case ABIL_EVOKE_BERSERK:
    case ABIL_TROG_BERSERK:
        return you.can_go_berserk(true, false, true)
               && (quiet || berserk_check_wielded_weapon());

    case ABIL_EVOKE_FOG:
        if (cloud_at(you.pos()))
        {
            if (!quiet)
                mpr("It's too cloudy to do that here.");
            return false;
        }
        if (env.level_state & LSTATE_STILL_WINDS)
        {
            if (!quiet)
                mpr("The air is too still for clouds to form.");
            return false;
        }
        return true;

    case ABIL_GOZAG_POTION_PETITION:
        return gozag_setup_potion_petition(quiet);

    case ABIL_GOZAG_CALL_MERCHANT:
        return gozag_setup_call_merchant(quiet);

    case ABIL_GOZAG_BRIBE_BRANCH:
        return gozag_check_bribe_branch(quiet);

    case ABIL_RU_SACRIFICE_EXPERIENCE:
        if (you.experience_level <= RU_SAC_XP_LEVELS)
        {
            if (!quiet)
                mpr("You don't have enough experience to sacrifice.");
            return false;
        }
        return true;

    case ABIL_PAKELLAS_DEVICE_SURGE:
        if (you.magic_points == 0)
        {
            if (!quiet)
                mpr("You have no magic power.");
            return false;
        }
        return true;

    case ABIL_PAKELLAS_QUICK_CHARGE:
        return pakellas_check_quick_charge(quiet);

        // only available while your ancestor is alive.
    case ABIL_HEPLIAKLQANA_IDEALISE:
    case ABIL_HEPLIAKLQANA_RECALL:
    case ABIL_HEPLIAKLQANA_TRANSFERENCE:
        if (hepliaklqana_ancestor() == MID_NOBODY)
        {
            if (!quiet)
            {
                mprf("%s is still trapped in memory!",
                     hepliaklqana_ally_name().c_str());
            }
            return false;
        }
        return true;

    default:
        return true;
    }
}

bool check_ability_possible(const ability_type ability, bool hungerCheck,
                            bool quiet)
{
    return _check_ability_possible(get_ability_def(ability), hungerCheck,
                                   quiet);
}

bool activate_talent(const talent& tal)
{
    if (you.berserk())
    {
        canned_msg(MSG_TOO_BERSERK);
        crawl_state.zero_turns_taken();
        return false;
    }

    // Doing these would outright kill the player.
    // (or, in the case of the stat-zeros, they'd at least be extremely
    // dangerous.)
    if (tal.which == ABIL_STOP_FLYING)
    {
        if (is_feat_dangerous(grd(you.pos()), false, true))
        {
            mpr("Stopping flight right now would be fatal!");
            crawl_state.zero_turns_taken();
            return false;
        }
    }
    else if (tal.which == ABIL_TRAN_BAT)
    {
        if (!check_form_stat_safety(TRAN_BAT))
        {
            crawl_state.zero_turns_taken();
            return false;
        }
    }
    else if (tal.which == ABIL_END_TRANSFORMATION)
    {
        if (feat_dangerous_for_form(TRAN_NONE, env.grid(you.pos())))
        {
            mprf("Turning back right now would cause you to %s!",
                 env.grid(you.pos()) == DNGN_LAVA ? "burn" : "drown");

            crawl_state.zero_turns_taken();
            return false;
        }

        if (!check_form_stat_safety(TRAN_NONE))
        {
            crawl_state.zero_turns_taken();
            return false;
        }
    }

    if ((tal.which == ABIL_EVOKE_BERSERK || tal.which == ABIL_TROG_BERSERK)
        && !you.can_go_berserk(true))
    {
        crawl_state.zero_turns_taken();
        return false;
    }

    if ((tal.which == ABIL_EVOKE_FLIGHT || tal.which == ABIL_TRAN_BAT || tal.which == ABIL_FLY)
        && !flight_allowed())
    {
        crawl_state.zero_turns_taken();
        return false;
    }

    // Some abilities don't need a hunger check.
    bool hungerCheck = true;
    switch (tal.which)
    {
        case ABIL_RENOUNCE_RELIGION:
        case ABIL_CONVERT_TO_BEOGH:
        case ABIL_STOP_FLYING:
        case ABIL_EVOKE_TURN_VISIBLE:
        case ABIL_END_TRANSFORMATION:
        case ABIL_DELAYED_FIREBALL:
        case ABIL_STOP_SINGING:
        case ABIL_STOP_RECALL:
        case ABIL_TRAN_BAT:
        case ABIL_ASHENZARI_END_TRANSFER:
        case ABIL_HEPLIAKLQANA_IDENTITY:
        case ABIL_HEPLIAKLQANA_TYPE_KNIGHT:
        case ABIL_HEPLIAKLQANA_TYPE_BATTLEMAGE:
        case ABIL_HEPLIAKLQANA_TYPE_HEXER:
        case ABIL_SIF_MUNA_DIVINE_ENERGY:
        case ABIL_SIF_MUNA_STOP_DIVINE_ENERGY:
            hungerCheck = false;
            break;
        default:
            break;
    }

    if (hungerCheck && !you.undead_state() && !you_foodless()
        && you.hunger_state <= HS_STARVING)
    {
        canned_msg(MSG_TOO_HUNGRY);
        crawl_state.zero_turns_taken();
        return false;
    }

    const ability_def& abil = get_ability_def(tal.which);

    // Check that we can afford to pay the costs.
    // Note that mutation shenanigans might leave us with negative MP,
    // so don't fail in that case if there's no MP cost.
    if (abil.mp_cost > 0 && !enough_mp(abil.mp_cost, false, true))
    {
        crawl_state.zero_turns_taken();
        return false;
    }

    const int hpcost = abil.hp_cost.cost(you.hp_max);
    if (hpcost > 0 && !enough_hp(hpcost, false))
    {
        crawl_state.zero_turns_taken();
        return false;
    }

    if (!_check_ability_possible(abil, hungerCheck))
    {
        crawl_state.zero_turns_taken();
        return false;
    }

    bool fail = random2avg(100, 3) < tal.fail;

    const spret_type ability_result = _do_ability(abil, fail);
    switch (ability_result)
    {
        case SPRET_SUCCESS:
            ASSERT(!fail || testbits(abil.flags, abflag::HOSTILE));
            practise_using_ability(abil.ability);
            _pay_ability_costs(abil);
            count_action(tal.is_invocation ? CACT_INVOKE : CACT_ABIL, abil.ability);
            return true;
        case SPRET_FAIL:
            mpr("You fail to use your ability.");
            you.turn_is_over = true;
            return false;
        case SPRET_ABORT:
            crawl_state.zero_turns_taken();
            return false;
        case SPRET_NONE:
        default:
            die("Weird ability return type");
            return false;
    }
}

static int _calc_breath_ability_range(ability_type ability)
{
    switch (ability)
    {
    case ABIL_BREATHE_FIRE:         return 5;
    case ABIL_BREATHE_FROST:        return 5;
    case ABIL_BREATHE_MEPHITIC:     return 6;
    case ABIL_BREATHE_LIGHTNING:    return 7;
    case ABIL_SPIT_ACID:            return 7;
    case ABIL_BREATHE_POWER:        return 7;
    case ABIL_BREATHE_STICKY_FLAME: return 3;
    case ABIL_BREATHE_STEAM:        return 6;
    case ABIL_SPIT_POISON:          return 5;
    case ABIL_BREATHE_POISON:       return 6;
    default:
        die("Bad breath type!");
        break;
    }
    return -2;
}

static bool _sticky_flame_can_hit(const actor *act)
{
    if (act->is_monster())
    {
        const monster* mons = act->as_monster();
        bolt testbeam;
        testbeam.thrower = KILL_YOU;
        zappy(ZAP_BREATHE_STICKY_FLAME, 100, false, testbeam);

        return !testbeam.ignores_monster(mons);
    }
    else
        return false;
}

/*
 * Use an ability.
 *
 * @param abil The actual ability used.
 * @param fail If true, the ability is doomed to fail, and SPRET_FAIL will
 * be returned if the ability is not SPRET_ABORTed.
 * @returns Whether the spell succeeded (SPRET_SUCCESS), failed (SPRET_FAIL),
 *  or was canceled (SPRET_ABORT). Never returns SPRET_NONE.
 */
static spret_type _do_ability(const ability_def& abil, bool fail)
{
    dist abild;
    bolt beam;
    dist spd;
<<<<<<< HEAD
	string lower_body;
	string hands;
=======
        string lower_body;
        string hands;
>>>>>>> 5dd32683

    // Note: the costs will not be applied until after this switch
    // statement... it's assumed that only failures have returned! - bwr
    switch (abil.ability)
    {
    case ABIL_RECHARGING:
        fail_check();
        if (recharge_wand() <= 0)
            return SPRET_ABORT; // fail message is already given
        break;

    case ABIL_DIG:
        fail_check();
        if (!you.digging)
        {
            you.digging = true;
            mpr("You extend your mandibles.");
        }
        else
        {
            mpr("You are already prepared to dig.");
            return SPRET_ABORT;
        }
        break;

    case ABIL_SHAFT_SELF:
        fail_check();
        if (you.can_do_shaft_ability(false))
        {
            if (yesno("Are you sure you want to shaft yourself?", true, 'n'))
                start_delay<ShaftSelfDelay>(1);
            else
                return SPRET_ABORT;
        }
        else
            return SPRET_ABORT;
        break;

    case ABIL_DELAYED_FIREBALL:
    {
        fail_check();
        // Note: Power level of ball calculated at release. - bwr
        int power = calc_spell_power(SPELL_DELAYED_FIREBALL, true);
        beam.range = spell_range(SPELL_FIREBALL, power);

        targetter_beam tgt(&you, beam.range, ZAP_FIREBALL, power, 1, 1);

        direction_chooser_args args;
        args.mode = TARG_HOSTILE;
        args.top_prompt = "Aiming: <white>Delayed Fireball</white>";
        args.hitfunc = &tgt;
        if (!spell_direction(spd, beam, &args))
            return SPRET_ABORT;

        if (!zapping(ZAP_FIREBALL, power, beam, true, nullptr, false))
            return SPRET_ABORT;

        // Only one allowed, since this is instantaneous. - bwr
        you.attribute[ATTR_DELAYED_FIREBALL] = 0;
        viewwindow();
        break;
    }

    case ABIL_SPIT_POISON:      // Naga poison spit
    {
        int power = 10 + you.experience_level;
        beam.range = _calc_breath_ability_range(abil.ability);

        if (!spell_direction(abild, beam)
            || !player_tracer(ZAP_SPIT_POISON, power, beam))
        {
            return SPRET_ABORT;
        }
        else
        {
            fail_check();
            zapping(ZAP_SPIT_POISON, power, beam);
            you.set_duration(DUR_BREATH_WEAPON, 3 + random2(5));
        }
        break;
    }

    case ABIL_BREATHE_STICKY_FLAME:
    {
        targetter_splash hitfunc(&you);
        beam.range = _calc_breath_ability_range(abil.ability);
        direction_chooser_args args;
        args.mode = TARG_HOSTILE;
        args.hitfunc = &hitfunc;
        if (!spell_direction(abild, beam, &args))
            return SPRET_ABORT;

        if (stop_attack_prompt(hitfunc, "spit at", _sticky_flame_can_hit))
            return SPRET_ABORT;

        fail_check();
        zapping(ZAP_BREATHE_STICKY_FLAME, (you.form == TRAN_DRAGON) ?
                2 * you.experience_level : you.experience_level,
            beam, false, "You spit a glob of burning liquid.");

        you.increase_duration(DUR_BREATH_WEAPON,
                      3 + random2(10) + random2(30 - you.experience_level));
        break;
    }

    case ABIL_BREATHE_FIRE:
    case ABIL_BREATHE_FROST:
    case ABIL_BREATHE_POISON:
    case ABIL_SPIT_ACID:
    case ABIL_BREATHE_POWER:
    case ABIL_BREATHE_STEAM:
    case ABIL_BREATHE_MEPHITIC:
        beam.range = _calc_breath_ability_range(abil.ability);
        if (!spell_direction(abild, beam))
            return SPRET_ABORT;

        // fallthrough to ABIL_BREATHE_LIGHTNING

    case ABIL_BREATHE_LIGHTNING: // not targeted
        fail_check();

        // TODO: refactor this to use only one call to zapping(), don't
        // duplicate its fail_check(), split out breathe_lightning, etc

        switch (abil.ability)
        {
        case ABIL_BREATHE_FIRE:
        {
            int power = you.experience_level;

            if (you.form == TRAN_DRAGON)
                power += 12;

            string msg = "You breathe a blast of fire";
            msg += (power < 15) ? '.' : '!';

            if (!zapping(ZAP_BREATHE_FIRE, power, beam, true, msg.c_str()))
                return SPRET_ABORT;
            break;
        }

        case ABIL_BREATHE_FROST:
            if (!zapping(ZAP_BREATHE_FROST,
                 (you.form == TRAN_DRAGON) ?
                     2 * you.experience_level : you.experience_level,
                 beam, true,
                         "You exhale a wave of freezing cold."))
            {
                return SPRET_ABORT;
            }
            break;

        case ABIL_BREATHE_POISON:
            if (!zapping(ZAP_BREATHE_POISON, you.experience_level, beam, true,
                         "You exhale a blast of poison gas."))
            {
                return SPRET_ABORT;
            }
            break;

        case ABIL_BREATHE_LIGHTNING:
            mpr("You breathe a wild blast of lightning!");
            black_drac_breath();
            break;

        case ABIL_SPIT_ACID:
            if (!zapping(ZAP_BREATHE_ACID,
                (you.form == TRAN_DRAGON) ?
                    2 * you.experience_level : you.experience_level,
                beam, true, "You spit a glob of acid."))
            {
                return SPRET_ABORT;
            }
            break;

        case ABIL_BREATHE_POWER:
            if (!zapping(ZAP_BREATHE_POWER,
                (you.form == TRAN_DRAGON) ?
                    2 * you.experience_level : you.experience_level,
                beam, true,
                         "You breathe a bolt of dispelling energy."))
            {
                return SPRET_ABORT;
            }
            break;

        case ABIL_BREATHE_STICKY_FLAME:
            if (!zapping(ZAP_BREATHE_STICKY_FLAME,
                (you.form == TRAN_DRAGON) ?
                    2 * you.experience_level : you.experience_level,
                beam, true,
                         "You spit a glob of burning liquid."))
            {
                return SPRET_ABORT;
            }
            break;

        case ABIL_BREATHE_STEAM:
            if (!zapping(ZAP_BREATHE_STEAM,
                (you.form == TRAN_DRAGON) ?
                    2 * you.experience_level : you.experience_level,
                beam, true,
                         "You exhale a blast of scalding steam."))
            {
                return SPRET_ABORT;
            }
            break;

        case ABIL_BREATHE_MEPHITIC:
            if (!zapping(ZAP_BREATHE_MEPHITIC,
                (you.form == TRAN_DRAGON) ?
                    2 * you.experience_level : you.experience_level,
                beam, true,
                         "You exhale a blast of noxious fumes."))
            {
                return SPRET_ABORT;
            }
            break;

        default:
            break;
        }

        you.increase_duration(DUR_BREATH_WEAPON,
                      3 + random2(10) + random2(30 - you.experience_level));

        if (abil.ability == ABIL_BREATHE_STEAM
            || abil.ability == ABIL_SPIT_ACID)
        {
            you.duration[DUR_BREATH_WEAPON] /= 2;
        }

        break;

    case ABIL_EVOKE_BLINK:      // randarts
        fail_check();
        // deliberate fall-through
    case ABIL_BLINK:            // mutation
        return cast_blink(fail);
        break;

    case ABIL_EVOKE_BERSERK:    // amulet of rage, randarts
        fail_check();
        you.go_berserk(true);
        break;

    case ABIL_FLY:
        fail_check();
        // high level Te or Dr/Gr wings
        if (you.racial_permanent_flight())
        {
            you.attribute[ATTR_PERM_FLIGHT] = 1;
            float_player();
        }
        // low level Te
        else
        {
            int power = you.experience_level * 4;
            const int dur_change = 25 + random2(power) + random2(power);

            you.increase_duration(DUR_FLIGHT, dur_change, 100);
            you.attribute[ATTR_FLIGHT_UNCANCELLABLE] = 1;

            float_player();
        }
        if (you.species == SP_TENGU)
            mpr("You feel very comfortable in the air.");
        break;

    // DEMONIC POWERS:
    case ABIL_DAMNATION:
        fail_check();
        if (your_spells(SPELL_HURL_DAMNATION,
                        you.experience_level * 10,
                        false, false, true) == SPRET_ABORT)
        {
            return SPRET_ABORT;
        }
        break;

    case ABIL_EVOKE_TURN_INVISIBLE:     // ring, cloaks, randarts
        if (!invis_allowed())
            return SPRET_ABORT;
        fail_check();
        surge_power(you.spec_evoke());
        potionlike_effect(POT_INVISIBILITY,
                          player_adjust_evoc_power(
                              you.skill(SK_EVOCATIONS, 2) + 5));
        contaminate_player(1000 + random2(2000), true);
        break;

    case ABIL_EVOKE_TURN_VISIBLE:
        fail_check();
        ASSERT(!you.attribute[ATTR_INVIS_UNCANCELLABLE]);
        mpr("You feel less transparent.");
        you.duration[DUR_INVIS] = 1;
        break;

    case ABIL_EVOKE_FLIGHT:             // ring, boots, randarts
        fail_check();
        ASSERT(!get_form()->forbids_flight());
        if (you.wearing_ego(EQ_ALL_ARMOUR, SPARM_FLYING))
        {
            bool standing = !you.airborne();
            you.attribute[ATTR_PERM_FLIGHT] = 1;
            if (standing)
                float_player();
            else
                mpr("You feel more buoyant.");
        }
        else
        {
            surge_power(you.spec_evoke());
            fly_player(
                player_adjust_evoc_power(you.skill(SK_EVOCATIONS, 2) + 30));
        }
        break;
    case ABIL_EVOKE_FOG:     // cloak of the Thief
        fail_check();
        mpr("With a swish of your cloak, you release a cloud of fog.");
        big_cloud(random_smoke_type(), &you, you.pos(), 50, 8 + random2(8));
        break;

    case ABIL_STOP_SINGING:
        fail_check();
        you.duration[DUR_SONG_OF_SLAYING] = 0;
        mpr("You stop singing.");
        break;

    case ABIL_STOP_FLYING:
        fail_check();
        you.duration[DUR_FLIGHT] = 0;
        you.attribute[ATTR_PERM_FLIGHT] = 0;
        land_player();
        break;

    case ABIL_END_TRANSFORMATION:
        fail_check();
        untransform();
        break;

    // INVOCATIONS:
    case ABIL_ZIN_RECITE:
    {
        fail_check();
        if (zin_check_recite_to_monsters() == 1)
        {
            you.attribute[ATTR_RECITE_TYPE] = (recite_type) random2(NUM_RECITE_TYPES); // This is just flavor
            you.attribute[ATTR_RECITE_SEED] = random2(2187); // 3^7
            you.duration[DUR_RECITE] = 3 * BASELINE_DELAY;
            mprf("You clear your throat and prepare to recite.");
            you.increase_duration(DUR_BREATH_WEAPON,
                                  3 + random2(10) + random2(30));
        }
        else
        {
            canned_msg(MSG_OK);
            return SPRET_ABORT;
        }
        break;
    }
    case ABIL_ZIN_VITALISATION:
        fail_check();
        zin_vitalisation();
        break;

    case ABIL_ZIN_IMPRISON:
    {
        beam.range = LOS_RADIUS;
        direction_chooser_args args;
        args.restricts = DIR_TARGET;
        args.mode = TARG_HOSTILE;
        args.needs_path = false;
        if (!spell_direction(spd, beam, &args))
            return SPRET_ABORT;

        if (beam.target == you.pos())
        {
            mpr("You cannot imprison yourself!");
            return SPRET_ABORT;
        }

        monster* mons = monster_at(beam.target);

        if (mons == nullptr || !you.can_see(*mons))
        {
            mpr("There is no monster there to imprison!");
            return SPRET_ABORT;
        }

        if (mons_is_firewood(*mons) || mons_is_conjured(mons->type))
        {
            mpr("You cannot imprison that!");
            return SPRET_ABORT;
        }

        if (mons->friendly() || mons->good_neutral())
        {
            mpr("You cannot imprison a law-abiding creature!");
            return SPRET_ABORT;
        }

        fail_check();

        int power = 3 + (roll_dice(5, you.skill(SK_INVOCATIONS, 5) + 12) / 26);

        if (!cast_imprison(power, mons, -GOD_ZIN))
            return SPRET_ABORT;
        break;
    }

    case ABIL_ZIN_SANCTUARY:
        fail_check();
        zin_sanctuary();
        break;

    case ABIL_ZIN_CURE_ALL_MUTATIONS:
        fail_check();
        if (!zin_remove_all_mutations())
            return SPRET_ABORT;
        break;

    case ABIL_ZIN_DONATE_GOLD:
        fail_check();
        zin_donate_gold();
        break;

    case ABIL_TSO_DIVINE_SHIELD:
        fail_check();
        tso_divine_shield();
        break;

    case ABIL_TSO_CLEANSING_FLAME:
        fail_check();
        cleansing_flame(10 + you.skill_rdiv(SK_INVOCATIONS, 7, 6),
                        CLEANSING_FLAME_INVOCATION, you.pos(), &you);
        break;

    case ABIL_TSO_SUMMON_DIVINE_WARRIOR:
        fail_check();
        summon_holy_warrior(you.skill(SK_INVOCATIONS, 4), false);
        break;

    case ABIL_TSO_BLESS_WEAPON:
        fail_check();
        simple_god_message(" will bless one of your weapons.");
        // included in default force_more_message
        if (!bless_weapon(GOD_SHINING_ONE, SPWPN_HOLY_WRATH, YELLOW))
            return SPRET_ABORT;
        break;

    case ABIL_KIKU_RECEIVE_CORPSES:
        fail_check();
        kiku_receive_corpses(you.skill(SK_NECROMANCY, 4));
        break;

    case ABIL_KIKU_TORMENT:
        fail_check();
        if (!kiku_take_corpse())
        {
            mpr("There are no corpses to sacrifice!");
            return SPRET_ABORT;
        }
        simple_god_message(" torments the living!");
        torment(&you, TORMENT_KIKUBAAQUDGHA, you.pos());
        break;

    case ABIL_KIKU_BLESS_WEAPON:
        fail_check();
        simple_god_message(" will bloody one of your weapons with pain.");
        // included in default force_more_message
        if (!bless_weapon(GOD_KIKUBAAQUDGHA, SPWPN_PAIN, RED))
            return SPRET_ABORT;
        break;

    case ABIL_KIKU_GIFT_NECRONOMICON:
    {
        fail_check();
        if (!kiku_gift_necronomicon())
            return SPRET_ABORT;
        break;
    }

    case ABIL_YRED_INJURY_MIRROR:
        fail_check();
        if (yred_injury_mirror())
            mpr("Another wave of unholy energy enters you.");
        else
        {
            mprf("You offer yourself to %s, and are filled with unholy energy.",
                 god_name(you.religion).c_str());
        }
        you.duration[DUR_MIRROR_DAMAGE] = 9 * BASELINE_DELAY
                     + random2avg(you.piety * BASELINE_DELAY, 2) / 10;
        break;

    case ABIL_YRED_ANIMATE_REMAINS:
        fail_check();
        canned_msg(MSG_ANIMATE_REMAINS);
        if (animate_remains(you.pos(), CORPSE_BODY, BEH_FRIENDLY,
                            MHITYOU, &you, "", GOD_YREDELEMNUL) < 0)
        {
            mpr("There are no remains here to animate!");
            return SPRET_ABORT;
        }
        break;

    case ABIL_YRED_ANIMATE_DEAD:
        fail_check();
        canned_msg(MSG_CALL_DEAD);
        animate_dead(&you, you.skill_rdiv(SK_INVOCATIONS) + 1,
                     BEH_FRIENDLY, MHITYOU, &you, "", GOD_YREDELEMNUL);
        break;

    case ABIL_YRED_RECALL_UNDEAD_SLAVES:
        fail_check();
        start_recall(RECALL_YRED);
        break;

    case ABIL_YRED_DRAIN_LIFE:
    {
        int damage = 0;
        const spret_type result =
            fire_los_attack_spell(SPELL_DRAIN_LIFE,
                                  you.skill_rdiv(SK_INVOCATIONS),
                                  &you, fail, &damage);
        if (result != SPRET_SUCCESS)
            return result;

        if (damage > 0)
        {
            mpr("You feel life flooding into your body.");
            inc_hp(damage);
        }
        break;
    }

    case ABIL_YRED_ENSLAVE_SOUL:
    {
        god_acting gdact;
        int power = you.skill(SK_INVOCATIONS, 4);
        beam.range = LOS_RADIUS;

        if (!spell_direction(spd, beam))
            return SPRET_ABORT;

        if (beam.target == you.pos())
        {
            mpr("Your soul already belongs to Yredelemnul.");
            return SPRET_ABORT;
        }

        monster* mons = monster_at(beam.target);
        if (mons == nullptr || !you.can_see(*mons)
            || !ench_flavour_affects_monster(BEAM_ENSLAVE_SOUL, mons))
        {
            mpr("You see nothing there you can enslave the soul of!");
            return SPRET_ABORT;
        }

        // The monster can be no more than lightly wounded/damaged.
        if (mons_get_damage_level(*mons) > MDAM_LIGHTLY_DAMAGED)
        {
            simple_monster_message(*mons, "'s soul is too badly injured.");
            return SPRET_ABORT;
        }
        fail_check();
        return zapping(ZAP_ENSLAVE_SOUL, power, beam, false, nullptr, fail);
    }

    case ABIL_OKAWARU_HEROISM:
        fail_check();
        mprf(MSGCH_DURATION, you.duration[DUR_HEROISM]
             ? "You feel more confident with your borrowed prowess."
             : "You gain the combat prowess of a mighty hero.");

        you.increase_duration(DUR_HEROISM,
                              10 + random2avg(you.skill(SK_INVOCATIONS, 6), 2),
                              100);
        you.redraw_evasion      = true;
        you.redraw_armour_class = true;
        break;

    case ABIL_OKAWARU_FINESSE:
        fail_check();
        if (you.duration[DUR_FINESSE])
        {
            // "Your [hand(s)] get{s} new energy."
            mprf(MSGCH_DURATION, "%s",
                 you.hands_act("get", "new energy.").c_str());
        }
        else
            mprf(MSGCH_DURATION, "You can now deal lightning-fast blows.");

        you.increase_duration(DUR_FINESSE,
                              10 + random2avg(you.skill(SK_INVOCATIONS, 6), 2),
                              100);

        did_god_conduct(DID_HASTY, 8); // Currently irrelevant.
        break;

    case ABIL_MAKHLEB_MINOR_DESTRUCTION:
    {
        beam.range = LOS_RADIUS;

        if (!spell_direction(spd, beam))
            return SPRET_ABORT;

        int power = you.skill(SK_INVOCATIONS, 1)
                    + random2(1 + you.skill(SK_INVOCATIONS, 1))
                    + random2(1 + you.skill(SK_INVOCATIONS, 1));

        // Since the actual beam is random, check with BEAM_MMISSILE and the
        // highest range possible.
        if (!player_tracer(ZAP_DEBUGGING_RAY, power, beam, LOS_RADIUS))
            return SPRET_ABORT;

        fail_check();

        switch (random2(5))
        {
        case 0: zapping(ZAP_THROW_FLAME, power, beam); break;
        case 1: zapping(ZAP_PAIN,  power, beam); break;
        case 2: zapping(ZAP_STONE_ARROW, power, beam); break;
        case 3: zapping(ZAP_SHOCK, power, beam); break;
        case 4: zapping(ZAP_BREATHE_ACID, power/2, beam); break;
        }
        break;
    }

    case ABIL_MAKHLEB_LESSER_SERVANT_OF_MAKHLEB:
        summon_demon_type(random_choose(MONS_HELLWING, MONS_NEQOXEC,
                                        MONS_ORANGE_DEMON, MONS_SMOKE_DEMON,
                                        MONS_YNOXINUL),
                          20 + you.skill(SK_INVOCATIONS, 3),
                          GOD_MAKHLEB, 0, !fail);
        break;

    case ABIL_MAKHLEB_MAJOR_DESTRUCTION:
    {
        beam.range = 5;

        if (!spell_direction(spd, beam))
            return SPRET_ABORT;

        int power = you.skill(SK_INVOCATIONS, 1)
                    + random2(1 + you.skill(SK_INVOCATIONS, 1))
                    + random2(1 + you.skill(SK_INVOCATIONS, 1));

        // Since the actual beam is random, check with BEAM_MMISSILE and the
        // highest range possible.
        if (!player_tracer(ZAP_DEBUGGING_RAY, power, beam, LOS_RADIUS))
            return SPRET_ABORT;

        fail_check();
        {
            zap_type ztype =
                random_choose(ZAP_BOLT_OF_FIRE,
                              ZAP_FIREBALL,
                              ZAP_LIGHTNING_BOLT,
                              ZAP_STICKY_FLAME,
                              ZAP_IRON_SHOT,
                              ZAP_BOLT_OF_DRAINING,
                              ZAP_ORB_OF_ELECTRICITY);
            zapping(ztype, power, beam);
        }
        break;
    }

    case ABIL_MAKHLEB_GREATER_SERVANT_OF_MAKHLEB:
        summon_demon_type(random_choose(MONS_EXECUTIONER, MONS_GREEN_DEATH,
                                        MONS_BLIZZARD_DEMON, MONS_BALRUG,
                                        MONS_CACODEMON),
                          20 + you.skill(SK_INVOCATIONS, 3),
                          GOD_MAKHLEB, 0, !fail);
        break;

    case ABIL_TROG_BURN_SPELLBOOKS:
        fail_check();
        if (!trog_burn_spellbooks())
            return SPRET_ABORT;
        break;

    case ABIL_TROG_BERSERK:
        fail_check();
        // Trog abilities don't use or train invocations.
        you.go_berserk(true);
        break;

    case ABIL_TROG_REGEN_MR:
        fail_check();
        // Trog abilities don't use or train invocations.
        trog_do_trogs_hand(you.piety / 2);
        break;

    case ABIL_TROG_BROTHERS_IN_ARMS:
        fail_check();
        // Trog abilities don't use or train invocations.
        summon_berserker(you.piety +
                         random2(you.piety/4) - random2(you.piety/4),
                         &you);
        break;

    case ABIL_SIF_MUNA_DIVINE_ENERGY:
        simple_god_message(" will now grant you divine energy when your "
                           "reserves of magic are depleted.");
        mpr("You will briefly lose access to your magic after casting a "
            "spell in this manner.");
        you.attribute[ATTR_DIVINE_ENERGY] = 1;
        break;

    case ABIL_SIF_MUNA_STOP_DIVINE_ENERGY:
        simple_god_message(" stops granting you divine energy.");
        you.attribute[ATTR_DIVINE_ENERGY] = 0;
        break;

    case ABIL_SIF_MUNA_FORGET_SPELL:
        fail_check();
        if (cast_selective_amnesia() <= 0)
            return SPRET_ABORT;
        break;

    case ABIL_SIF_MUNA_CHANNEL_ENERGY:
    {
        fail_check();
        you.increase_duration(DUR_CHANNEL_ENERGY,
            4 + random2avg(you.skill_rdiv(SK_INVOCATIONS, 2, 3), 2), 100);
        break;
    }

    case ABIL_ELYVILON_LIFESAVING:
        fail_check();
        if (you.duration[DUR_LIFESAVING])
            mpr("You renew your call for help.");
        else
        {
            mprf("You beseech %s to protect your life.",
                 god_name(you.religion).c_str());
        }
        // Might be a decrease, this is intentional (like Yred).
        you.duration[DUR_LIFESAVING] = 9 * BASELINE_DELAY
                     + random2avg(you.piety * BASELINE_DELAY, 2) / 10;
        break;

    case ABIL_ELYVILON_LESSER_HEALING:
    case ABIL_ELYVILON_GREATER_HEALING:
    {
        fail_check();
        int pow = 0;
        if (abil.ability == ABIL_ELYVILON_LESSER_HEALING)
            pow = 3 + you.skill_rdiv(SK_INVOCATIONS, 1, 6);
        else
            pow = 10 + you.skill_rdiv(SK_INVOCATIONS, 1, 3);
#if TAG_MAJOR_VERSION == 34
        if (you.species == SP_DJINNI)
            pow /= 2;
#endif
        pow = min(50, pow);
        const int healed = pow + roll_dice(2, pow) - 2;
        mpr("You are healed.");
        inc_hp(healed);
        break;
    }

    case ABIL_ELYVILON_PURIFICATION:
        fail_check();
        elyvilon_purification();
        break;

    case ABIL_ELYVILON_HEAL_OTHER:
    {
        int pow = 10 + you.skill_rdiv(SK_INVOCATIONS, 1, 3);
        pow = min(50, pow);
        int max_pow = 10 + (int) ceil(you.skill(SK_INVOCATIONS, 1) / 3.0);
        max_pow = min(50, max_pow);
        return cast_healing(pow, max_pow, fail);
    }

    case ABIL_ELYVILON_DIVINE_VIGOUR:
        fail_check();
        if (!elyvilon_divine_vigour())
            return SPRET_ABORT;
        break;

    case ABIL_LUGONU_ABYSS_EXIT:
        fail_check();
        down_stairs(DNGN_EXIT_ABYSS);
        break;

    case ABIL_LUGONU_BEND_SPACE:
        fail_check();
        lugonu_bend_space();
        break;

    case ABIL_LUGONU_BANISH:
    {
        beam.range = LOS_RADIUS;
        const int pow = 68 + you.skill(SK_INVOCATIONS, 3);

        direction_chooser_args args;
        args.mode = TARG_HOSTILE;
        args.get_desc_func = bind(desc_success_chance, placeholders::_1,
                                  zap_ench_power(ZAP_BANISHMENT, pow, false),
                                  false, nullptr);
        if (!spell_direction(spd, beam, &args))
            return SPRET_ABORT;

        if (beam.target == you.pos())
        {
            mpr("You cannot banish yourself!");
            return SPRET_ABORT;
        }

        fail_check();

        return zapping(ZAP_BANISHMENT, pow, beam, true, nullptr, fail);
    }

    case ABIL_LUGONU_CORRUPT:
        fail_check();
        if (!lugonu_corrupt_level(300 + you.skill(SK_INVOCATIONS, 15)))
            return SPRET_ABORT;
        break;

    case ABIL_LUGONU_ABYSS_ENTER:
    {
        fail_check();
        // Deflate HP.
        dec_hp(random2avg(you.hp, 2), false);

        // Deflate MP.
        if (you.magic_points)
            dec_mp(random2avg(you.magic_points, 2));

        no_notes nx; // This banishment shouldn't be noted.
        banished();
        break;
    }

    case ABIL_LUGONU_BLESS_WEAPON:
        fail_check();
        simple_god_message(" will brand one of your weapons with the "
                           "corruption of the Abyss.");
        // included in default force_more_message
        if (!bless_weapon(GOD_LUGONU, SPWPN_DISTORTION, MAGENTA))
            return SPRET_ABORT;
        break;

    case ABIL_NEMELEX_TRIPLE_DRAW:
        fail_check();
        if (!deck_triple_draw())
            return SPRET_ABORT;
        break;

    case ABIL_NEMELEX_DEAL_FOUR:
        fail_check();
        if (!deck_deal())
            return SPRET_ABORT;
        break;

    case ABIL_NEMELEX_STACK_FIVE:
        fail_check();
        if (!deck_stack())
            return SPRET_ABORT;
        break;

    case ABIL_BEOGH_SMITING:
        fail_check();
        if (your_spells(SPELL_SMITING,
                        12 + skill_bump(SK_INVOCATIONS, 6),
                        false, false, true) == SPRET_ABORT)
        {
            return SPRET_ABORT;
        }
        break;

    case ABIL_BEOGH_GIFT_ITEM:
        if (!beogh_gift_item())
            return SPRET_ABORT;
        break;

    case ABIL_BEOGH_RESURRECTION:
        if (!beogh_resurrect())
            return SPRET_ABORT;
        break;

    case ABIL_BEOGH_RECALL_ORCISH_FOLLOWERS:
        fail_check();
        start_recall(RECALL_BEOGH);
        break;

    case ABIL_STOP_RECALL:
        fail_check();
        mpr("You stop recalling your allies.");
        end_recall();
        break;

    case ABIL_FEDHAS_SUNLIGHT:
        return fedhas_sunlight(fail);

    case ABIL_FEDHAS_PLANT_RING:
        fail_check();
        if (!fedhas_plant_ring_from_fruit())
            return SPRET_ABORT;
        break;

    case ABIL_FEDHAS_RAIN:
        fail_check();
        if (!fedhas_rain(you.pos()))
        {
            canned_msg(MSG_NOTHING_HAPPENS);
            return SPRET_ABORT;
        }
        break;

    case ABIL_FEDHAS_SPAWN_SPORES:
    {
        fail_check();
        const int num = fedhas_corpse_spores();
        ASSERT(num > 0);
        break;
    }

    case ABIL_FEDHAS_EVOLUTION:
        return fedhas_evolve_flora(fail);

    case ABIL_TRAN_BAT:
        fail_check();
        if (!transform(100, TRAN_BAT))
        {
            crawl_state.zero_turns_taken();
            return SPRET_ABORT;
        }
        break;

    case ABIL_JIYVA_CALL_JELLY:
    {
        fail_check();
        mgen_data mg(MONS_JELLY, BEH_STRICT_NEUTRAL, you.pos(),
                     MHITNOT, MG_NONE, GOD_JIYVA);

        mg.non_actor_summoner = "Jiyva";

        if (!create_monster(mg))
            return SPRET_ABORT;
        break;
    }

    case ABIL_JIYVA_JELLY_PARALYSE:
        fail_check();
        jiyva_paralyse_jellies();
        break;

    case ABIL_JIYVA_SLIMIFY:
    {
        fail_check();
        const item_def* const weapon = you.weapon();
        const string msg = weapon ? weapon->name(DESC_YOUR)
                                  : ("your " + you.hand_name(true));
        mprf(MSGCH_DURATION, "A thick mucus forms on %s.", msg.c_str());
        you.increase_duration(DUR_SLIMIFY,
                              random2avg(you.piety / 4, 2) + 3, 100);
        break;
    }

    case ABIL_JIYVA_CURE_BAD_MUTATION:
        fail_check();
        jiyva_remove_bad_mutation();
        break;

    case ABIL_CHEIBRIADOS_TIME_STEP:
        fail_check();
        cheibriados_time_step(you.skill(SK_INVOCATIONS, 10) * you.piety / 100);
        break;

    case ABIL_CHEIBRIADOS_TIME_BEND:
        fail_check();
        cheibriados_time_bend(16 + you.skill(SK_INVOCATIONS, 8));
        break;

    case ABIL_CHEIBRIADOS_DISTORTION:
        fail_check();
        cheibriados_temporal_distortion();
        break;

    case ABIL_CHEIBRIADOS_SLOUCH:
        fail_check();
        if (!cheibriados_slouch())
            return SPRET_ABORT;
        break;

    case ABIL_ASHENZARI_CURSE:
    {
        fail_check();
        auto iter = find_if(begin(you.inv), end(you.inv),
                [] (const item_def &it) -> bool
                {
                    return it.defined()
                           && it.is_type(OBJ_SCROLLS, SCR_REMOVE_CURSE)
                           && check_warning_inscriptions(it, OPER_DESTROY);
                });
        if (iter != end(you.inv))
        {
            if (ashenzari_curse_item(iter->quantity))
                dec_inv_item_quantity(iter - begin(you.inv), 1);
            else
                return SPRET_ABORT;
        }
        else
        {
            mpr("You need a scroll of remove curse to do this.");
            return SPRET_ABORT;
        }
        break;
    }

    case ABIL_ASHENZARI_SCRYING:
        fail_check();
        if (you.duration[DUR_SCRYING])
            mpr("You extend your astral sight.");
        else
            mpr("You gain astral sight.");
        you.duration[DUR_SCRYING] = 100 + random2avg(you.piety * 2, 2);
        you.xray_vision = true;
        viewwindow(true);
        break;

    case ABIL_ASHENZARI_TRANSFER_KNOWLEDGE:
        fail_check();
        if (!ashenzari_transfer_knowledge())
        {
            canned_msg(MSG_OK);
            return SPRET_ABORT;
        }
        break;

    case ABIL_ASHENZARI_END_TRANSFER:
        fail_check();
        if (!ashenzari_end_transfer())
        {
            canned_msg(MSG_OK);
            return SPRET_ABORT;
        }
        break;

    case ABIL_DITHMENOS_SHADOW_STEP:
        fail_check();
        if (!dithmenos_shadow_step())
        {
            canned_msg(MSG_OK);
            return SPRET_ABORT;
        }
        break;

    case ABIL_DITHMENOS_SHADOW_FORM:
        fail_check();
        if (!transform(you.skill(SK_INVOCATIONS, 2), TRAN_SHADOW))
        {
            crawl_state.zero_turns_taken();
            return SPRET_ABORT;
        }
        break;

    case ABIL_GOZAG_POTION_PETITION:
        fail_check();
        run_uncancel(UNC_POTION_PETITION, 0);
        break;

    case ABIL_GOZAG_CALL_MERCHANT:
        fail_check();
        run_uncancel(UNC_CALL_MERCHANT, 0);
        break;

    case ABIL_GOZAG_BRIBE_BRANCH:
        fail_check();
        if (!gozag_bribe_branch())
            return SPRET_ABORT;
        break;

    case ABIL_QAZLAL_UPHEAVAL:
        return qazlal_upheaval(coord_def(), false, fail);

    case ABIL_QAZLAL_ELEMENTAL_FORCE:
        return qazlal_elemental_force(fail);

    case ABIL_QAZLAL_DISASTER_AREA:
        fail_check();
        if (!qazlal_disaster_area())
            return SPRET_ABORT;
        break;

    case ABIL_RU_SACRIFICE_PURITY:
    case ABIL_RU_SACRIFICE_WORDS:
    case ABIL_RU_SACRIFICE_DRINK:
    case ABIL_RU_SACRIFICE_ESSENCE:
    case ABIL_RU_SACRIFICE_HEALTH:
    case ABIL_RU_SACRIFICE_STEALTH:
    case ABIL_RU_SACRIFICE_ARTIFICE:
    case ABIL_RU_SACRIFICE_LOVE:
    case ABIL_RU_SACRIFICE_COURAGE:
    case ABIL_RU_SACRIFICE_ARCANA:
    case ABIL_RU_SACRIFICE_NIMBLENESS:
    case ABIL_RU_SACRIFICE_DURABILITY:
    case ABIL_RU_SACRIFICE_HAND:
    case ABIL_RU_SACRIFICE_EXPERIENCE:
    case ABIL_RU_SACRIFICE_SKILL:
    case ABIL_RU_SACRIFICE_EYE:
    case ABIL_RU_SACRIFICE_RESISTANCE:
        fail_check();
        if (!ru_do_sacrifice(abil.ability))
            return SPRET_ABORT;
        break;

    case ABIL_RU_REJECT_SACRIFICES:
        fail_check();
        if (!ru_reject_sacrifices())
            return SPRET_ABORT;
        break;

    case ABIL_RU_DRAW_OUT_POWER:
        fail_check();
        if (you.duration[DUR_EXHAUSTED])
        {
            mpr("You're too exhausted to draw out your power.");
            return SPRET_ABORT;
        }
        if (you.hp == you.hp_max && you.magic_points == you.max_magic_points
            && !you.duration[DUR_CONF]
            && !you.duration[DUR_SLOW]
            && !you.attribute[ATTR_HELD]
            && !you.petrifying()
            && !you.is_constricted())
        {
            mpr("You have no need to draw out power.");
            return SPRET_ABORT;
        }
        ru_draw_out_power();
        you.increase_duration(DUR_EXHAUSTED, 12 + random2(5));
        break;

    case ABIL_RU_POWER_LEAP:
        fail_check();
        if (you.duration[DUR_EXHAUSTED])
        {
            mpr("You're too exhausted to power leap.");
            return SPRET_ABORT;
        }
        if (!ru_power_leap())
        {
            canned_msg(MSG_OK);
            return SPRET_ABORT;
        }
        you.increase_duration(DUR_EXHAUSTED, 18 + random2(8));
        break;

    case ABIL_RU_APOCALYPSE:
        fail_check();
        if (you.duration[DUR_EXHAUSTED])
        {
            mpr("You're too exhausted to unleash your apocalyptic power.");
            return SPRET_ABORT;
        }
        if (!ru_apocalypse())
            return SPRET_ABORT;
        you.increase_duration(DUR_EXHAUSTED, 30 + random2(20));
        break;

    case ABIL_PAKELLAS_DEVICE_SURGE:
    {
        fail_check();

        mprf(MSGCH_DURATION, "You feel a buildup of energy.");
        you.increase_duration(DUR_DEVICE_SURGE,
                              random2avg(you.piety / 4, 2) + 3, 100);
        break;
    }

    case ABIL_PAKELLAS_QUICK_CHARGE:
    {
        fail_check();

        const int mp_to_use = _pakellas_quick_charge_mp_cost();
        ASSERT(mp_to_use > 0);

        const int den = 100 * (get_real_mp(false) - you.mp_max_adj);
        const int num =
            stepdown(random2avg(you.skill(SK_EVOCATIONS, 10), 2) * mp_to_use,
                     den / 3);

        if (recharge_wand(true, "", num, den) <= 0)
        {
            canned_msg(MSG_OK);
            return SPRET_ABORT;
        }

        dec_mp(mp_to_use);

        break;
    }

    case ABIL_PAKELLAS_SUPERCHARGE:
    {
        fail_check();
        simple_god_message(" will supercharge a wand or rod.");
        // included in default force_more_message

        int item_slot = prompt_invent_item("Supercharge what?", MT_INVLIST,
                                           OSEL_SUPERCHARGE, true, true, false);

        if (item_slot == PROMPT_NOTHING || item_slot == PROMPT_ABORT)
            return SPRET_ABORT;

        item_def& wand(you.inv[item_slot]);

        if (!item_is_rechargeable(wand))
        {
            mpr("You cannot supercharge that!");
            return SPRET_ABORT;
        }

        string prompt = "Do you wish to have " + wand.name(DESC_YOUR)
                           + " supercharged?";

        if (!yesno(prompt.c_str(), true, 'n'))
        {
            canned_msg(MSG_OK);
            return SPRET_ABORT;
        }

        if (wand.base_type == OBJ_RODS)
        {
            wand.charge_cap = wand.charges =
                (MAX_ROD_CHARGE + 1) * ROD_CHARGE_MULT;
            wand.rod_plus = MAX_WPN_ENCHANT + 1;
        }
        else
        {
            set_ident_flags(wand, ISFLAG_KNOW_PLUSES);
            wand.charges = 9 * wand_charge_value(wand.sub_type) / 2;
            wand.used_count = ZAPCOUNT_RECHARGED;
        }

        wand.props[PAKELLAS_SUPERCHARGE_KEY].get_bool() = true;
        you.wield_change = true;
        you.one_time_ability_used.set(GOD_PAKELLAS);

        take_note(Note(NOTE_ID_ITEM, 0, 0, wand.name(DESC_A).c_str(),
                  "supercharged by Pakellas"));

        mprf(MSGCH_GOD, "Your %s glows brightly!",
             wand.name(DESC_QUALNAME).c_str());

        flash_view(UA_PLAYER, LIGHTGREEN);

        simple_god_message(" booms: Use this gift wisely!");

#ifndef USE_TILE_LOCAL
        // Allow extra time for the flash to linger.
        delay(1000);
#endif
        break;
    }

    case ABIL_USKAYAW_STOMP:
        fail_check();
        if (!uskayaw_stomp())
            return SPRET_ABORT;
        break;

    case ABIL_USKAYAW_LINE_PASS:
        fail_check();
        if (!uskayaw_line_pass())
            return SPRET_ABORT;
        break;

    case ABIL_USKAYAW_GRAND_FINALE:
        fail_check();
        if (!uskayaw_grand_finale())
            return SPRET_ABORT;
        break;

    case ABIL_HEPLIAKLQANA_IDEALISE:
        return hepliaklqana_idealise(fail);

    case ABIL_HEPLIAKLQANA_RECALL:
        fail_check();
        if (try_recall(hepliaklqana_ancestor()))
            upgrade_hepliaklqana_ancestor(true);
        break;

    case ABIL_HEPLIAKLQANA_TRANSFERENCE:
        return hepliaklqana_transference(fail);

    case ABIL_HEPLIAKLQANA_TYPE_KNIGHT:
    case ABIL_HEPLIAKLQANA_TYPE_BATTLEMAGE:
    case ABIL_HEPLIAKLQANA_TYPE_HEXER:
        if (!hepliaklqana_choose_ancestor_type(abil.ability))
            return SPRET_ABORT;
        break;

    case ABIL_HEPLIAKLQANA_IDENTITY:
        hepliaklqana_choose_identity();
        break;
		
	case ABIL_WUDZU_SUMMON_VINES:
	{
		fail_check();
		summon_vines(20 + you.skill(SK_INVOCATIONS, 3));
	break;
	}
	
	case ABIL_WUDZU_BRIAR_PATCH:
		return wudzu_briars(fail);
		
	case ABIL_WUDZU_VESTMENT_CLOAK:
	    mprf(MSGCH_GOD, "Wudzu will cover your %s in thorns.", 
			you.species != SP_OCTOPODE ? "shoulders" : "mantle");
	    if (!yesno("Do you really want to take this vestment?",
               false, 'n'))
		{
			canned_msg(MSG_OK);
			break;
		}
		you.props["wudzu_vestment_picked"] = 1;
		you.props["wudzu_cloak_picked_v"] = 1;
		mprf(MSGCH_GOD, "Your %s coated with a vestment of thorns.",
		(you.species != SP_OCTOPODE ? "shoulders are" : "mantle is"));
		if (!you.melded[EQ_CLOAK])
		{
			remove_one_equip(EQ_CLOAK, false, false);
			you.redraw_armour_class = true;
		}
	break;
		
	case ABIL_WUDZU_VESTMENT_HAT:
	    mprf(MSGCH_GOD, "Wudzu will cover your head in thorns.");
	    if (!yesno("Do you really want to take this vestment?",
               false, 'n'))
		{
			canned_msg(MSG_OK);
			break;
		}
		you.props["wudzu_vestment_picked"] = 1;
		you.props["wudzu_hat_picked_v"] = 1;
		mprf(MSGCH_GOD, "A vestment of thorns coats your head.");
		if (!you.melded[EQ_HELMET])
		{
			remove_one_equip(EQ_HELMET, false, false);
			you.redraw_armour_class = true;
		}
	break;
		
	case ABIL_WUDZU_VESTMENT_GLOVES:
	
		if (you.species==SP_OCTOPODE)
			hands="front tentacles";
		else if (you.species==SP_FELID)
			hands="front paws";
		else
			hands=you.hand_name(true).c_str();
	
	    mprf(MSGCH_GOD, "Wudzu will cover your %s in thorns.", 
			hands.c_str());
	    if (!yesno("Do you really want to take this vestment?",
               false, 'n'))
		{
			canned_msg(MSG_OK);
			break;
		}
		you.props["wudzu_vestment_picked"] = 1;
		you.props["wudzu_gloves_picked_v"] = 1;
		mprf(MSGCH_GOD, "Your %s are coated with a vestment of thorns.",
			hands.c_str());
		if (!you.melded[EQ_GLOVES])
		{
			remove_one_equip(EQ_GLOVES, false, false);
			you.redraw_armour_class = true;
		}
	break;
		
	case ABIL_WUDZU_VESTMENT_BOOTS:
	
		if (you.species==SP_OCTOPODE)
			lower_body="back tentacles";
		else if (you.species==SP_CENTAUR)
			lower_body="equine half";
		else if (you.species==SP_NAGA)
			lower_body="serpentine half";
		else if (you.species==SP_FELID)
			lower_body="back paws";
		else
			lower_body=you.foot_name(true).c_str();
	
	    mprf(MSGCH_GOD, "Wudzu will cover your %s in thorns.",
			lower_body.c_str());
	    if (!yesno("Do you really want to take this vestment?",
               false, 'n'))
		{
			canned_msg(MSG_OK);
			break;
		}
		you.props["wudzu_vestment_picked"] = 1;
		you.props["wudzu_boots_picked_v"] = 1;
		
		mprf(MSGCH_GOD, "Your %s %s coated with a vestment of thorns.",
			lower_body.c_str(), ((you.species==SP_NAGA || 
			you.species==SP_CENTAUR || you.fishtail)
			? "is" : "are"));
		if (!you.melded[EQ_BOOTS])
		{
			remove_one_equip(EQ_BOOTS, false, false);
			you.redraw_armour_class = true;
		}
	break;
		
	case ABIL_WUDZU_REGALIA_CLOAK:
	    mprf(MSGCH_GOD, "Wudzu will cover your %s in thorns.", 
			you.species != SP_OCTOPODE ? "shoulders" : "mantle");
	    if (!yesno("Do you really want to take this regalia?",
               false, 'n'))
		{
			canned_msg(MSG_OK);
			break;
		}
		you.props["wudzu_regalia_picked"] = 1;
		you.props["wudzu_cloak_picked_r"] = 1;
		mprf(MSGCH_GOD, "Your %s coated with a regalia of thorns.",
			(you.species != SP_OCTOPODE ? "shoulders are" : "mantle is"));
		if (!you.melded[EQ_CLOAK])
		{
			remove_one_equip(EQ_CLOAK, false, false);
			you.redraw_armour_class = true;
		}
	break;
		
	case ABIL_WUDZU_REGALIA_HAT:
	    mprf(MSGCH_GOD, "Wudzu will cover your head in thorns.");
	    if (!yesno("Do you really want to take this regalia?",
               false, 'n'))
		{
			canned_msg(MSG_OK);
			break;
		}
		you.props["wudzu_regalia_picked"] = 1;
		you.props["wudzu_hat_picked_r"] = 1;
		mprf(MSGCH_GOD, "A regalia of thorns coats your head.");
		if (!you.melded[EQ_HELMET])
		{
			remove_one_equip(EQ_HELMET, false, false);
			you.redraw_armour_class = true;
		}
	break;
		
	case ABIL_WUDZU_REGALIA_GLOVES:
		if (you.species==SP_OCTOPODE)
			hands="front tentacles";
		else if (you.species==SP_FELID)
			hands="front paws";
		else
			hands=you.hand_name(true).c_str();	
	
	    mprf(MSGCH_GOD, "Wudzu will cover your %s in thorns.", 
			hands.c_str());
	    if (!yesno("Do you really want to take this regalia?",
               false, 'n'))
		{
			canned_msg(MSG_OK);
			break;
		}
		you.props["wudzu_regalia_picked"] = 1;
		you.props["wudzu_gloves_picked_r"] = 1;
		mprf(MSGCH_GOD, "Your %s are coated with a regalia of thorns.",
			hands.c_str());
		if (!you.melded[EQ_GLOVES])
		{
			remove_one_equip(EQ_GLOVES, false, false);
			you.redraw_armour_class = true;
		}
	break;
		
	case ABIL_WUDZU_REGALIA_BOOTS:
	
		if (you.species==SP_OCTOPODE)
			lower_body="back tentacles";
		else if (you.species==SP_CENTAUR)
			lower_body="equine half";
		else if (you.species==SP_NAGA)
			lower_body="serpentine half";
		else if (you.species==SP_FELID)
			lower_body="back paws";
		else
			lower_body=you.foot_name(true).c_str();	
	
	    mprf(MSGCH_GOD, "Wudzu will cover your %s in thorns.",
			lower_body.c_str());
	    if (!yesno("Do you really want to take this regalia?",
               false, 'n'))
		{
			canned_msg(MSG_OK);
			break;
		}
		you.props["wudzu_regalia_picked"] = 1;
		you.props["wudzu_boots_picked_r"] = 1;
		
		mprf(MSGCH_GOD, "Your %s %s coated with a regalia of thorns.",
			lower_body.c_str(), ((you.species==SP_NAGA || 
			you.species==SP_CENTAUR || you.fishtail)
			? "is" : "are"));
		if (!you.melded[EQ_BOOTS])
		{
			remove_one_equip(EQ_BOOTS, false, false);
			you.redraw_armour_class = true;
		}
	break;

        case ABIL_WUDZU_SUMMON_VINES:
        {
                fail_check();
                summon_vines(20 + you.skill(SK_INVOCATIONS, 3));
        break;
        }

        case ABIL_WUDZU_BRIAR_PATCH:
                return wudzu_briars(fail);

        case ABIL_WUDZU_VESTMENT_CLOAK:
            mprf(MSGCH_GOD, "Wudzu will cover your %s in thorns.",
                        you.species != SP_OCTOPODE ? "shoulders" : "mantle");
            if (!yesno("Do you really want to take this vestment?",
               false, 'n'))
                {
                        canned_msg(MSG_OK);
                        break;
                }
                you.props["wudzu_vestment_picked"] = 1;
                you.props["wudzu_cloak_picked_v"] = 1;
                mprf(MSGCH_GOD, "Your %s coated with a vestment of thorns.",
                (you.species != SP_OCTOPODE ? "shoulders are" : "mantle is"));
                if (!you.melded[EQ_CLOAK])
                {
                        remove_one_equip(EQ_CLOAK, false, false);
                        you.redraw_armour_class = true;
                }
        break;

        case ABIL_WUDZU_VESTMENT_HAT:
            mprf(MSGCH_GOD, "Wudzu will cover your head in thorns.");
            if (!yesno("Do you really want to take this vestment?",
               false, 'n'))
                {
                        canned_msg(MSG_OK);
                        break;
                }
                you.props["wudzu_vestment_picked"] = 1;
                you.props["wudzu_hat_picked_v"] = 1;
                mprf(MSGCH_GOD, "A vestment of thorns coats your head.");
                if (!you.melded[EQ_HELMET])
                {
                        remove_one_equip(EQ_HELMET, false, false);
                        you.redraw_armour_class = true;
                }
        break;

        case ABIL_WUDZU_VESTMENT_GLOVES:

                if (you.species==SP_OCTOPODE)
                        hands="front tentacles";
                else if (you.species==SP_FELID)
                        hands="front paws";
                else
                        hands=you.hand_name(true).c_str();

            mprf(MSGCH_GOD, "Wudzu will cover your %s in thorns.",
                        hands.c_str());
            if (!yesno("Do you really want to take this vestment?",
               false, 'n'))
                {
                        canned_msg(MSG_OK);
                        break;
                }
                you.props["wudzu_vestment_picked"] = 1;
                you.props["wudzu_gloves_picked_v"] = 1;
                mprf(MSGCH_GOD, "Your %s are coated with a vestment of thorns.",
                        hands.c_str());
                if (!you.melded[EQ_GLOVES])
                {
                        remove_one_equip(EQ_GLOVES, false, false);
                        you.redraw_armour_class = true;
                }
        break;

        case ABIL_WUDZU_VESTMENT_BOOTS:

                if (you.species==SP_OCTOPODE)
                        lower_body="back tentacles";
                else if (you.species==SP_CENTAUR)
                        lower_body="equine half";
                else if (you.species==SP_NAGA)
                        lower_body="serpentine half";
                else if (you.species==SP_FELID)
                        lower_body="back paws";
                else
                        lower_body=you.foot_name(true).c_str();

            mprf(MSGCH_GOD, "Wudzu will cover your %s in thorns.",
                        lower_body.c_str());
            if (!yesno("Do you really want to take this vestment?",
               false, 'n'))
                {
                        canned_msg(MSG_OK);
                        break;
                }
                you.props["wudzu_vestment_picked"] = 1;
                you.props["wudzu_boots_picked_v"] = 1;

                mprf(MSGCH_GOD, "Your %s %s coated with a vestment of thorns.",
                        lower_body.c_str(), ((you.species==SP_NAGA ||
                        you.species==SP_CENTAUR || you.fishtail)
                        ? "is" : "are"));
                if (!you.melded[EQ_BOOTS])
                {
                        remove_one_equip(EQ_BOOTS, false, false);
                        you.redraw_armour_class = true;
                }
        break;

        case ABIL_WUDZU_REGALIA_CLOAK:
            mprf(MSGCH_GOD, "Wudzu will cover your %s in thorns.",
                        you.species != SP_OCTOPODE ? "shoulders" : "mantle");
            if (!yesno("Do you really want to take this regalia?",
               false, 'n'))
                {
                        canned_msg(MSG_OK);
                        break;
                }
                you.props["wudzu_regalia_picked"] = 1;
                you.props["wudzu_cloak_picked_r"] = 1;
                mprf(MSGCH_GOD, "Your %s coated with a regalia of thorns.",
                        (you.species != SP_OCTOPODE ? "shoulders are" : "mantle is"));
                if (!you.melded[EQ_CLOAK])
                {
                        remove_one_equip(EQ_CLOAK, false, false);
                        you.redraw_armour_class = true;
                }
        break;

        case ABIL_WUDZU_REGALIA_HAT:
            mprf(MSGCH_GOD, "Wudzu will cover your head in thorns.");
            if (!yesno("Do you really want to take this regalia?",
               false, 'n'))
                {
                        canned_msg(MSG_OK);
                        break;
                }
                you.props["wudzu_regalia_picked"] = 1;
                you.props["wudzu_hat_picked_r"] = 1;
                mprf(MSGCH_GOD, "A regalia of thorns coats your head.");
                if (!you.melded[EQ_HELMET])
                {
                        remove_one_equip(EQ_HELMET, false, false);
                        you.redraw_armour_class = true;
                }
        break;

        case ABIL_WUDZU_REGALIA_GLOVES:
                if (you.species==SP_OCTOPODE)
                        hands="front tentacles";
                else if (you.species==SP_FELID)
                        hands="front paws";
                else
                        hands=you.hand_name(true).c_str();

            mprf(MSGCH_GOD, "Wudzu will cover your %s in thorns.",
                        hands.c_str());
            if (!yesno("Do you really want to take this regalia?",
               false, 'n'))
                {
                        canned_msg(MSG_OK);
                        break;
                }
                you.props["wudzu_regalia_picked"] = 1;
                you.props["wudzu_gloves_picked_r"] = 1;
                mprf(MSGCH_GOD, "Your %s are coated with a regalia of thorns.",
                        hands.c_str());
                if (!you.melded[EQ_GLOVES])
                {
                        remove_one_equip(EQ_GLOVES, false, false);
                        you.redraw_armour_class = true;
                }
        break;

        case ABIL_WUDZU_REGALIA_BOOTS:

                if (you.species==SP_OCTOPODE)
                        lower_body="back tentacles";
                else if (you.species==SP_CENTAUR)
                        lower_body="equine half";
                else if (you.species==SP_NAGA)
                        lower_body="serpentine half";
                else if (you.species==SP_FELID)
                        lower_body="back paws";
                else
                        lower_body=you.foot_name(true).c_str();

            mprf(MSGCH_GOD, "Wudzu will cover your %s in thorns.",
                        lower_body.c_str());
            if (!yesno("Do you really want to take this regalia?",
               false, 'n'))
                {
                        canned_msg(MSG_OK);
                        break;
                }
                you.props["wudzu_regalia_picked"] = 1;
                you.props["wudzu_boots_picked_r"] = 1;

                mprf(MSGCH_GOD, "Your %s %s coated with a regalia of thorns.",
                        lower_body.c_str(), ((you.species==SP_NAGA ||
                        you.species==SP_CENTAUR || you.fishtail)
                        ? "is" : "are"));
                if (!you.melded[EQ_BOOTS])
                {
                        remove_one_equip(EQ_BOOTS, false, false);
                        you.redraw_armour_class = true;
                }
        break;

    case ABIL_RENOUNCE_RELIGION:
        fail_check();
        if (yesno("Really renounce your faith, foregoing its fabulous benefits?",
                  false, 'n')
            && yesno("Are you sure you won't change your mind later?",
                     false, 'n'))
        {
            excommunication(true);
        }
        else
        {
            canned_msg(MSG_OK);
            return SPRET_ABORT;
        }
        break;

    case ABIL_CONVERT_TO_BEOGH:
        fail_check();
        god_pitch(GOD_BEOGH);
        if (you_worship(GOD_BEOGH))
        {
            spare_beogh_convert();
            break;
        }
        return SPRET_ABORT;

    case ABIL_NON_ABILITY:
        fail_check();
        mpr("Sorry, you can't do that.");
        break;

    default:
        die("invalid ability");
    }

    return SPRET_SUCCESS;
}

// [ds] Increase piety cost for god abilities that are particularly
// overpowered in Sprint. Yes, this is a hack. No, I don't care.
static int _scale_piety_cost(ability_type abil, int original_cost)
{
    // Abilities that have aroused our ire earn 2.5x their classic
    // Crawl piety cost.
    return (crawl_state.game_is_sprint()
            && (abil == ABIL_TROG_BROTHERS_IN_ARMS
                || abil == ABIL_MAKHLEB_GREATER_SERVANT_OF_MAKHLEB))
           ? div_rand_round(original_cost * 5, 2)
           : original_cost;
}

static void _pay_ability_costs(const ability_def& abil)
{
    if (abil.flags & abflag::INSTANT)
    {
        you.turn_is_over = false;
        you.elapsed_time_at_last_input = you.elapsed_time;
        update_turn_count();
    }
    else
        you.turn_is_over = true;

    const int food_cost  = abil.food_cost + random2avg(abil.food_cost, 2);
    const int piety_cost =
        _scale_piety_cost(abil.ability, abil.piety_cost.cost());
    const int hp_cost    = abil.hp_cost.cost(you.hp_max);

    dprf("Cost: mp=%d; hp=%d; food=%d; piety=%d",
         abil.mp_cost, hp_cost, food_cost, piety_cost);

    if (abil.mp_cost)
    {
        dec_mp(abil.mp_cost);
        if (abil.flags & abflag::PERMANENT_MP)
            rot_mp(1);
    }

    if (abil.hp_cost)
    {
        dec_hp(hp_cost, false);
        if (abil.flags & abflag::PERMANENT_HP)
            rot_hp(hp_cost);
    }

    if (food_cost)
        make_hungry(food_cost, false, true);

    if (piety_cost)
        lose_piety(piety_cost);
}

int choose_ability_menu(const vector<talent>& talents)
{
#ifdef USE_TILE_LOCAL
    const bool text_only = false;
#else
    const bool text_only = true;
#endif

    ToggleableMenu abil_menu(MF_SINGLESELECT | MF_ANYPRINTABLE
                             | MF_TOGGLE_ACTION | MF_ALWAYS_SHOW_MORE,
                             text_only);

    abil_menu.set_highlighter(nullptr);
#ifdef USE_TILE_LOCAL
    {
        // Hack like the one in spl-cast.cc:list_spells() to align the title.
        ToggleableMenuEntry* me =
            new ToggleableMenuEntry("  Ability - do what?                 "
                                    "Cost                          Failure",
                                    "  Ability - describe what?           "
                                    "Cost                          Failure",
                                    MEL_ITEM);
        me->colour = BLUE;
        abil_menu.add_entry(me);
    }
#else
    abil_menu.set_title(
        new ToggleableMenuEntry("  Ability - do what?                 "
                                "Cost                          Failure",
                                "  Ability - describe what?           "
                                "Cost                          Failure",
                                MEL_TITLE));
#endif
    abil_menu.set_tag("ability");
    abil_menu.add_toggle_key('!');
    abil_menu.add_toggle_key('?');
    abil_menu.menu_action = Menu::ACT_EXECUTE;

    if (crawl_state.game_is_hints())
    {
        // XXX: This could be buggy if you manage to pick up lots and
        // lots of abilities during hints mode.
        abil_menu.set_more(hints_abilities_info());
    }
    else
    {
        abil_menu.set_more(formatted_string::parse_string(
                           "Press '<w>!</w>' or '<w>?</w>' to toggle "
                           "between ability selection and description."));
    }

    int numbers[52];
    for (int i = 0; i < 52; ++i)
        numbers[i] = i;

    bool found_invocations = false;

    // First add all non-invocation abilities.
    for (unsigned int i = 0; i < talents.size(); ++i)
    {
        if (talents[i].is_invocation)
            found_invocations = true;
        else
        {
            ToggleableMenuEntry* me =
                new ToggleableMenuEntry(describe_talent(talents[i]),
                                        describe_talent(talents[i]),
                                        MEL_ITEM, 1, talents[i].hotkey);
            me->data = &numbers[i];
#ifdef USE_TILE
            me->add_tile(tile_def(tileidx_ability(talents[i].which), TEX_GUI));
#endif
            // Only check this here, since your god can't hate its own abilities
            if (god_hates_ability(talents[i].which, you.religion))
                me->colour = COL_FORBIDDEN;
            abil_menu.add_entry(me);
        }
    }

    if (found_invocations)
    {
#ifdef USE_TILE_LOCAL
        ToggleableMenuEntry* subtitle =
            new ToggleableMenuEntry("    Invocations - ",
                                    "    Invocations - ", MEL_ITEM);
        subtitle->colour = BLUE;
        abil_menu.add_entry(subtitle);
#else
        abil_menu.add_entry(
            new ToggleableMenuEntry("    Invocations - ",
                                    "    Invocations - ", MEL_SUBTITLE));
#endif
        for (unsigned int i = 0; i < talents.size(); ++i)
        {
            if (talents[i].is_invocation)
            {
                ToggleableMenuEntry* me =
                    new ToggleableMenuEntry(describe_talent(talents[i]),
                                            describe_talent(talents[i]),
                                            MEL_ITEM, 1, talents[i].hotkey);
                me->data = &numbers[i];
#ifdef USE_TILE
                me->add_tile(tile_def(tileidx_ability(talents[i].which),
                                      TEX_GUI));
#endif
                abil_menu.add_entry(me);
            }
        }
    }

    while (true)
    {
        vector<MenuEntry*> sel = abil_menu.show(false);
        if (!crawl_state.doing_prev_cmd_again)
            redraw_screen();
        if (sel.empty())
            return -1;

        ASSERT(sel.size() == 1);
        ASSERT(sel[0]->hotkeys.size() == 1);
        int selected = *(static_cast<int*>(sel[0]->data));

        if (abil_menu.menu_action == Menu::ACT_EXAMINE)
            _print_talent_description(talents[selected]);
        else
            return *(static_cast<int*>(sel[0]->data));
    }
}

string describe_talent(const talent& tal)
{
    ASSERT(tal.which != ABIL_NON_ABILITY);

    const string failure = failure_rate_to_string(tal.fail)
        + (testbits(get_ability_def(tal.which).flags, abflag::HOSTILE)
           ? " hostile" : "");

    ostringstream desc;
    desc << left
         << chop_string(ability_name(tal.which), 32)
         << chop_string(make_cost_description(tal.which), 30)
         << chop_string(failure, 12);
    return desc.str();
}

static void _add_talent(vector<talent>& vec, const ability_type ability,
                        bool check_confused)
{
    const talent t = get_talent(ability, check_confused);
    if (t.which != ABIL_NON_ABILITY)
        vec.push_back(t);
}

/**
 * Return all relevant talents that the player has.
 *
 * Currently the only abilities that are affected by include_unusable are god
 * abilities (affect by e.g. penance or silence).
 * @param check_confused If true, abilities that don't work when confused will
 *                       be excluded.
 * @param include_unusable If true, abilities that are currently unusable will
 *                         be excluded.
 * @return  A vector of talent structs.
 */
vector<talent> your_talents(bool check_confused, bool include_unusable)
{
    vector<talent> talents;

    // Species-based abilities.
    if (you.species == SP_DEEP_DWARF)
        _add_talent(talents, ABIL_RECHARGING, check_confused);

    if (you.species == SP_FORMICID
        && (form_keeps_mutations() || include_unusable))
    {
        _add_talent(talents, ABIL_DIG, check_confused);
        if (!crawl_state.game_is_sprint() || brdepth[you.where_are_you] > 1)
            _add_talent(talents, ABIL_SHAFT_SELF, check_confused);
    }

    // Spit Poison, possibly upgraded to Breathe Poison.
    if (player_mutation_level(MUT_SPIT_POISON) == 2)
        _add_talent(talents, ABIL_BREATHE_POISON, check_confused);
    else if (player_mutation_level(MUT_SPIT_POISON))
        _add_talent(talents, ABIL_SPIT_POISON, check_confused);

    if (species_is_draconian(you.species)
        // Draconians don't maintain their original breath weapons
        // if shapechanged into a non-dragon form.
        && (!form_changed_physiology() || you.form == TRAN_DRAGON)
        && draconian_breath(you.species) != ABIL_NON_ABILITY)
    {
        _add_talent(talents, draconian_breath(you.species), check_confused);
    }

    if (you.species == SP_VAMPIRE && you.experience_level >= 3
        && you.hunger_state <= HS_SATIATED
        && you.form != TRAN_BAT)
    {
        _add_talent(talents, ABIL_TRAN_BAT, check_confused);
    }

    if (player_mutation_level(MUT_TENGU_FLIGHT) && !you.airborne()
        || you.racial_permanent_flight() && !you.attribute[ATTR_PERM_FLIGHT]
#if TAG_MAJOR_VERSION == 34
           && you.species != SP_DJINNI
#endif
           )
    {
        // Tengu can fly, but only from the ground
        // (until level 14, when it becomes permanent until revoked).
        // Black draconians and gargoyles get permaflight at XL 14, but they
        // don't get the tengu movement/evasion bonuses and they don't get
        // temporary flight before then.
        // Other dracs can mutate big wings whenever as well.
        _add_talent(talents, ABIL_FLY, check_confused);
    }

    if (you.attribute[ATTR_PERM_FLIGHT] && you.racial_permanent_flight())
        _add_talent(talents, ABIL_STOP_FLYING, check_confused);

    // Mutations
    if (player_mutation_level(MUT_HURL_DAMNATION))
        _add_talent(talents, ABIL_DAMNATION, check_confused);

    if (you.duration[DUR_TRANSFORMATION] && !you.transform_uncancellable)
        _add_talent(talents, ABIL_END_TRANSFORMATION, check_confused);

    if (player_mutation_level(MUT_BLINK))
        _add_talent(talents, ABIL_BLINK, check_confused);

    // Religious abilities.
    for (ability_type abil : get_god_abilities(include_unusable, false,
                                               include_unusable))
    {
        _add_talent(talents, abil, check_confused);
    }

    // And finally, the ability to opt-out of your faith {dlb}:
    if (!you_worship(GOD_NO_GOD))
        _add_talent(talents, ABIL_RENOUNCE_RELIGION, check_confused);

    if (env.level_state & LSTATE_BEOGH && can_convert_to_beogh())
        _add_talent(talents, ABIL_CONVERT_TO_BEOGH, check_confused);

    //jmf: Check for breath weapons - they're exclusive of each other, I hope!
    //     Make better ones come first.
    if (you.species != SP_RED_DRACONIAN && you.form == TRAN_DRAGON
         && dragon_form_dragon_type() == MONS_FIRE_DRAGON)
    {
        _add_talent(talents, ABIL_BREATHE_FIRE, check_confused);
    }

    // Checking for unreleased Delayed Fireball.
    if (you.attribute[ ATTR_DELAYED_FIREBALL ])
        _add_talent(talents, ABIL_DELAYED_FIREBALL, check_confused);

    if (you.duration[DUR_SONG_OF_SLAYING])
        _add_talent(talents, ABIL_STOP_SINGING, check_confused);

    // Evocations from items.
    if (you.scan_artefacts(ARTP_BLINK)
        && !player_mutation_level(MUT_NO_ARTIFICE))
    {
        _add_talent(talents, ABIL_EVOKE_BLINK, check_confused);
    }

    if (you.scan_artefacts(ARTP_FOG)
        && !player_mutation_level(MUT_NO_ARTIFICE))
    {
        _add_talent(talents, ABIL_EVOKE_FOG, check_confused);
    }

    if (you.evokable_berserk() && !player_mutation_level(MUT_NO_ARTIFICE))
        _add_talent(talents, ABIL_EVOKE_BERSERK, check_confused);

    if (you.evokable_invis() && !you.attribute[ATTR_INVIS_UNCANCELLABLE]
        && !player_mutation_level(MUT_NO_ARTIFICE))
    {
        // Now you can only turn invisibility off if you have an
        // activatable item. Wands and potions will have to time
        // out. -- bwr
        if (you.duration[DUR_INVIS])
            _add_talent(talents, ABIL_EVOKE_TURN_VISIBLE, check_confused);
        else
            _add_talent(talents, ABIL_EVOKE_TURN_INVISIBLE, check_confused);
    }

    if (you.evokable_flight() && !player_mutation_level(MUT_NO_ARTIFICE))
    {
        // Has no effect on permanently flying Tengu.
        if (!you.permanent_flight() || !you.racial_permanent_flight())
        {
            // You can still evoke perm flight if you have temporary one.
            if (!you.airborne()
                || !you.attribute[ATTR_PERM_FLIGHT]
                   && you.wearing_ego(EQ_ALL_ARMOUR, SPARM_FLYING))
            {
                _add_talent(talents, ABIL_EVOKE_FLIGHT, check_confused);
            }
            // Now you can only turn flight off if you have an
            // activatable item. Potions and spells will have to time
            // out.
            if (you.airborne() && !you.attribute[ATTR_FLIGHT_UNCANCELLABLE])
                _add_talent(talents, ABIL_STOP_FLYING, check_confused);
        }
    }

    // Find hotkeys for the non-hotkeyed talents.
    for (talent &tal : talents)
    {
        const int index = _lookup_ability_slot(tal.which);
        if (index > -1)
        {
            tal.hotkey = index_to_letter(index);
            continue;
        }

        // Try to find a free hotkey for i, starting from Z.
        for (int k = 51; k >= 0; ++k)
        {
            const int kkey = index_to_letter(k);
            bool good_key = true;

            // Check that it doesn't conflict with other hotkeys.
            for (const talent &other : talents)
                if (other.hotkey == kkey)
                {
                    good_key = false;
                    break;
                }

            if (good_key)
            {
                tal.hotkey = k;
                you.ability_letter_table[k] = tal.which;
                break;
            }
        }
        // In theory, we could be left with an unreachable ability
        // here (if you have 53 or more abilities simultaneously).
    }

    return talents;
}

/**
 * Maybe move an ability to the slot given by the ability_slot option.
 *
 * @param[in] slot current slot of the ability
 * @returns the new slot of the ability; may still be slot, if the ability
 *          was not reassigned.
 */
int auto_assign_ability_slot(int slot)
{
    const ability_type abil_type = you.ability_letter_table[slot];
    const string abilname = lowercase_string(ability_name(abil_type));
    bool overwrite = false;
    // check to see whether we've chosen an automatic label:
    for (auto& mapping : Options.auto_ability_letters)
    {
        if (!mapping.first.matches(abilname))
            continue;
        for (char i : mapping.second)
        {
            if (i == '+')
                overwrite = true;
            else if (i == '-')
                overwrite = false;
            else if (isaalpha(i))
            {
                const int index = letter_to_index(i);
                ability_type existing_ability = you.ability_letter_table[index];

                if (existing_ability == ABIL_NON_ABILITY
                    || existing_ability == abil_type)
                {
                    // Unassigned or already assigned to this ability.
                    you.ability_letter_table[index] = abil_type;
                    if (slot != index)
                        you.ability_letter_table[slot] = ABIL_NON_ABILITY;
                    return index;
                }
                else if (overwrite)
                {
                    const string str = lowercase_string(ability_name(existing_ability));
                    // Don't overwrite an ability matched by the same rule.
                    if (mapping.first.matches(str))
                        continue;
                    you.ability_letter_table[slot] = abil_type;
                    swap_ability_slots(slot, index, true);
                    return index;
                }
                // else occupied, continue to the next mapping.
            }
        }
    }
    return slot;
}

// Returns an index (0-51) if already assigned, -1 if not.
static int _lookup_ability_slot(const ability_type abil)
{
    // Placeholder handling, part 2: The ability we have might
    // correspond to a placeholder, in which case the ability letter
    // table will contain that placeholder. Convert the latter to
    // its corresponding ability before comparing the two, so that
    // we'll find the placeholder's index properly.
    for (int slot = 0; slot < 52; slot++)
        if (fixup_ability(you.ability_letter_table[slot]) == abil)
            return slot;
    return -1;
}

// Assign a new ability slot if necessary. Returns an index (0-51) if
// successful, -1 if you should just use the next one.
int find_ability_slot(const ability_type abil, char firstletter)
{
    // If we were already assigned a slot, use it.
    int had_slot = _lookup_ability_slot(abil);
    if (had_slot > -1)
        return had_slot;

    // No requested slot, find new one and make it preferred.

    // firstletter defaults to 'f', because a-e is for invocations
    int first_slot = letter_to_index(firstletter);

    // Reserve the first non-god ability slot (f) for Draconian breath
    if (you.species == SP_BASE_DRACONIAN && first_slot >= letter_to_index('f'))
        first_slot += 1;

    ASSERT(first_slot < 52);

    switch (abil)
    {
    case ABIL_ELYVILON_LIFESAVING:
        first_slot = letter_to_index('p');
        break;
    case ABIL_KIKU_GIFT_NECRONOMICON:
        first_slot = letter_to_index('N');
        break;
    case ABIL_ZIN_CURE_ALL_MUTATIONS:
    case ABIL_TSO_BLESS_WEAPON:
    case ABIL_KIKU_BLESS_WEAPON:
    case ABIL_LUGONU_BLESS_WEAPON:
    case ABIL_PAKELLAS_SUPERCHARGE:
        first_slot = letter_to_index('W');
        break;
    case ABIL_CONVERT_TO_BEOGH:
        first_slot = letter_to_index('Y');
        break;
    case ABIL_RU_SACRIFICE_PURITY:
    case ABIL_RU_SACRIFICE_WORDS:
    case ABIL_RU_SACRIFICE_DRINK:
    case ABIL_RU_SACRIFICE_ESSENCE:
    case ABIL_RU_SACRIFICE_HEALTH:
    case ABIL_RU_SACRIFICE_STEALTH:
    case ABIL_RU_SACRIFICE_ARTIFICE:
    case ABIL_RU_SACRIFICE_LOVE:
    case ABIL_RU_SACRIFICE_COURAGE:
    case ABIL_RU_SACRIFICE_ARCANA:
    case ABIL_RU_SACRIFICE_NIMBLENESS:
    case ABIL_RU_SACRIFICE_DURABILITY:
    case ABIL_RU_SACRIFICE_HAND:
    case ABIL_RU_SACRIFICE_EXPERIENCE:
    case ABIL_RU_SACRIFICE_SKILL:
    case ABIL_RU_SACRIFICE_EYE:
    case ABIL_RU_SACRIFICE_RESISTANCE:
    case ABIL_RU_REJECT_SACRIFICES:
    case ABIL_HEPLIAKLQANA_TYPE_KNIGHT:
    case ABIL_HEPLIAKLQANA_TYPE_BATTLEMAGE:
    case ABIL_HEPLIAKLQANA_TYPE_HEXER:
    case ABIL_HEPLIAKLQANA_IDENTITY: // move this?
        first_slot = letter_to_index('G');
        break;
<<<<<<< HEAD
	case ABIL_WUDZU_VESTMENT_BOOTS:
	case ABIL_WUDZU_VESTMENT_CLOAK:
	case ABIL_WUDZU_VESTMENT_HAT:
	case ABIL_WUDZU_VESTMENT_GLOVES:
	case ABIL_WUDZU_REGALIA_BOOTS:
	case ABIL_WUDZU_REGALIA_CLOAK:
	case ABIL_WUDZU_REGALIA_HAT:
	case ABIL_WUDZU_REGALIA_GLOVES:
		first_slot = letter_to_index('D');
		break;
=======
        case ABIL_WUDZU_VESTMENT_BOOTS:
        case ABIL_WUDZU_VESTMENT_CLOAK:
        case ABIL_WUDZU_VESTMENT_HAT:
        case ABIL_WUDZU_VESTMENT_GLOVES:
        case ABIL_WUDZU_REGALIA_BOOTS:
        case ABIL_WUDZU_REGALIA_CLOAK:
        case ABIL_WUDZU_REGALIA_HAT:
        case ABIL_WUDZU_REGALIA_GLOVES:
                first_slot = letter_to_index('D');
                break;
>>>>>>> 5dd32683
    default:
        break;
    }

    for (int slot = first_slot; slot < 52; ++slot)
    {
        if (you.ability_letter_table[slot] == ABIL_NON_ABILITY)
        {
            you.ability_letter_table[slot] = abil;
            return auto_assign_ability_slot(slot);
        }
    }

    // If we can't find anything else, try a-e.
    for (int slot = first_slot - 1; slot >= 0; --slot)
    {
        if (you.ability_letter_table[slot] == ABIL_NON_ABILITY)
        {
            you.ability_letter_table[slot] = abil;
            return auto_assign_ability_slot(slot);
        }
    }

    // All letters are assigned.
    return -1;
}


vector<ability_type> get_god_abilities(bool ignore_silence, bool ignore_piety,
                                       bool ignore_penance)
{
    vector<ability_type> abilities;
    if (you_worship(GOD_RU))
    {
        ASSERT(you.props.exists(AVAILABLE_SAC_KEY));
        bool any_sacrifices = false;
        for (const auto& store : you.props[AVAILABLE_SAC_KEY].get_vector())
        {
            any_sacrifices = true;
            abilities.push_back(static_cast<ability_type>(store.get_int()));
        }
        if (any_sacrifices)
            abilities.push_back(ABIL_RU_REJECT_SACRIFICES);
    }
    // XXX: should we check ignore_piety?
    if (you_worship(GOD_HEPLIAKLQANA)
        && piety_rank() >= 2 && !you.props.exists(HEPLIAKLQANA_ALLY_TYPE_KEY))
    {
        for (int anc_type = ABIL_HEPLIAKLQANA_FIRST_TYPE;
             anc_type <= ABIL_HEPLIAKLQANA_LAST_TYPE;
             ++anc_type)
        {
            abilities.push_back(static_cast<ability_type>(anc_type));
        }
    }
    if (you.transfer_skill_points > 0)
        abilities.push_back(ABIL_ASHENZARI_END_TRANSFER);
    if (!ignore_silence && silenced(you.pos()))
        return abilities;
    // Remaining abilities are unusable if silenced.

    for (const auto& power : get_god_powers(you.religion))
    {
        // not an activated power
        if (power.abil == ABIL_NON_ABILITY)
            continue;
        const ability_type abil = fixup_ability(power.abil);
        ASSERT(abil != ABIL_NON_ABILITY);
        if ((power.rank <= 0
             || power.rank == 7 && can_do_capstone_ability(you.religion)
             || piety_rank() >= power.rank
             || ignore_piety)
            && (!player_under_penance()
                || power.rank == -1
                || ignore_penance))
        {
            abilities.push_back(abil);
        }
    }

    return abilities;
}

void swap_ability_slots(int index1, int index2, bool silent)
{
    // Swap references in the letter table.
    ability_type tmp = you.ability_letter_table[index2];
    you.ability_letter_table[index2] = you.ability_letter_table[index1];
    you.ability_letter_table[index1] = tmp;

    if (!silent)
    {
        mprf_nocap("%c - %s", index_to_letter(index2),
                   ability_name(you.ability_letter_table[index2]));
    }

}

/**
 * What skill affects the success chance/power of a given skill, if any?
 *
 * @param ability       The ability in question.
 * @return              The skill that governs the ability, or SK_NONE.
 */
skill_type abil_skill(ability_type ability)
{
    ASSERT(ability != ABIL_NON_ABILITY);
    return get_ability_def(ability).failure.skill();
}

/**
 * How valuable is it to train the skill that governs this ability? (What
 * 'magnitude' does the ability have?)
 *
 * @param ability       The ability in question.
 * @return              A 'magnitude' for the ability, probably < 10.
 */
int abil_skill_weight(ability_type ability)
{
    ASSERT(ability != ABIL_NON_ABILITY);
    // This is very loosely modelled on a legacy model; fairly arbitrary.
    const int base_fail = get_ability_def(ability).failure.base_chance;
    const int floor = base_fail ? 1 : 0;
    return max(floor, div_rand_round(base_fail, 8) - 3);
}


////////////////////////////////////////////////////////////////////////
// generic_cost

int generic_cost::cost() const
{
    return base + (add > 0 ? random2avg(add, rolls) : 0);
}

int scaling_cost::cost(int max) const
{
    return (value < 0) ? (-value) : ((value * max + 500) / 1000);
}<|MERGE_RESOLUTION|>--- conflicted
+++ resolved
@@ -623,28 +623,6 @@
 
     { ABIL_HEPLIAKLQANA_IDENTITY,  "Ancestor Identity",
         0, 0, 0, 0, {FAIL_INVO}, abflag::INSTANT },
-		
-	//Wudzu
- 	{ ABIL_WUDZU_SUMMON_VINES, "Summon Vines", 
-	5, 0, 200, 3, {FAIL_INVO, 60, 5, 20}, abflag::NONE },
-	{ ABIL_WUDZU_BRIAR_PATCH, "Briar Patch",
-	7, 0, 300, 6, {FAIL_INVO, 70, 4, 25}, abflag::NONE },
-	{ ABIL_WUDZU_VESTMENT_CLOAK, "Vestment of Thorns - Shoulders",
-	0, 0, 0, 0, {FAIL_INVO}, abflag::NONE },
-	{ ABIL_WUDZU_VESTMENT_HAT, "Vestment of Thorns - Head",
-	0, 0, 0, 0, {FAIL_INVO}, abflag::NONE },
-	{ ABIL_WUDZU_VESTMENT_GLOVES, "Vestment of Thorns - Hands", 
-	0, 0, 0, 0, {FAIL_INVO}, abflag::NONE },
-	{ ABIL_WUDZU_VESTMENT_BOOTS, "Vestment of Thorns - Feet", 
-	0, 0, 0, 0, {FAIL_INVO}, abflag::NONE },
-	{ ABIL_WUDZU_REGALIA_CLOAK, "Regalia of Thorns - Shoulders", 
-	0, 0, 0, 0, {FAIL_INVO}, abflag::NONE },
-	{ ABIL_WUDZU_REGALIA_HAT, "Regalia of Thorns - Head", 
-	0, 0, 0, 0, {FAIL_INVO}, abflag::NONE },
-	{ ABIL_WUDZU_REGALIA_GLOVES, "Regalia of Thorns - Hands", 
-	0, 0, 0, 0, {FAIL_INVO}, abflag::NONE },
-	{ ABIL_WUDZU_REGALIA_BOOTS, "Regalia of Thorns - Feet", 
-	0, 0, 0, 0, {FAIL_INVO}, abflag::NONE },
 
         //Wudzu
         { ABIL_WUDZU_SUMMON_VINES, "Summon Vines",
@@ -1023,68 +1001,6 @@
         if (you.attribute[ATTR_DIVINE_ENERGY])
             return ABIL_SIF_MUNA_STOP_DIVINE_ENERGY;
         return ability;
-		
-	case ABIL_WUDZU_VESTMENT_CLOAK:
-		if (you_worship(GOD_WUDZU))
-		{
-			if (you.props["wudzu_vestment_picked"].get_int() == 1 || 
-			(you.props["vest1"].get_int() != 1 && you.props["vest2"].get_int() != 1))
-				return ABIL_NON_ABILITY;
-			else
-				return ability;
-		}
-		else
-			return ability;
-		
-	case ABIL_WUDZU_VESTMENT_HAT:
-	    if (you.props["wudzu_vestment_picked"].get_int() == 1 || 
-		(you.props["vest1"].get_int() != 2 && you.props["vest2"].get_int() != 2))
-            return ABIL_NON_ABILITY;
-		else
-			return ability;
-	case ABIL_WUDZU_VESTMENT_GLOVES:
-	    if (you.props["wudzu_vestment_picked"].get_int() == 1 || 
-		(you.props["vest1"].get_int() != 3 && you.props["vest2"].get_int() != 3))
-            return ABIL_NON_ABILITY;
-		else
-			return ability;
-	case ABIL_WUDZU_VESTMENT_BOOTS:
-	    if (you.props["wudzu_vestment_picked"].get_int() == 1 || 
-		(you.props["vest1"].get_int() != 4 && you.props["vest2"].get_int() != 4))
-            return ABIL_NON_ABILITY;
-		else
-			return ability;
-		
-	case ABIL_WUDZU_REGALIA_CLOAK:
-		if (you_worship(GOD_WUDZU))
-		{
-			if (you.props["wudzu_regalia_picked"].get_int() == 1 || 
-			(you.props["reg1"].get_int() != 1 && you.props["reg2"].get_int() != 1))
-				return ABIL_NON_ABILITY;
-			else
-				return ability;
-		}
-		else
-			return ability;
-		
-	case ABIL_WUDZU_REGALIA_HAT:
-	    if (you.props["wudzu_regalia_picked"].get_int() == 1 || 
-		(you.props["reg1"].get_int() != 2 && you.props["reg2"].get_int() != 2))
-            return ABIL_NON_ABILITY;
-		else
-			return ability;
-	case ABIL_WUDZU_REGALIA_GLOVES:
-	    if (you.props["wudzu_regalia_picked"].get_int() == 1 || 
-		(you.props["reg1"].get_int() != 3 && you.props["reg2"].get_int() != 3))
-            return ABIL_NON_ABILITY;
-		else
-			return ability;
-	case ABIL_WUDZU_REGALIA_BOOTS:
-	    if (you.props["wudzu_regalia_picked"].get_int() == 1 || 
-		(you.props["reg1"].get_int() != 4 && you.props["reg2"].get_int() != 4))
-            return ABIL_NON_ABILITY;
-		else
-			return ability;
 
         case ABIL_WUDZU_VESTMENT_CLOAK:
                 if (you_worship(GOD_WUDZU))
@@ -1913,13 +1829,8 @@
     dist abild;
     bolt beam;
     dist spd;
-<<<<<<< HEAD
-	string lower_body;
-	string hands;
-=======
         string lower_body;
         string hands;
->>>>>>> 5dd32683
 
     // Note: the costs will not be applied until after this switch
     // statement... it's assumed that only failures have returned! - bwr
@@ -3223,217 +3134,6 @@
     case ABIL_HEPLIAKLQANA_IDENTITY:
         hepliaklqana_choose_identity();
         break;
-		
-	case ABIL_WUDZU_SUMMON_VINES:
-	{
-		fail_check();
-		summon_vines(20 + you.skill(SK_INVOCATIONS, 3));
-	break;
-	}
-	
-	case ABIL_WUDZU_BRIAR_PATCH:
-		return wudzu_briars(fail);
-		
-	case ABIL_WUDZU_VESTMENT_CLOAK:
-	    mprf(MSGCH_GOD, "Wudzu will cover your %s in thorns.", 
-			you.species != SP_OCTOPODE ? "shoulders" : "mantle");
-	    if (!yesno("Do you really want to take this vestment?",
-               false, 'n'))
-		{
-			canned_msg(MSG_OK);
-			break;
-		}
-		you.props["wudzu_vestment_picked"] = 1;
-		you.props["wudzu_cloak_picked_v"] = 1;
-		mprf(MSGCH_GOD, "Your %s coated with a vestment of thorns.",
-		(you.species != SP_OCTOPODE ? "shoulders are" : "mantle is"));
-		if (!you.melded[EQ_CLOAK])
-		{
-			remove_one_equip(EQ_CLOAK, false, false);
-			you.redraw_armour_class = true;
-		}
-	break;
-		
-	case ABIL_WUDZU_VESTMENT_HAT:
-	    mprf(MSGCH_GOD, "Wudzu will cover your head in thorns.");
-	    if (!yesno("Do you really want to take this vestment?",
-               false, 'n'))
-		{
-			canned_msg(MSG_OK);
-			break;
-		}
-		you.props["wudzu_vestment_picked"] = 1;
-		you.props["wudzu_hat_picked_v"] = 1;
-		mprf(MSGCH_GOD, "A vestment of thorns coats your head.");
-		if (!you.melded[EQ_HELMET])
-		{
-			remove_one_equip(EQ_HELMET, false, false);
-			you.redraw_armour_class = true;
-		}
-	break;
-		
-	case ABIL_WUDZU_VESTMENT_GLOVES:
-	
-		if (you.species==SP_OCTOPODE)
-			hands="front tentacles";
-		else if (you.species==SP_FELID)
-			hands="front paws";
-		else
-			hands=you.hand_name(true).c_str();
-	
-	    mprf(MSGCH_GOD, "Wudzu will cover your %s in thorns.", 
-			hands.c_str());
-	    if (!yesno("Do you really want to take this vestment?",
-               false, 'n'))
-		{
-			canned_msg(MSG_OK);
-			break;
-		}
-		you.props["wudzu_vestment_picked"] = 1;
-		you.props["wudzu_gloves_picked_v"] = 1;
-		mprf(MSGCH_GOD, "Your %s are coated with a vestment of thorns.",
-			hands.c_str());
-		if (!you.melded[EQ_GLOVES])
-		{
-			remove_one_equip(EQ_GLOVES, false, false);
-			you.redraw_armour_class = true;
-		}
-	break;
-		
-	case ABIL_WUDZU_VESTMENT_BOOTS:
-	
-		if (you.species==SP_OCTOPODE)
-			lower_body="back tentacles";
-		else if (you.species==SP_CENTAUR)
-			lower_body="equine half";
-		else if (you.species==SP_NAGA)
-			lower_body="serpentine half";
-		else if (you.species==SP_FELID)
-			lower_body="back paws";
-		else
-			lower_body=you.foot_name(true).c_str();
-	
-	    mprf(MSGCH_GOD, "Wudzu will cover your %s in thorns.",
-			lower_body.c_str());
-	    if (!yesno("Do you really want to take this vestment?",
-               false, 'n'))
-		{
-			canned_msg(MSG_OK);
-			break;
-		}
-		you.props["wudzu_vestment_picked"] = 1;
-		you.props["wudzu_boots_picked_v"] = 1;
-		
-		mprf(MSGCH_GOD, "Your %s %s coated with a vestment of thorns.",
-			lower_body.c_str(), ((you.species==SP_NAGA || 
-			you.species==SP_CENTAUR || you.fishtail)
-			? "is" : "are"));
-		if (!you.melded[EQ_BOOTS])
-		{
-			remove_one_equip(EQ_BOOTS, false, false);
-			you.redraw_armour_class = true;
-		}
-	break;
-		
-	case ABIL_WUDZU_REGALIA_CLOAK:
-	    mprf(MSGCH_GOD, "Wudzu will cover your %s in thorns.", 
-			you.species != SP_OCTOPODE ? "shoulders" : "mantle");
-	    if (!yesno("Do you really want to take this regalia?",
-               false, 'n'))
-		{
-			canned_msg(MSG_OK);
-			break;
-		}
-		you.props["wudzu_regalia_picked"] = 1;
-		you.props["wudzu_cloak_picked_r"] = 1;
-		mprf(MSGCH_GOD, "Your %s coated with a regalia of thorns.",
-			(you.species != SP_OCTOPODE ? "shoulders are" : "mantle is"));
-		if (!you.melded[EQ_CLOAK])
-		{
-			remove_one_equip(EQ_CLOAK, false, false);
-			you.redraw_armour_class = true;
-		}
-	break;
-		
-	case ABIL_WUDZU_REGALIA_HAT:
-	    mprf(MSGCH_GOD, "Wudzu will cover your head in thorns.");
-	    if (!yesno("Do you really want to take this regalia?",
-               false, 'n'))
-		{
-			canned_msg(MSG_OK);
-			break;
-		}
-		you.props["wudzu_regalia_picked"] = 1;
-		you.props["wudzu_hat_picked_r"] = 1;
-		mprf(MSGCH_GOD, "A regalia of thorns coats your head.");
-		if (!you.melded[EQ_HELMET])
-		{
-			remove_one_equip(EQ_HELMET, false, false);
-			you.redraw_armour_class = true;
-		}
-	break;
-		
-	case ABIL_WUDZU_REGALIA_GLOVES:
-		if (you.species==SP_OCTOPODE)
-			hands="front tentacles";
-		else if (you.species==SP_FELID)
-			hands="front paws";
-		else
-			hands=you.hand_name(true).c_str();	
-	
-	    mprf(MSGCH_GOD, "Wudzu will cover your %s in thorns.", 
-			hands.c_str());
-	    if (!yesno("Do you really want to take this regalia?",
-               false, 'n'))
-		{
-			canned_msg(MSG_OK);
-			break;
-		}
-		you.props["wudzu_regalia_picked"] = 1;
-		you.props["wudzu_gloves_picked_r"] = 1;
-		mprf(MSGCH_GOD, "Your %s are coated with a regalia of thorns.",
-			hands.c_str());
-		if (!you.melded[EQ_GLOVES])
-		{
-			remove_one_equip(EQ_GLOVES, false, false);
-			you.redraw_armour_class = true;
-		}
-	break;
-		
-	case ABIL_WUDZU_REGALIA_BOOTS:
-	
-		if (you.species==SP_OCTOPODE)
-			lower_body="back tentacles";
-		else if (you.species==SP_CENTAUR)
-			lower_body="equine half";
-		else if (you.species==SP_NAGA)
-			lower_body="serpentine half";
-		else if (you.species==SP_FELID)
-			lower_body="back paws";
-		else
-			lower_body=you.foot_name(true).c_str();	
-	
-	    mprf(MSGCH_GOD, "Wudzu will cover your %s in thorns.",
-			lower_body.c_str());
-	    if (!yesno("Do you really want to take this regalia?",
-               false, 'n'))
-		{
-			canned_msg(MSG_OK);
-			break;
-		}
-		you.props["wudzu_regalia_picked"] = 1;
-		you.props["wudzu_boots_picked_r"] = 1;
-		
-		mprf(MSGCH_GOD, "Your %s %s coated with a regalia of thorns.",
-			lower_body.c_str(), ((you.species==SP_NAGA || 
-			you.species==SP_CENTAUR || you.fishtail)
-			? "is" : "are"));
-		if (!you.melded[EQ_BOOTS])
-		{
-			remove_one_equip(EQ_BOOTS, false, false);
-			you.redraw_armour_class = true;
-		}
-	break;
 
         case ABIL_WUDZU_SUMMON_VINES:
         {
@@ -4213,18 +3913,6 @@
     case ABIL_HEPLIAKLQANA_IDENTITY: // move this?
         first_slot = letter_to_index('G');
         break;
-<<<<<<< HEAD
-	case ABIL_WUDZU_VESTMENT_BOOTS:
-	case ABIL_WUDZU_VESTMENT_CLOAK:
-	case ABIL_WUDZU_VESTMENT_HAT:
-	case ABIL_WUDZU_VESTMENT_GLOVES:
-	case ABIL_WUDZU_REGALIA_BOOTS:
-	case ABIL_WUDZU_REGALIA_CLOAK:
-	case ABIL_WUDZU_REGALIA_HAT:
-	case ABIL_WUDZU_REGALIA_GLOVES:
-		first_slot = letter_to_index('D');
-		break;
-=======
         case ABIL_WUDZU_VESTMENT_BOOTS:
         case ABIL_WUDZU_VESTMENT_CLOAK:
         case ABIL_WUDZU_VESTMENT_HAT:
@@ -4235,7 +3923,6 @@
         case ABIL_WUDZU_REGALIA_GLOVES:
                 first_slot = letter_to_index('D');
                 break;
->>>>>>> 5dd32683
     default:
         break;
     }
