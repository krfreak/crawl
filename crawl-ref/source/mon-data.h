#define AT_NO_ATK       {AT_NONE, AF_PLAIN, 0}

#include "enum.h"

/* ******************************************************************

   (see "mon-util.h" for the gory details)

 - ordering does not matter, because seekmonster() searches the entire
   array ... probably not to most efficient thing to do, but so it goes

 - Here are the rows:
    - row 1: monster id, display character, display colour, name
    - row 2: monster flags
    - row 3: monster resistance flags
    - row 4: mass, experience modifier, genus, species, holiness, resist magic
    - row 5: damage for each of four attacks
    - row 6: hit dice, described by four parameters
    - row 7: AC, evasion, sec(spell), corpse_thingy, zombie size, shouts
    - row 8: intel, habitat, flight class, speed, energy_usage
    - row 9: gmon_use class, gmon_eat class, body size, body shape

 - Some further explanations:

    - colour: if BLACK, monster uses value of mons_sec
    - name: if an empty string, name generated automagically (see moname)
    - mass: if zero, the monster never leaves a corpse (also corpse_thingy)
    - genus: base monster "type" for a classed monsters (i.e. jackal as hound)
    - species: corpse type of monster (i.e. orc for orc wizard)
    - holiness:
       MH_HOLY       - irritates some gods when killed, immunity from
                        holy wrath weapons
       MH_NATURAL    - baseline monster type
       MH_UNDEAD     - immunity from draining, pain, torment; resistance
                        to poison; extra damage from holy wrath;
                        affected by holy word
       MH_DEMONIC    - similar to undead, but no poison resistance and
                        *no* automatic hellfire resistance
       MH_NONLIVING  - golems and other constructs
       MH_PLANT      - plants

   exp_mod: see give_adjusted_experience() in mon-death.cc
   - the experience given for killing this monster is calculated something
   like this:

    experience = (16 + maxhp) * HD * HD * exp_mod * (100 + diff. score) * speed
                 / 100000
    with a minimum of 1, and maximum 15000 (jpeg)

   resist_magic: see mons_resist_magic() in mon-util.cc
   - If -x calculate (-x * hit dice * 4/3), else simply x

   damage [4]
   - up to 4 different attacks

   hp_dice [4]
   - hit dice, min hp per HD, extra random hp per HD, fixed HP (unique mons)

    Further explanations copied from mon-util.h:
        hpdice[4]: [0]=HD [1]=min_hp [2]=rand_hp [3]=add_hp
        min hp = [0]*[1] + [3]
        max hp = [0]*([1]+[2]) + [3]
        hp     = [0] *times_do* { [1] + random2(1+[2]) }, *then* + [3]
        example: the Iron Golem, hpdice={15,7,4,0}
           15*7 < hp < 15*(7+4),
           105 < hp < 165
        hp will be around 135 each time.

   sec: if the monster has only one possible spellbook, sec is set to that book.
     If a monster has multiple possible books, sec is set to MST_NO_SPELLS. Then
     the function _mons_spellbook_list in mon-util.cc handles the books.

   corpse_thingy
   - err, bad name. Describes effects of eating corpses.
     CE_NOCORPSE,        leaves no corpse (mass == 0)
     CE_CLEAN,           can be healthily eaten by non-Ghouls
     CE_POISONOUS,       inedible to characters without poison resistance
     CE_ROT,             causes rotting in non-Ghouls
     CE_MUTAGEN,         mutagenic
     CE_ROTTEN           always causes sickness (good for Ghouls)

   zombie_size
     Z_NOZOMBIE
     Z_SMALL    (z)
     Z_BIG      (Z)

   shouts
   - various things monsters can do upon seeing you

   intel explanation:
   - How smart it is:
   I_PLANT < I_INSECT < I_REPTILE < I_ANIMAL < I_NORMAL < I_HIGH.
   So far, differences here have little effects except for monster's chance
   of seeing you if stealthy and rudimentary trap handling; really stupid
   monsters will walk through clouds.
   I_REPTILE is are lower vertebrates (fish, amphibians, non-draconic reptiles),
   smarter reptiles could be I_ANIMAL.

   speed
   - Increases the store of energy that the monster uses for doing things.
   less = slower. 5 = half speed, 10 = normal, 20 = double speed.

   energy usage
   - How quickly the energy granted by speed is used up.  Most monsters
   should just use DEFAULT_ENERGY, where all the different types of actions
   use 10 energy units.

   gmon_use explanation:
     MONUSE_NOTHING,
     MONUSE_OPEN_DOORS,
     MONUSE_STARTING_EQUIPMENT,
     MONUSE_WEAPONS_ARMOUR

    From MONUSE_STARTING_EQUIPMENT on, monsters are capable of handling
    items.  Contrary to what one might expect, MONUSE_WEAPONS_ARMOUR
    also means a monster is capable of using wands and will also pick
    them up, something that those with MONUSE_STARTING_EQUIPMENT won't
    do.

   gmon_eat explanation:
     MONEAT_ITEMS,
     MONEAT_CORPSES,
     MONEAT_DOORS,

    Monsters with MONEAT_ITEMS are capable of eating most items,
    and monsters with MONEAT_CORPSES are capable of eating corpses.
    Monsters with MONEAT_DOORS will destroy doors instead of opening them.

   size:
     SIZE_TINY,              // rats/bats
     SIZE_LITTLE,            // spriggans
     SIZE_SMALL,             // halflings/kobolds
     SIZE_MEDIUM,            // humans/elves/dwarves
     SIZE_LARGE,             // trolls/ogres/centaurs/nagas
     SIZE_BIG,               // large quadrupeds
     SIZE_GIANT,             // giants

*/

#define MOVE_ENERGY(x)     { x,  x, 10, 10, 10, 10, 10, 100}
#define ACTION_ENERGY(x)   {10, 10,  x,  x,  x,  x,  x, x * 10}
#define ATTACK_ENERGY(x)   {10, 10,  x, 10, 10, 10, 10, 100}
#define MISSILE_ENERGY(x)  {10, 10, 10,  x, 10, 10, 10, 100}
#define SPELL_ENERGY(x)    {10, 10, 10, 10,  x, 10, 10, 100}
#define SWIM_ENERGY(x)     {10,  x, 10, 10, 10, 10, 10, 100}

static monsterentry mondata[] =
{

// The Thing That Should Not Be(tm)
// NOTE: Do not remove, or seekmonster will crash on unknown mc request!
// It is also a good prototype for new monsters.
{
    // id, glyph, colour, name
    MONS_PROGRAM_BUG, 'B', LIGHTRED, "program bug",
    // monster flags
    M_NO_EXP_GAIN | M_CANT_SPAWN,
    // resistance flags
    MR_NO_FLAGS,
    // mass, xp modifier, genus, species, holiness, magic resistance
    0, 10, MONS_PROGRAM_BUG, MONS_PROGRAM_BUG, MH_NATURAL, 10,
    // up to four attacks
    { AT_NO_ATK, AT_NO_ATK, AT_NO_ATK, AT_NO_ATK },
    // hit points
    { 0, 0, 0, 0 },
    // AC, EV, spells, corpse type, zombie size, shout type, intelligence
    0, 0, MST_NO_SPELLS, CE_CLEAN, Z_NOZOMBIE, S_SILENT,
    // intelligence, habitat, speed, energy usage, use type
    I_PLANT, HT_LAND, FL_NONE, 0, DEFAULT_ENERGY,
    // use type, eat type, body size, body shape
    MONUSE_NOTHING, MONEAT_NOTHING, SIZE_GIANT, MON_SHAPE_MISC,
},

// Use this to replace removed monsters, to retain save compatibility.
// Please put it in #if TAG_MAJOR_VERSION == X, so they will go away
// after save compat is broken.
#define AXED_MON(id) \
{ \
    id, 'X', LIGHTRED, "removed "#id, \
    M_NO_EXP_GAIN | M_CANT_SPAWN | M_UNFINISHED, \
    MR_NO_FLAGS, \
    0, 10, MONS_PROGRAM_BUG, MONS_PROGRAM_BUG, MH_NONLIVING, 0, \
    { AT_NO_ATK, AT_NO_ATK, AT_NO_ATK, AT_NO_ATK }, \
    { 0, 0, 0, 0 }, \
    0, 0, MST_NO_SPELLS, CE_CLEAN, Z_NOZOMBIE, S_SILENT, \
    I_PLANT, HT_LAND, FL_NONE, 0, DEFAULT_ENERGY, \
    MONUSE_NOTHING, MONEAT_NOTHING, SIZE_GIANT, MON_SHAPE_MISC \
},

// Axed monsters.
// AXED_MON(MONS_MOTHER_IN_LAW)
#if TAG_MAJOR_VERSION == 34
    AXED_MON(MONS_BUMBLEBEE)
    AXED_MON(MONS_WOOD_GOLEM)
    AXED_MON(MONS_ANT_LARVA)
    AXED_MON(MONS_LABORATORY_RAT)
    AXED_MON(MONS_WAR_DOG)
    AXED_MON(MONS_SPIRIT)
    AXED_MON(MONS_PALADIN)
    AXED_MON(MONS_DEEP_ELF_SOLDIER)
    AXED_MON(MONS_PAN)
    AXED_MON(MONS_LAMIA)
    AXED_MON(MONS_DEEP_DWARF_SCION)
    AXED_MON(MONS_DEEP_DWARF_ARTIFICER)
    AXED_MON(MONS_DEEP_DWARF_NECROMANCER)
    AXED_MON(MONS_CHAOS_BUTTERFLY)
    AXED_MON(MONS_POLYMOTH)
    AXED_MON(MONS_MOTH_OF_SUPPRESSION)
    AXED_MON(MONS_ROCK_WORM)
    AXED_MON(MONS_FORMICID_DRONE)
    AXED_MON(MONS_SPIRIT_WOLF)
    AXED_MON(MONS_LAVA_FISH)
    AXED_MON(MONS_LEMURE)
    AXED_MON(MONS_JELLYFISH)
    AXED_MON(MONS_GREY_RAT)
    AXED_MON(MONS_SPINY_WORM)
    AXED_MON(MONS_ROCK_TROLL)
    AXED_MON(MONS_MONSTROUS_ITEM_MIMIC)
    AXED_MON(MONS_GIANT_AMOEBA)
    AXED_MON(MONS_DEEP_DWARF_BERSERKER)
    AXED_MON(MONS_AGATE_SNAIL)
    AXED_MON(MONS_GIANT_CENTIPEDE)
    AXED_MON(MONS_ANCIENT_BEAR)
    AXED_MON(MONS_ROTTING_DEVIL)
    AXED_MON(MONS_IGNIS)
    AXED_MON(MONS_DJINNI)
    AXED_MON(MONS_RAKSHASA_FAKE)
    AXED_MON(MONS_MARA_FAKE)
    // GNOME_NO_MORE
    AXED_MON(MONS_GNOME)
    // GOLEM_NO_MORE
    AXED_MON(MONS_CLAY_GOLEM)
    AXED_MON(MONS_STONE_GOLEM)
    AXED_MON(MONS_FORMICID_VENOM_MAGE)
    AXED_MON(MONS_SPRIGGAN_ASSASSIN)
    AXED_MON(MONS_VAPOUR)
    AXED_MON(MONS_THORN_LOTUS)
    AXED_MON(MONS_GIANT_GOLDFISH)
    AXED_MON(MONS_SILVER_STAR)
    AXED_MON(MONS_FLAMING_CORPSE)
    AXED_MON(MONS_GRIZZLY_BEAR)
    AXED_MON(MONS_SPRIGGAN_ENCHANTER)
    AXED_MON(MONS_PHOENIX)
    AXED_MON(MONS_SHEDU)
    AXED_MON(MONS_PLAGUE_SHAMBLER)
    AXED_MON(MONS_GIANT_SLUG)
    AXED_MON(MONS_FIREFLY)
    AXED_MON(MONS_BROWN_OOZE)
    AXED_MON(MONS_PULSATING_LUMP)
    AXED_MON(MONS_BIG_FISH)
    AXED_MON(MONS_LAVA_WORM)
    AXED_MON(MONS_SHARK)
    AXED_MON(MONS_INEPT_ITEM_MIMIC)
    AXED_MON(MONS_ITEM_MIMIC)
    AXED_MON(MONS_RAVENOUS_ITEM_MIMIC)
    AXED_MON(MONS_INEPT_FEATURE_MIMIC)
    AXED_MON(MONS_FEATURE_MIMIC)
    AXED_MON(MONS_RAVENOUS_FEATURE_MIMIC)
#endif

// Used for genus monsters (which are used for grouping monsters by how they
// work and in comes-into-view messages.
#define DUMMY(id, glyph, colour, name) \
{ \
    (id), (glyph), (colour), (name), \
    M_CANT_SPAWN, \
    MR_NO_FLAGS, \
    0, 10, (id), (id), MH_NONLIVING, 10, \
    { AT_NO_ATK, AT_NO_ATK, AT_NO_ATK, AT_NO_ATK }, \
    { 0, 0, 0, 0 }, \
    0, 0, MST_NO_SPELLS, CE_CLEAN, Z_NOZOMBIE, S_SILENT, \
    I_PLANT, HT_LAND, FL_NONE, 0, DEFAULT_ENERGY, \
    MONUSE_NOTHING, MONEAT_NOTHING, SIZE_MEDIUM, MON_SHAPE_MISC \
},


// Real monsters begin here {dlb}:

// ants and formicids ('a')
{
    MONS_WORKER_ANT, 'a', RED, "worker ant",
    M_NO_SKELETON,
    MR_VUL_POISON,
    450, 10, MONS_WORKER_ANT, MONS_WORKER_ANT, MH_NATURAL, 10,
    { {AT_BITE, AF_POISON, 8}, AT_NO_ATK, AT_NO_ATK, AT_NO_ATK },
    { 3, 3, 5, 0 },
    4, 10, MST_NO_SPELLS, CE_CLEAN, Z_SMALL, S_SILENT,
    I_INSECT, HT_LAND, FL_NONE, 12, DEFAULT_ENERGY,
    MONUSE_NOTHING, MONEAT_NOTHING, SIZE_SMALL, MON_SHAPE_INSECT
},

{
    MONS_QUEEN_ANT, 'a', LIGHTRED, "queen ant",
    M_NO_SKELETON | M_NO_FLAGS,
    MR_VUL_POISON,
    900, 10, MONS_WORKER_ANT, MONS_QUEEN_ANT, MH_NATURAL, 60,
    { {AT_STING, AF_POISON_STRONG, 20}, AT_NO_ATK, AT_NO_ATK, AT_NO_ATK },
    { 13, 3, 5, 0 },
    14, 3, MST_NO_SPELLS, CE_POISONOUS, Z_BIG, S_SILENT,
    I_INSECT, HT_LAND, FL_NONE, 7, DEFAULT_ENERGY,
    MONUSE_NOTHING, MONEAT_NOTHING, SIZE_LARGE, MON_SHAPE_INSECT
},

{
    MONS_SOLDIER_ANT, 'a', WHITE, "soldier ant",
    M_NO_SKELETON,
    MR_VUL_POISON,
    600, 10, MONS_WORKER_ANT, MONS_SOLDIER_ANT, MH_NATURAL, 20,
    { {AT_STING, AF_POISON, 14}, AT_NO_ATK, AT_NO_ATK, AT_NO_ATK },
    { 6, 3, 5, 0 },
    8, 10, MST_NO_SPELLS, CE_POISONOUS, Z_SMALL, S_SILENT,
    I_INSECT, HT_LAND, FL_NONE, 10, DEFAULT_ENERGY,
    MONUSE_NOTHING, MONEAT_NOTHING, SIZE_MEDIUM, MON_SHAPE_INSECT
},

// dummy for recolouring
{
    MONS_FORMICID, 'a', GREEN, "formicid",
    M_WARM_BLOOD | M_SEE_INVIS | M_SPEAKS | M_NO_SKELETON | M_BURROWS
        | M_NO_POLY_TO,
    MR_NO_FLAGS,
    600, 10, MONS_FORMICID, MONS_FORMICID, MH_NATURAL, 40,
    { {AT_HIT, AF_PLAIN, 15}, AT_NO_ATK, AT_NO_ATK, AT_NO_ATK },
    { 6, 4, 6, 0 },
    3, 10, MST_NO_SPELLS, CE_CLEAN, Z_SMALL, S_SHOUT,
    I_NORMAL, HT_LAND, FL_NONE, 10, DEFAULT_ENERGY,
    MONUSE_WEAPONS_ARMOUR, MONEAT_NOTHING, SIZE_MEDIUM, MON_SHAPE_HUMANOID
},

// batty monsters ('b')
{
    MONS_BAT, 'b', LIGHTGREY, "bat",
    M_SENSE_INVIS | M_WARM_BLOOD | M_BATTY,
    MR_NO_FLAGS,
    150, 4, MONS_BAT, MONS_BAT, MH_NATURAL, 0,
    { {AT_HIT, AF_PLAIN, 1}, AT_NO_ATK, AT_NO_ATK, AT_NO_ATK },
    { 1, 2, 3, 0 },
    1, 14, MST_NO_SPELLS, CE_CLEAN, Z_SMALL, S_SILENT,
    I_ANIMAL, HT_LAND, FL_WINGED, 30, DEFAULT_ENERGY,
    MONUSE_NOTHING, MONEAT_NOTHING, SIZE_TINY, MON_SHAPE_BAT
},

{
    MONS_BUTTERFLY, 'b', BLACK, "butterfly",
    M_CONFUSED | M_NO_EXP_GAIN,
    MR_VUL_POISON,
    0, 10, MONS_BUTTERFLY, MONS_BUTTERFLY, MH_NATURAL, 10,
    { AT_NO_ATK, AT_NO_ATK, AT_NO_ATK, AT_NO_ATK },
    { 1, 0, 0, 1 },
    0, 25, MST_NO_SPELLS, CE_NOCORPSE, Z_NOZOMBIE, S_SILENT,
    I_INSECT, HT_LAND, FL_WINGED, 25, DEFAULT_ENERGY,
    MONUSE_NOTHING, MONEAT_NOTHING, SIZE_TINY, MON_SHAPE_INSECT_WINGED
},

{ // one vault + player transform (Vp ability)
    MONS_VAMPIRE_BAT, 'b', MAGENTA, "vampire bat",
    M_SENSE_INVIS | M_WARM_BLOOD | M_BATTY | M_NO_POLY_TO,
    MR_NO_FLAGS,
    0, 8, MONS_BAT, MONS_VAMPIRE_BAT, MH_UNDEAD, 10,
    { {AT_BITE, AF_VAMPIRIC, 3}, AT_NO_ATK, AT_NO_ATK, AT_NO_ATK },
    { 3, 2, 3, 0 },
    1, 14, MST_NO_SPELLS, CE_NOCORPSE, Z_NOZOMBIE, S_SILENT,
    I_ANIMAL, HT_LAND, FL_WINGED, 30, DEFAULT_ENERGY,
    MONUSE_NOTHING, MONEAT_NOTHING, SIZE_TINY, MON_SHAPE_BAT
},

{
    MONS_FIRE_BAT, 'b', LIGHTRED, "fire bat",
    M_SENSE_INVIS | M_WARM_BLOOD | M_BATTY,
    MR_RES_HELLFIRE | MR_VUL_COLD | MR_VUL_WATER,
    0, 8, MONS_BAT, MONS_FIRE_BAT, MH_NATURAL, 10,
    { {AT_BITE, AF_FIRE, 6}, AT_NO_ATK, AT_NO_ATK, AT_NO_ATK },
    { 5, 3, 3, 0 },
    1, 14, MST_NO_SPELLS, CE_NOCORPSE, Z_NOZOMBIE, S_SILENT,
    I_ANIMAL, HT_LAND, FL_WINGED, 30, DEFAULT_ENERGY,
    MONUSE_NOTHING, MONEAT_NOTHING, SIZE_TINY, MON_SHAPE_BAT
},

{
    MONS_RAVEN, 'b', BLUE, "raven",
    M_SENSE_INVIS | M_WARM_BLOOD,
    MR_NO_FLAGS,
    250, 9, MONS_RAVEN, MONS_RAVEN, MH_NATURAL, 20,
    { {AT_PECK, AF_PLAIN, 14}, {AT_CLAW, AF_PLAIN, 11}, AT_NO_ATK, AT_NO_ATK },
    { 6, 4, 3, 0 },
    1, 10, MST_NO_SPELLS, CE_CLEAN, Z_SMALL, S_CAW,
    I_ANIMAL, HT_LAND, FL_WINGED, 20, DEFAULT_ENERGY,
    MONUSE_NOTHING, MONEAT_NOTHING, SIZE_TINY, MON_SHAPE_BAT // ...
},

{
    MONS_BENNU, 'b', YELLOW, "bennu",
    M_SEE_INVIS | M_WARM_BLOOD | M_FAST_REGEN | M_GLOWS_LIGHT |
        M_NO_POLY_TO | M_SPEAKS,
    mrd(MR_RES_FIRE | MR_RES_NEG, 3) | MR_RES_POISON |
        MR_RES_ROTTING | MR_VUL_WATER,
    0, 6, MONS_BENNU, MONS_BENNU, MH_NATURAL, 140,
    { {AT_PECK, AF_STICKY_FLAME, 27}, {AT_CLAW, AF_HOLY, 18},
      {AT_CLAW, AF_DRAIN_XP, 18}, AT_NO_ATK },
    { 14, 3, 5, 0 },
    6, 16, MST_NO_SPELLS, CE_NOCORPSE, Z_NOZOMBIE, S_SCREECH,
    I_NORMAL, HT_LAND, FL_WINGED, 18, DEFAULT_ENERGY,
    MONUSE_NOTHING, MONEAT_NOTHING, SIZE_MEDIUM, MON_SHAPE_BAT
},

// centaurs ('c')
{
    MONS_CENTAUR, 'c', BROWN, "centaur",
    M_WARM_BLOOD | M_ARCHER | M_SPEAKS,
    MR_NO_FLAGS,
    1500, 10, MONS_CENTAUR, MONS_CENTAUR, MH_NATURAL, 20,
    { {AT_HIT, AF_PLAIN, 10}, AT_NO_ATK, AT_NO_ATK, AT_NO_ATK },
    { 4, 3, 5, 0 },
    3, 7, MST_NO_SPELLS, CE_CLEAN, Z_BIG, S_SHOUT,
    I_NORMAL, HT_LAND, FL_NONE, 15, DEFAULT_ENERGY,
    MONUSE_WEAPONS_ARMOUR, MONEAT_NOTHING, SIZE_LARGE, MON_SHAPE_CENTAUR
},

{
    MONS_CENTAUR_WARRIOR, 'c', YELLOW, "centaur warrior",
    M_WARM_BLOOD | M_FIGHTER | M_ARCHER | M_SPEAKS,
    MR_NO_FLAGS,
    1500, 12, MONS_CENTAUR, MONS_CENTAUR, MH_NATURAL, 40,
    { {AT_HIT, AF_PLAIN, 16}, AT_NO_ATK, AT_NO_ATK, AT_NO_ATK },
    { 10, 3, 5, 0 },
    4, 8, MST_NO_SPELLS, CE_CLEAN, Z_NOZOMBIE, S_SHOUT,
    I_NORMAL, HT_LAND, FL_NONE, 15, DEFAULT_ENERGY,
    MONUSE_WEAPONS_ARMOUR, MONEAT_NOTHING, SIZE_LARGE, MON_SHAPE_CENTAUR
},

{
    MONS_YAKTAUR, 'c', RED, "yaktaur",
    M_WARM_BLOOD | M_ARCHER | M_SPEAKS,
    MR_NO_FLAGS,
    1900, 9, MONS_YAKTAUR, MONS_YAKTAUR, MH_NATURAL, 40,
    { {AT_HIT, AF_PLAIN, 15}, AT_NO_ATK, AT_NO_ATK, AT_NO_ATK },
    { 8, 3, 5, 0 },
    4, 4, MST_NO_SPELLS, CE_CLEAN, Z_BIG, S_SHOUT,
    I_NORMAL, HT_LAND, FL_NONE, 10, DEFAULT_ENERGY,
    MONUSE_WEAPONS_ARMOUR, MONEAT_NOTHING, SIZE_BIG, MON_SHAPE_CENTAUR
},

{
    MONS_YAKTAUR_CAPTAIN, 'c', LIGHTRED, "yaktaur captain",
    M_WARM_BLOOD | M_FIGHTER | M_ARCHER | M_SPEAKS,
    MR_NO_FLAGS,
    1900, 9, MONS_YAKTAUR, MONS_YAKTAUR, MH_NATURAL, 60,
    { {AT_HIT, AF_PLAIN, 23}, AT_NO_ATK, AT_NO_ATK, AT_NO_ATK },
    { 14, 3, 5, 0 },
    5, 5, MST_NO_SPELLS, CE_CLEAN, Z_NOZOMBIE, S_SHOUT,
    I_NORMAL, HT_LAND, FL_NONE, 10, DEFAULT_ENERGY,
    MONUSE_WEAPONS_ARMOUR, MONEAT_NOTHING, SIZE_BIG, MON_SHAPE_CENTAUR
},

{
    MONS_FAUN, 'c', GREEN, "faun",
    M_WARM_BLOOD | M_SPEAKS | M_ACTUAL_SPELLS,
    MR_NO_FLAGS,
    550, 8, MONS_FAUN, MONS_FAUN, MH_NATURAL, 40,
    { {AT_HIT, AF_PLAIN, 23}, AT_NO_ATK, AT_NO_ATK, AT_NO_ATK },
    { 10, 3, 4, 0 },
    2, 10, MST_NO_SPELLS, CE_CLEAN, Z_SMALL, S_SHOUT,
    I_NORMAL, HT_LAND, FL_NONE, 10, DEFAULT_ENERGY,
    MONUSE_STARTING_EQUIPMENT, MONEAT_NOTHING, SIZE_MEDIUM,
        MON_SHAPE_HUMANOID_TAILED
},

{
    MONS_SATYR, 'c', LIGHTGREEN, "satyr",
    M_WARM_BLOOD | M_SPEAKS | M_ARCHER | M_DONT_MELEE | M_ACTUAL_SPELLS,
    MR_NO_FLAGS,
    550, 10, MONS_SATYR, MONS_SATYR, MH_NATURAL, 40,
    { {AT_HIT, AF_PLAIN, 25}, AT_NO_ATK, AT_NO_ATK, AT_NO_ATK },
    { 12, 3, 5, 0 },
    2, 12, MST_SATYR, CE_CLEAN, Z_SMALL, S_SHOUT,
    I_HIGH, HT_LAND, FL_NONE, 10, DEFAULT_ENERGY,
    MONUSE_STARTING_EQUIPMENT, MONEAT_NOTHING, SIZE_MEDIUM,
        MON_SHAPE_HUMANOID_TAILED
},

// draconians ('d')
{   // Base draconian - for use like MONS_HUMAN, MONS_ELF although we
    // now store the draconian subspecies in base_monster for those
    // listed as species MONS_DRACONIAN.
    MONS_DRACONIAN, 'd', BROWN, "draconian",
    M_COLD_BLOOD | M_SPEAKS,
    MR_NO_FLAGS,
    900, 10, MONS_DRACONIAN, MONS_DRACONIAN, MH_NATURAL, 10,
    { {AT_HIT, AF_PLAIN, 15}, AT_NO_ATK, AT_NO_ATK, AT_NO_ATK },
    { 8, 6, 4, 0 },
    10, 11, MST_NO_SPELLS, CE_CLEAN, Z_SMALL, S_ROAR,
    I_HIGH, HT_LAND, FL_NONE, 10, DEFAULT_ENERGY,
    MONUSE_WEAPONS_ARMOUR, MONEAT_NOTHING, SIZE_MEDIUM,
        MON_SHAPE_HUMANOID_TAILED
},

{
    MONS_BLACK_DRACONIAN, 'd', BLUE, "black draconian",
    M_COLD_BLOOD | M_SPEAKS,
    mrd(MR_RES_ELEC, 2),
    900, 10, MONS_DRACONIAN, MONS_BLACK_DRACONIAN, MH_NATURAL, 40,
    { {AT_HIT, AF_PLAIN, 20}, AT_NO_ATK, AT_NO_ATK, AT_NO_ATK },
    { 14, 5, 4, 0 },
    9, 10, MST_BLACK_DRACONIAN, CE_CLEAN, Z_SMALL, S_ROAR,
    I_HIGH, HT_LAND, FL_WINGED, 10, DEFAULT_ENERGY,
    MONUSE_WEAPONS_ARMOUR, MONEAT_NOTHING, SIZE_MEDIUM,
        MON_SHAPE_HUMANOID_WINGED_TAILED
},

{
    MONS_YELLOW_DRACONIAN, 'd', YELLOW, "yellow draconian",
    M_COLD_BLOOD | M_SPEAKS,
    MR_RES_ACID,
    900, 10, MONS_DRACONIAN, MONS_YELLOW_DRACONIAN, MH_NATURAL, 40,
    { {AT_HIT, AF_PLAIN, 20}, AT_NO_ATK, AT_NO_ATK, AT_NO_ATK },
    { 14, 5, 4, 0 },
    9, 10, MST_YELLOW_DRACONIAN, CE_CLEAN, Z_SMALL, S_ROAR,
    I_HIGH, HT_LAND, FL_NONE, 10, DEFAULT_ENERGY,
    MONUSE_WEAPONS_ARMOUR, MONEAT_NOTHING, SIZE_MEDIUM,
        MON_SHAPE_HUMANOID_TAILED
},

{
    // Colours are used for picking the right tile for Tiamat,
    // so this needs to be different from the grey draconian. (jpeg)
    MONS_PALE_DRACONIAN, 'd', CYAN, "pale draconian",
    M_COLD_BLOOD | M_SPEAKS,
    MR_RES_STEAM,
    900, 10, MONS_DRACONIAN, MONS_PALE_DRACONIAN, MH_NATURAL, 40,
    { {AT_HIT, AF_PLAIN, 20}, AT_NO_ATK, AT_NO_ATK, AT_NO_ATK },
    { 14, 5, 4, 0 },
    9, 14, MST_PALE_DRACONIAN, CE_CLEAN, Z_SMALL, S_ROAR,
    I_HIGH, HT_LAND, FL_NONE, 10, DEFAULT_ENERGY,
    MONUSE_WEAPONS_ARMOUR, MONEAT_NOTHING, SIZE_MEDIUM,
        MON_SHAPE_HUMANOID_TAILED
},

{
    MONS_GREEN_DRACONIAN, 'd', GREEN, "green draconian",
    M_COLD_BLOOD | M_SPEAKS,
    MR_RES_POISON,
    900, 10, MONS_DRACONIAN, MONS_GREEN_DRACONIAN, MH_NATURAL, 40,
    { {AT_HIT, AF_PLAIN, 20}, {AT_TAIL_SLAP, AF_POISON, 15}, AT_NO_ATK,
       AT_NO_ATK },
    { 14, 5, 4, 0 },
    9, 10, MST_GREEN_DRACONIAN, CE_POISONOUS, Z_SMALL, S_ROAR,
    I_HIGH, HT_LAND, FL_NONE, 10, DEFAULT_ENERGY,
    MONUSE_WEAPONS_ARMOUR, MONEAT_NOTHING, SIZE_MEDIUM,
        MON_SHAPE_HUMANOID_TAILED
},

{
    MONS_PURPLE_DRACONIAN, 'd', MAGENTA, "purple draconian",
    M_COLD_BLOOD | M_SPEAKS,
    MR_NO_FLAGS,
    900, 10, MONS_DRACONIAN, MONS_PURPLE_DRACONIAN, MH_NATURAL, 140,
    { {AT_HIT, AF_PLAIN, 20}, AT_NO_ATK, AT_NO_ATK, AT_NO_ATK },
    { 14, 5, 4, 0 },
    8, 10, MST_PURPLE_DRACONIAN, CE_CLEAN, Z_SMALL, S_ROAR,
    I_HIGH, HT_LAND, FL_NONE, 10, DEFAULT_ENERGY,
    MONUSE_WEAPONS_ARMOUR, MONEAT_NOTHING, SIZE_MEDIUM,
        MON_SHAPE_HUMANOID_TAILED
},

{
    MONS_RED_DRACONIAN, 'd', LIGHTRED, "red draconian",
    M_COLD_BLOOD | M_SPEAKS,
    MR_RES_FIRE,
    900, 10, MONS_DRACONIAN, MONS_RED_DRACONIAN, MH_NATURAL, 40,
    { {AT_HIT, AF_PLAIN, 20}, AT_NO_ATK, AT_NO_ATK, AT_NO_ATK },
    { 14, 5, 4, 0 },
    9, 10, MST_FIRE_BREATH, CE_CLEAN, Z_SMALL, S_ROAR,
    I_HIGH, HT_LAND, FL_NONE, 10, DEFAULT_ENERGY,
    MONUSE_WEAPONS_ARMOUR, MONEAT_NOTHING, SIZE_MEDIUM,
        MON_SHAPE_HUMANOID_TAILED
},

{
    MONS_WHITE_DRACONIAN, 'd', WHITE, "white draconian",
    M_COLD_BLOOD | M_SPEAKS,
    MR_RES_COLD,
    900, 10, MONS_DRACONIAN, MONS_WHITE_DRACONIAN, MH_NATURAL, 40,
    { {AT_HIT, AF_PLAIN, 20}, AT_NO_ATK, AT_NO_ATK, AT_NO_ATK },
    { 14, 5, 4, 0 },
    9, 10, MST_COLD_BREATH, CE_CLEAN, Z_SMALL, S_ROAR,
    I_HIGH, HT_LAND, FL_NONE, 10, DEFAULT_ENERGY,
    MONUSE_WEAPONS_ARMOUR, MONEAT_NOTHING, SIZE_MEDIUM,
        MON_SHAPE_HUMANOID_TAILED
},

{
    MONS_GREY_DRACONIAN, 'd', LIGHTGREY, "grey draconian",
    M_COLD_BLOOD | M_UNBREATHING | M_SPEAKS,
    MR_NO_FLAGS,
    900, 10, MONS_DRACONIAN, MONS_GREY_DRACONIAN, MH_NATURAL, 40,
    { {AT_HIT, AF_PLAIN, 25}, {AT_TAIL_SLAP, AF_PLAIN, 15}, AT_NO_ATK,
       AT_NO_ATK },
    { 14, 5, 4, 0 },
    16, 10, MST_NO_SPELLS, CE_CLEAN, Z_SMALL, S_ROAR,
    I_HIGH, HT_LAND, FL_NONE, 10, DEFAULT_ENERGY,
    MONUSE_WEAPONS_ARMOUR, MONEAT_NOTHING, SIZE_MEDIUM,
        MON_SHAPE_HUMANOID_TAILED
},

{
    MONS_MOTTLED_DRACONIAN, 'd', LIGHTMAGENTA, "mottled draconian",
    M_COLD_BLOOD | M_SPEAKS,
    MR_RES_FIRE | MR_RES_STICKY_FLAME,
    900, 10, MONS_DRACONIAN, MONS_MOTTLED_DRACONIAN, MH_NATURAL, 40,
    { {AT_HIT, AF_PLAIN, 20}, AT_NO_ATK, AT_NO_ATK, AT_NO_ATK },
    { 14, 5, 4, 0 },
    9, 10, MST_MOTTLED_DRACONIAN, CE_CLEAN, Z_SMALL, S_ROAR,
    I_HIGH, HT_LAND, FL_NONE, 10, DEFAULT_ENERGY,
    MONUSE_WEAPONS_ARMOUR, MONEAT_NOTHING, SIZE_MEDIUM,
        MON_SHAPE_HUMANOID_TAILED
},

// nonbase draconians ('q')
// Nonbase draconian AC and EV is additive with the base type.
{
    MONS_DRACONIAN_CALLER, 'q', BROWN, "draconian caller",
    M_ACTUAL_SPELLS | M_COLD_BLOOD | M_SPEAKS,
    MR_NO_FLAGS,
    900, 10, MONS_DRACONIAN, MONS_DRACONIAN, MH_NATURAL, 40,
    { {AT_HIT, AF_PLAIN, 20}, AT_NO_ATK, AT_NO_ATK, AT_NO_ATK },
    { 16, 4, 3, 0 },
    0, 0, MST_DRAC_CALLER, CE_CLEAN, Z_NOZOMBIE, S_ROAR,
    I_HIGH, HT_LAND, FL_NONE, 10, DEFAULT_ENERGY,
    MONUSE_WEAPONS_ARMOUR, MONEAT_NOTHING, SIZE_MEDIUM,
        MON_SHAPE_HUMANOID_TAILED
},

{
    MONS_DRACONIAN_MONK, 'q', BLUE, "draconian monk",
    M_FIGHTER | M_COLD_BLOOD | M_SPEAKS,
    MR_NO_FLAGS,
    900, 10, MONS_DRACONIAN, MONS_DRACONIAN, MH_NATURAL, 40,
    { {AT_HIT, AF_PLAIN, 35}, {AT_KICK, AF_PLAIN, 20},
      {AT_TAIL_SLAP, AF_PLAIN, 15}, AT_NO_ATK },
    { 16, 6, 3, 0 },
    -3, 10, MST_DRACONIAN, CE_CLEAN, Z_NOZOMBIE, S_ROAR,
    I_HIGH, HT_LAND, FL_NONE, 10, DEFAULT_ENERGY,
    MONUSE_WEAPONS_ARMOUR, MONEAT_NOTHING, SIZE_MEDIUM,
        MON_SHAPE_HUMANOID_TAILED
},

{
    MONS_DRACONIAN_ZEALOT, 'q', LIGHTGREEN, "draconian zealot",
    M_PRIEST | M_COLD_BLOOD | M_SPEAKS,
    MR_NO_FLAGS,
    900, 10, MONS_DRACONIAN, MONS_DRACONIAN, MH_NATURAL, 40,
    { {AT_HIT, AF_PLAIN, 15}, AT_NO_ATK, AT_NO_ATK, AT_NO_ATK },
    { 16, 4, 2, 0 },
    3, 0, MST_DRACONIAN_ZEALOT, CE_CLEAN, Z_NOZOMBIE, S_ROAR,
    I_HIGH, HT_LAND, FL_NONE, 10, DEFAULT_ENERGY,
    MONUSE_WEAPONS_ARMOUR, MONEAT_NOTHING, SIZE_MEDIUM,
        MON_SHAPE_HUMANOID_TAILED
},

{
    MONS_DRACONIAN_SHIFTER, 'q', LIGHTCYAN, "draconian shifter",
    M_ACTUAL_SPELLS | M_COLD_BLOOD | M_SPEAKS,
    MR_NO_FLAGS,
    900, 10, MONS_DRACONIAN, MONS_DRACONIAN, MH_NATURAL, 40,
    { {AT_HIT, AF_PLAIN, 15}, AT_NO_ATK, AT_NO_ATK, AT_NO_ATK },
    { 16, 4, 4, 0 },
    -1, 6, MST_DRAC_SHIFTER, CE_CLEAN, Z_NOZOMBIE, S_ROAR,
    I_HIGH, HT_LAND, FL_NONE, 10, DEFAULT_ENERGY,
    MONUSE_WEAPONS_ARMOUR, MONEAT_NOTHING, SIZE_MEDIUM,
        MON_SHAPE_HUMANOID_TAILED
},

{
    MONS_DRACONIAN_ANNIHILATOR, 'q', LIGHTBLUE, "draconian annihilator",
    M_ACTUAL_SPELLS | M_COLD_BLOOD | M_SPEAKS,
    MR_NO_FLAGS,
    900, 10, MONS_DRACONIAN, MONS_DRACONIAN, MH_NATURAL, 40,
    { {AT_HIT, AF_PLAIN, 15}, AT_NO_ATK, AT_NO_ATK, AT_NO_ATK },
    { 16, 4, 2, 0 },
    -1, 0, MST_DRACONIAN_ANNIHILATOR, CE_CLEAN, Z_NOZOMBIE, S_ROAR,
    I_HIGH, HT_LAND, FL_NONE, 10, DEFAULT_ENERGY,
    MONUSE_WEAPONS_ARMOUR, MONEAT_NOTHING, SIZE_MEDIUM,
        MON_SHAPE_HUMANOID_TAILED
},

{
    MONS_DRACONIAN_KNIGHT, 'q', CYAN, "draconian knight",
    M_ACTUAL_SPELLS | M_FIGHTER | M_COLD_BLOOD | M_SPEAKS,
    MR_NO_FLAGS,
    900, 10, MONS_DRACONIAN, MONS_DRACONIAN, MH_NATURAL, 40,
    { {AT_HIT, AF_PLAIN, 27}, AT_NO_ATK, AT_NO_ATK, AT_NO_ATK },
    { 16, 6, 2, 0 },
    3, 2, MST_NO_SPELLS, CE_CLEAN, Z_NOZOMBIE, S_ROAR,
    I_HIGH, HT_LAND, FL_NONE, 10, DEFAULT_ENERGY,
    MONUSE_WEAPONS_ARMOUR, MONEAT_NOTHING, SIZE_MEDIUM,
        MON_SHAPE_HUMANOID_TAILED
},

{
    MONS_DRACONIAN_SCORCHER, 'q', LIGHTRED, "draconian scorcher",
    M_ACTUAL_SPELLS | M_COLD_BLOOD | M_SPEAKS,
    MR_NO_FLAGS,
    900, 10, MONS_DRACONIAN, MONS_DRACONIAN, MH_NATURAL, 40,
    { {AT_HIT, AF_PLAIN, 15}, AT_NO_ATK, AT_NO_ATK, AT_NO_ATK },
    { 16, 4, 2, 0 },
    -1, 2, MST_DRAC_SCORCHER, CE_CLEAN, Z_NOZOMBIE, S_ROAR,
    I_HIGH, HT_LAND, FL_NONE, 10, DEFAULT_ENERGY,
    MONUSE_WEAPONS_ARMOUR, MONEAT_NOTHING, SIZE_MEDIUM,
        MON_SHAPE_HUMANOID_TAILED
},

// elves ('e')
//mv: have to exist because it's (and should be) a valid polymorph target.
{
    MONS_ELF, 'e', LIGHTRED, "elf",
    M_WARM_BLOOD | M_SPEAKS,
    MR_NO_FLAGS,
    450, 10, MONS_ELF, MONS_ELF, MH_NATURAL, 40,
    { {AT_HIT, AF_PLAIN, 10}, AT_NO_ATK, AT_NO_ATK, AT_NO_ATK },
    { 8, 3, 3, 0 },
    3, 15, MST_NO_SPELLS, CE_CLEAN, Z_SMALL, S_SHOUT,
    I_HIGH, HT_LAND, FL_NONE, 10, DEFAULT_ENERGY,
    MONUSE_WEAPONS_ARMOUR, MONEAT_NOTHING, SIZE_MEDIUM, MON_SHAPE_HUMANOID
},

{
    MONS_DEEP_ELF_FIGHTER, 'e', LIGHTRED, "deep elf fighter",
    M_ACTUAL_SPELLS | M_WARM_BLOOD | M_FIGHTER | M_SPEAKS,
    MR_NO_FLAGS,
    450, 10, MONS_ELF, MONS_ELF, MH_NATURAL, 40,
    { {AT_HIT, AF_PLAIN, 9}, AT_NO_ATK, AT_NO_ATK, AT_NO_ATK },
    { 6, 3, 3, 0 },
    0, 13, MST_NO_SPELLS, CE_CLEAN, Z_NOZOMBIE, S_SHOUT,
    I_HIGH, HT_LAND, FL_NONE, 10, DEFAULT_ENERGY,
    MONUSE_WEAPONS_ARMOUR, MONEAT_NOTHING, SIZE_MEDIUM, MON_SHAPE_HUMANOID
},

{
    MONS_DEEP_ELF_KNIGHT, 'e', CYAN, "deep elf knight",
    M_ACTUAL_SPELLS | M_WARM_BLOOD | M_FIGHTER | M_SPEAKS,
    MR_NO_FLAGS,
    450, 10, MONS_ELF, MONS_ELF, MH_NATURAL, 80,
    { {AT_HIT, AF_PLAIN, 14}, AT_NO_ATK, AT_NO_ATK, AT_NO_ATK },
    { 11, 3, 3, 0 },
    0, 15, MST_NO_SPELLS, CE_CLEAN, Z_NOZOMBIE, S_SHOUT,
    I_HIGH, HT_LAND, FL_NONE, 10, DEFAULT_ENERGY,
    MONUSE_WEAPONS_ARMOUR, MONEAT_NOTHING, SIZE_MEDIUM, MON_SHAPE_HUMANOID
},

{
    MONS_DEEP_ELF_BLADEMASTER, 'e', LIGHTCYAN, "deep elf blademaster",
    M_WARM_BLOOD | M_FIGHTER | M_TWO_WEAPONS | M_SPEAKS,
    MR_NO_FLAGS,
    450, 10, MONS_ELF, MONS_ELF, MH_NATURAL, 120,
    { {AT_HIT, AF_PLAIN, 25}, {AT_HIT, AF_PLAIN, 25}, AT_NO_ATK, AT_NO_ATK },
    { 16, 5, 3, 0 },
    0, 25, MST_NO_SPELLS, CE_CLEAN, Z_NOZOMBIE, S_SHOUT,
    I_HIGH, HT_LAND, FL_NONE, 15, DEFAULT_ENERGY,
    MONUSE_WEAPONS_ARMOUR, MONEAT_NOTHING, SIZE_MEDIUM, MON_SHAPE_HUMANOID
},

{
    MONS_DEEP_ELF_MASTER_ARCHER, 'e', LIGHTGREY, "deep elf master archer",
    M_WARM_BLOOD | M_ARCHER | M_DONT_MELEE | M_SPEAKS,
    MR_NO_FLAGS,
    450, 30, MONS_ELF, MONS_ELF, MH_NATURAL, 100,
    // Attack damage gets rolled into their ranged attacks.
    { {AT_HIT, AF_PLAIN, 25}, AT_NO_ATK, AT_NO_ATK, AT_NO_ATK },
    { 15, 4, 2, 0 },
    0, 15, MST_NO_SPELLS, CE_CLEAN, Z_NOZOMBIE, S_SHOUT,
    I_HIGH, HT_LAND, FL_NONE, 10, MISSILE_ENERGY(5),
    MONUSE_WEAPONS_ARMOUR, MONEAT_NOTHING, SIZE_MEDIUM, MON_SHAPE_HUMANOID
},

{
    MONS_DEEP_ELF_MAGE, 'e', MAGENTA, "deep elf mage",
    M_ACTUAL_SPELLS | M_WARM_BLOOD | M_SPEAKS,
    MR_NO_FLAGS,
    450, 12, MONS_ELF, MONS_ELF, MH_NATURAL, 40,
    { {AT_HIT, AF_PLAIN, 5}, AT_NO_ATK, AT_NO_ATK, AT_NO_ATK },
    { 6, 3, 3, 0 },
    0, 13, MST_NO_SPELLS, CE_CLEAN, Z_NOZOMBIE, S_SHOUT,
    I_HIGH, HT_LAND, FL_NONE, 10, DEFAULT_ENERGY,
    MONUSE_WEAPONS_ARMOUR, MONEAT_NOTHING, SIZE_MEDIUM, MON_SHAPE_HUMANOID
},

{
    MONS_DEEP_ELF_SUMMONER, 'e', BROWN, "deep elf summoner",
    M_ACTUAL_SPELLS | M_WARM_BLOOD | M_SPEAKS,
    MR_NO_FLAGS,
    450, 13, MONS_ELF, MONS_ELF, MH_NATURAL, 80,
    { {AT_HIT, AF_PLAIN, 5}, AT_NO_ATK, AT_NO_ATK, AT_NO_ATK },
    { 9, 4, 3, 0 },
    0, 13, MST_DEEP_ELF_SUMMONER, CE_CLEAN, Z_NOZOMBIE, S_SHOUT,
    I_HIGH, HT_LAND, FL_NONE, 10, DEFAULT_ENERGY,
    MONUSE_WEAPONS_ARMOUR, MONEAT_NOTHING, SIZE_MEDIUM, MON_SHAPE_HUMANOID
},

{
    MONS_DEEP_ELF_CONJURER, 'e', BLUE, "deep elf conjurer",
    M_ACTUAL_SPELLS | M_WARM_BLOOD | M_SPEAKS,
    MR_NO_FLAGS,
    450, 12, MONS_ELF, MONS_ELF, MH_NATURAL, 80,
    { {AT_HIT, AF_PLAIN, 5}, AT_NO_ATK, AT_NO_ATK, AT_NO_ATK },
    { 9, 3, 3, 0 },
    0, 13, MST_DEEP_ELF_CONJURER, CE_CLEAN, Z_NOZOMBIE, S_SHOUT,
    I_HIGH, HT_LAND, FL_NONE, 10, DEFAULT_ENERGY,
    MONUSE_WEAPONS_ARMOUR, MONEAT_NOTHING, SIZE_MEDIUM, MON_SHAPE_HUMANOID
},

{
    MONS_DEEP_ELF_PRIEST, 'e', GREEN, "deep elf priest",
    M_PRIEST | M_WARM_BLOOD | M_SPEAKS,
    MR_NO_FLAGS,
    450, 11, MONS_ELF, MONS_ELF, MH_NATURAL, 60,
    { {AT_HIT, AF_PLAIN, 9}, AT_NO_ATK, AT_NO_ATK, AT_NO_ATK },
    { 7, 3, 3, 0 },
    0, 13, MST_DEEP_ELF_PRIEST, CE_CLEAN, Z_NOZOMBIE, S_SHOUT,
    I_HIGH, HT_LAND, FL_NONE, 10, DEFAULT_ENERGY,
    MONUSE_WEAPONS_ARMOUR, MONEAT_NOTHING, SIZE_MEDIUM, MON_SHAPE_HUMANOID
},

{
    MONS_DEEP_ELF_HIGH_PRIEST, 'e', LIGHTGREEN, "deep elf high priest",
    M_SPEAKS | M_PRIEST | M_WARM_BLOOD | M_SEE_INVIS,
    MR_NO_FLAGS,
    450, 15, MONS_ELF, MONS_ELF, MH_NATURAL, 80,
    { {AT_HIT, AF_PLAIN, 14}, AT_NO_ATK, AT_NO_ATK, AT_NO_ATK },
    { 11, 3, 3, 0 },
    3, 13, MST_DEEP_ELF_HIGH_PRIEST, CE_CLEAN, Z_NOZOMBIE, S_SHOUT,
    I_HIGH, HT_LAND, FL_NONE, 10, DEFAULT_ENERGY,
    MONUSE_WEAPONS_ARMOUR, MONEAT_NOTHING, SIZE_MEDIUM, MON_SHAPE_HUMANOID
},

{
    MONS_DEEP_ELF_DEMONOLOGIST, 'e', YELLOW, "deep elf demonologist",
    M_ACTUAL_SPELLS | M_WARM_BLOOD | M_SEE_INVIS | M_SPEAKS,
    MR_NO_FLAGS,
    450, 20, MONS_ELF, MONS_ELF, MH_NATURAL, 100,
    { {AT_HIT, AF_PLAIN, 12}, AT_NO_ATK, AT_NO_ATK, AT_NO_ATK },
    { 12, 3, 3, 0 },
    0, 13, MST_DEEP_ELF_DEMONOLOGIST, CE_CLEAN, Z_NOZOMBIE, S_SHOUT,
    I_HIGH, HT_LAND, FL_NONE, 10, DEFAULT_ENERGY,
    MONUSE_WEAPONS_ARMOUR, MONEAT_NOTHING, SIZE_MEDIUM, MON_SHAPE_HUMANOID
},

{
    MONS_DEEP_ELF_ANNIHILATOR, 'e', LIGHTBLUE, "deep elf annihilator",
    M_ACTUAL_SPELLS | M_WARM_BLOOD | M_SEE_INVIS | M_SPEAKS,
    MR_NO_FLAGS,
    450, 10, MONS_ELF, MONS_ELF, MH_NATURAL, 120,
    { {AT_HIT, AF_PLAIN, 12}, AT_NO_ATK, AT_NO_ATK, AT_NO_ATK },
    { 15, 3, 3, 0 },
    0, 13, MST_DEEP_ELF_ANNIHILATOR, CE_CLEAN, Z_NOZOMBIE, S_SHOUT,
    I_HIGH, HT_LAND, FL_NONE, 10, DEFAULT_ENERGY,
    MONUSE_WEAPONS_ARMOUR, MONEAT_NOTHING, SIZE_MEDIUM, MON_SHAPE_HUMANOID
},

{
    MONS_DEEP_ELF_SORCERER, 'e', LIGHTMAGENTA, "deep elf sorcerer",
    M_ACTUAL_SPELLS | M_WARM_BLOOD | M_SEE_INVIS | M_SPEAKS,
    MR_NO_FLAGS,
    450, 17, MONS_ELF, MONS_ELF, MH_NATURAL, 120,
    { {AT_HIT, AF_PLAIN, 12}, AT_NO_ATK, AT_NO_ATK, AT_NO_ATK },
    { 14, 3, 3, 0 },
    0, 13, MST_DEEP_ELF_SORCERER, CE_CLEAN, Z_NOZOMBIE, S_SHOUT,
    I_HIGH, HT_LAND, FL_NONE, 10, DEFAULT_ENERGY,
    MONUSE_WEAPONS_ARMOUR, MONEAT_NOTHING, SIZE_MEDIUM, MON_SHAPE_HUMANOID
},

{
    MONS_DEEP_ELF_DEATH_MAGE, 'e', WHITE, "deep elf death mage",
    M_ACTUAL_SPELLS | M_WARM_BLOOD | M_SEE_INVIS | M_SPEAKS,
    MR_NO_FLAGS,
    450, 10, MONS_ELF, MONS_ELF, MH_NATURAL, 120,
    { {AT_HIT, AF_PLAIN, 12}, AT_NO_ATK, AT_NO_ATK, AT_NO_ATK },
    { 15, 3, 3, 0 },
    0, 13, MST_DEEP_ELF_DEATH_MAGE, CE_CLEAN, Z_NOZOMBIE, S_SHOUT,
    I_HIGH, HT_LAND, FL_NONE, 10, DEFAULT_ENERGY,
    MONUSE_WEAPONS_ARMOUR, MONEAT_NOTHING, SIZE_MEDIUM, MON_SHAPE_HUMANOID
},

// Mobile plants and fungi ('f')
{
    MONS_WANDERING_MUSHROOM, 'f', BROWN, "wandering mushroom",
    M_NO_FLAGS,
    MR_RES_POISON,
    0, 10, MONS_FUNGUS, MONS_WANDERING_MUSHROOM, MH_PLANT, 40,
    { {AT_SPORE, AF_CONFUSE, 20}, AT_NO_ATK, AT_NO_ATK, AT_NO_ATK },
    { 8, 3, 5, 0 },
    5, 0, MST_NO_SPELLS, CE_NOCORPSE, Z_NOZOMBIE, S_SILENT,
    I_PLANT, HT_LAND, FL_NONE, 10, DEFAULT_ENERGY,
    MONUSE_NOTHING, MONEAT_NOTHING, SIZE_TINY, MON_SHAPE_FUNGUS
},

{
    MONS_DEATHCAP, 'f', LIGHTMAGENTA, "deathcap",
    M_NO_FLAGS,
    MR_RES_COLD,
    0, 6, MONS_FUNGUS, MONS_WANDERING_MUSHROOM, MH_UNDEAD, 80,
    { {AT_SPORE, AF_CONFUSE, 33}, AT_NO_ATK, AT_NO_ATK, AT_NO_ATK },
    { 13, 2, 4, 0 },
    5, 0, MST_SOUL_EATER, CE_NOCORPSE, Z_NOZOMBIE, S_SILENT,
    I_PLANT, HT_LAND, FL_NONE, 10, DEFAULT_ENERGY,
    MONUSE_NOTHING, MONEAT_NOTHING, SIZE_TINY, MON_SHAPE_FUNGUS
},

{
    MONS_THORN_HUNTER, 'f', WHITE, "thorn hunter",
    M_SENSE_INVIS,
    MR_RES_POISON | MR_VUL_FIRE,
    0, 14, MONS_PLANT, MONS_THORN_HUNTER, MH_PLANT, MAG_IMMUNE,
    { {AT_HIT, AF_PLAIN, 27}, {AT_HIT, AF_PLAIN, 23}, AT_NO_ATK,
       AT_NO_ATK },
    { 15, 4, 5, 0 },
    9, 9, MST_THORN_HUNTER, CE_NOCORPSE, Z_NOZOMBIE, S_SILENT,
    I_ANIMAL, HT_AMPHIBIOUS, FL_NONE, 12, SWIM_ENERGY(12),
    MONUSE_NOTHING, MONEAT_NOTHING, SIZE_LARGE, MON_SHAPE_PLANT
},

{
    MONS_SHAMBLING_MANGROVE, 'f', LIGHTRED, "shambling mangrove",
    M_NO_FLAGS,
    MR_RES_POISON,
    0, 12, MONS_SHAMBLING_MANGROVE, MONS_SHAMBLING_MANGROVE, MH_PLANT, MAG_IMMUNE,
    { {AT_HIT, AF_PLAIN, 41}, AT_NO_ATK, AT_NO_ATK, AT_NO_ATK },
    { 13, 5, 4, 0 },
    13, 3, MST_NO_SPELLS, CE_NOCORPSE, Z_NOZOMBIE, S_SILENT,
    I_NORMAL, HT_AMPHIBIOUS, FL_NONE, 8, DEFAULT_ENERGY,
    MONUSE_NOTHING, MONEAT_NOTHING, SIZE_BIG, MON_SHAPE_PLANT
},

{
    MONS_VINE_STALKER, 'f', GREEN, "vine stalker",
    M_SPEAKS | M_NO_POLY_TO | M_FAST_REGEN,
    MR_NO_FLAGS,
    0, 10, MONS_VINE_STALKER, MONS_VINE_STALKER, MH_NATURAL, 40,
    { {AT_HIT, AF_PLAIN, 10}, {AT_BITE, AF_ANTIMAGIC, 10}, AT_NO_ATK,
       AT_NO_ATK },
    { 8, 3, 3, 0 },
    2, 12, MST_NO_SPELLS, CE_CLEAN, Z_NOZOMBIE, S_SHOUT,
    I_NORMAL, HT_LAND, FL_NONE, 10, DEFAULT_ENERGY,
    MONUSE_WEAPONS_ARMOUR, MONEAT_NOTHING, SIZE_MEDIUM, MON_SHAPE_HUMANOID
},

// goblins and other small humanoids ('g')
{
    MONS_GOBLIN, 'g', LIGHTGREY, "goblin",
    M_WARM_BLOOD | M_SPEAKS,
    MR_NO_FLAGS,
    400, 10, MONS_GOBLIN, MONS_GOBLIN, MH_NATURAL, 0,
    { {AT_HIT, AF_PLAIN, 4}, AT_NO_ATK, AT_NO_ATK, AT_NO_ATK },
    { 1, 2, 4, 0 },
    0, 12, MST_NO_SPELLS, CE_CLEAN, Z_SMALL, S_SHOUT,
    I_NORMAL, HT_LAND, FL_NONE, 10, DEFAULT_ENERGY,
    MONUSE_WEAPONS_ARMOUR, MONEAT_NOTHING, SIZE_SMALL, MON_SHAPE_HUMANOID
},

{
    MONS_HOBGOBLIN, 'g', BROWN, "hobgoblin",
    M_WARM_BLOOD | M_SPEAKS,
    MR_NO_FLAGS,
    500, 10, MONS_GOBLIN, MONS_HOBGOBLIN, MH_NATURAL, 0,
    { {AT_HIT, AF_PLAIN, 5}, AT_NO_ATK, AT_NO_ATK, AT_NO_ATK },
    { 1, 4, 3, 0 },
    2, 10, MST_NO_SPELLS, CE_CLEAN, Z_SMALL, S_SHOUT,
    I_NORMAL, HT_LAND, FL_NONE, 10, DEFAULT_ENERGY,
    MONUSE_WEAPONS_ARMOUR, MONEAT_NOTHING, SIZE_MEDIUM, MON_SHAPE_HUMANOID
},

{
    MONS_GNOLL, 'g', YELLOW, "gnoll",
    M_WARM_BLOOD | M_SPEAKS,
    MR_NO_FLAGS,
    680, 10, MONS_GNOLL, MONS_GNOLL, MH_NATURAL, 10,
    { {AT_HIT, AF_PLAIN, 9}, AT_NO_ATK, AT_NO_ATK, AT_NO_ATK },
    { 2, 4, 5, 0 },
    2, 9, MST_NO_SPELLS, CE_CLEAN, Z_SMALL, S_SHOUT,
    I_NORMAL, HT_LAND, FL_NONE, 10, DEFAULT_ENERGY,
    MONUSE_WEAPONS_ARMOUR, MONEAT_NOTHING, SIZE_MEDIUM, MON_SHAPE_HUMANOID
},

{
    MONS_GNOLL_SHAMAN, 'g', WHITE, "gnoll shaman",
    M_PRIEST | M_WARM_BLOOD | M_SPEAKS,
    MR_NO_FLAGS,
    680, 10, MONS_GNOLL, MONS_GNOLL, MH_NATURAL, 20,
    { {AT_HIT, AF_PLAIN, 10}, AT_NO_ATK, AT_NO_ATK, AT_NO_ATK },
    { 3, 4, 5, 0 },
    2, 9, MST_GNOLL_SHAMAN, CE_CLEAN, Z_NOZOMBIE, S_SHOUT,
    I_NORMAL, HT_LAND, FL_NONE, 10, DEFAULT_ENERGY,
    MONUSE_WEAPONS_ARMOUR, MONEAT_NOTHING, SIZE_MEDIUM, MON_SHAPE_HUMANOID
},

{
    MONS_GNOLL_SERGEANT, 'g', CYAN, "gnoll sergeant",
    M_FIGHTER | M_WARM_BLOOD | M_SPEAKS,
    MR_NO_FLAGS,
    680, 10, MONS_GNOLL, MONS_GNOLL, MH_NATURAL, 20,
    { {AT_HIT, AF_PLAIN, 11}, AT_NO_ATK, AT_NO_ATK, AT_NO_ATK },
    { 4, 4, 5, 0 },
    2, 9, MST_NO_SPELLS, CE_CLEAN, Z_NOZOMBIE, S_SHOUT,
    I_NORMAL, HT_LAND, FL_NONE, 10, DEFAULT_ENERGY,
    MONUSE_WEAPONS_ARMOUR, MONEAT_NOTHING, SIZE_MEDIUM, MON_SHAPE_HUMANOID
},

{
    MONS_BOGGART, 'g', MAGENTA, "boggart",
    M_ACTUAL_SPELLS | M_SEE_INVIS | M_WARM_BLOOD,
    MR_NO_FLAGS,
    0, 14, MONS_BOGGART, MONS_BOGGART, MH_NATURAL, 60,
    { {AT_HIT, AF_PLAIN, 5}, AT_NO_ATK, AT_NO_ATK, AT_NO_ATK },
    { 4, 3, 4, 0 },
    0, 12, MST_BOGGART, CE_CLEAN, Z_NOZOMBIE, S_SHOUT,
    I_NORMAL, HT_LAND, FL_NONE, 12, DEFAULT_ENERGY,
    MONUSE_WEAPONS_ARMOUR, MONEAT_NOTHING, SIZE_LITTLE, MON_SHAPE_HUMANOID
},

{ // Another dummy monster.  Zombies and poly allowed.
    MONS_DWARF, 'g', GREEN, "dwarf",
    M_WARM_BLOOD | M_SPEAKS,
    MR_NO_FLAGS,
    550, 10, MONS_DWARF, MONS_DWARF, MH_NATURAL, 20,
    { {AT_HIT, AF_PLAIN, 10}, AT_NO_ATK, AT_NO_ATK, AT_NO_ATK },
    { 5, 3, 5, 0 },
    2, 12, MST_NO_SPELLS, CE_CLEAN, Z_SMALL, S_SHOUT,
    I_NORMAL, HT_LAND, FL_NONE, 10, DEFAULT_ENERGY,
    MONUSE_WEAPONS_ARMOUR, MONEAT_NOTHING, SIZE_MEDIUM, MON_SHAPE_HUMANOID
},

{
    MONS_DEEP_DWARF, 'g', LIGHTBLUE, "deep dwarf",
    M_WARM_BLOOD | M_SPEAKS | M_NO_REGEN,
    MR_NO_FLAGS,
    600, 10, MONS_DWARF, MONS_DEEP_DWARF, MH_NATURAL, 40,
    { {AT_HIT, AF_PLAIN, 10}, AT_NO_ATK, AT_NO_ATK, AT_NO_ATK },
    { 5, 3, 5, 0 },
    2, 12, MST_NO_SPELLS, CE_CLEAN, Z_SMALL, S_SHOUT,
    I_NORMAL, HT_LAND, FL_NONE, 10, DEFAULT_ENERGY,
    MONUSE_WEAPONS_ARMOUR, MONEAT_NOTHING, SIZE_MEDIUM, MON_SHAPE_HUMANOID
},

// carnivorous quadrupeds ('h')
{
    MONS_JACKAL, 'h', BROWN, "jackal",
    M_WARM_BLOOD | M_BLOOD_SCENT,
    MR_NO_FLAGS,
    360, 10, MONS_HOUND, MONS_JACKAL, MH_NATURAL, 0,
    { {AT_BITE, AF_PLAIN, 3}, AT_NO_ATK, AT_NO_ATK, AT_NO_ATK },
    { 1, 3, 5, 0 },
    2, 12, MST_NO_SPELLS, CE_CLEAN, Z_SMALL, S_BARK,
    I_ANIMAL, HT_LAND, FL_NONE, 14, DEFAULT_ENERGY,
    MONUSE_NOTHING, MONEAT_NOTHING, SIZE_SMALL, MON_SHAPE_QUADRUPED
},

{
    MONS_HOUND, 'h', YELLOW, "hound",
    M_SENSE_INVIS | M_WARM_BLOOD | M_BLOOD_SCENT,
    MR_NO_FLAGS,
    300, 10, MONS_HOUND, MONS_HOUND, MH_NATURAL, 10,
    { {AT_BITE, AF_PLAIN, 6}, AT_NO_ATK, AT_NO_ATK, AT_NO_ATK },
    { 3, 3, 5, 0 },
    2, 13, MST_NO_SPELLS, CE_CLEAN, Z_SMALL, S_BARK,
    I_ANIMAL, HT_LAND, FL_NONE, 15, DEFAULT_ENERGY,
    MONUSE_NOTHING, MONEAT_NOTHING, SIZE_SMALL, MON_SHAPE_QUADRUPED
},

{
    MONS_WARG, 'h', WHITE, "warg",
    M_SENSE_INVIS | M_WARM_BLOOD | M_BLOOD_SCENT,
    MR_RES_POISON,
    750, 12, MONS_HOUND, MONS_WARG, MH_NATURAL, 40,
    { {AT_BITE, AF_PLAIN, 18}, AT_NO_ATK, AT_NO_ATK, AT_NO_ATK },
    { 5, 4, 5, 0 },
    4, 12, MST_NO_SPELLS, CE_CLEAN, Z_BIG, S_BARK,
    I_ANIMAL, HT_LAND, FL_NONE, 13, DEFAULT_ENERGY,
    MONUSE_NOTHING, MONEAT_NOTHING, SIZE_LARGE, MON_SHAPE_QUADRUPED
},

{
    MONS_WOLF, 'h', LIGHTGREY, "wolf",
    M_SENSE_INVIS | M_WARM_BLOOD | M_BLOOD_SCENT,
    MR_NO_FLAGS,
    450, 19, MONS_HOUND, MONS_WOLF, MH_NATURAL, 20,
    { {AT_BITE, AF_PLAIN, 12}, AT_NO_ATK, AT_NO_ATK, AT_NO_ATK },
    { 4, 3, 5, 0 },
    4, 15, MST_NO_SPELLS, CE_CLEAN, Z_SMALL, S_BARK,
    I_ANIMAL, HT_LAND, FL_NONE, 17, DEFAULT_ENERGY,
    MONUSE_NOTHING, MONEAT_NOTHING, SIZE_MEDIUM, MON_SHAPE_QUADRUPED
},

{
    MONS_HOG, 'h', LIGHTMAGENTA, "hog",
    M_WARM_BLOOD,
    MR_NO_FLAGS,
    450, 10, MONS_HOG, MONS_HOG, MH_NATURAL, 20,
    { {AT_BITE, AF_PLAIN, 14}, AT_NO_ATK, AT_NO_ATK, AT_NO_ATK },
    { 6, 3, 5, 0 },
    2, 9, MST_NO_SPELLS, CE_CLEAN, Z_SMALL, S_SILENT,
    I_ANIMAL, HT_LAND, FL_NONE, 13, DEFAULT_ENERGY,
    MONUSE_NOTHING, MONEAT_NOTHING, SIZE_SMALL, MON_SHAPE_QUADRUPED
},

{
    MONS_HELL_HOUND, 'h', CYAN, "hell hound",
    M_SENSE_INVIS | M_BLOOD_SCENT,
    MR_RES_POISON | MR_RES_HELLFIRE | MR_VUL_COLD,
    450, 10, MONS_HOUND, MONS_HELL_HOUND, MH_DEMONIC, 20,
    { {AT_BITE, AF_PLAIN, 13}, AT_NO_ATK, AT_NO_ATK, AT_NO_ATK },
    { 5, 3, 5, 0 },
    6, 13, MST_HELL_HOUND, CE_POISONOUS, Z_SMALL, S_BARK,
    I_ANIMAL, HT_LAND, FL_NONE, 15, DEFAULT_ENERGY,
    MONUSE_NOTHING, MONEAT_NOTHING, SIZE_MEDIUM, MON_SHAPE_QUADRUPED
},

{
    MONS_RAIJU, 'h', LIGHTCYAN, "raiju",
    M_SENSE_INVIS | M_BLOOD_SCENT,
    mrd(MR_RES_ELEC, 3),
    450, 12, MONS_HOUND, MONS_RAIJU, MH_NATURAL, 20,
    { {AT_BITE, AF_ELEC, 11}, AT_NO_ATK, AT_NO_ATK, AT_NO_ATK },
    { 7, 3, 5, 0 },
    4, 14, MST_RAIJU, CE_CLEAN, Z_SMALL, S_BARK,
    I_ANIMAL, HT_LAND, FL_NONE, 10, DEFAULT_ENERGY,
    MONUSE_NOTHING, MONEAT_NOTHING, SIZE_MEDIUM, MON_SHAPE_QUADRUPED
},

{
    MONS_HELL_HOG, 'h', LIGHTRED, "hell hog",
    M_NO_FLAGS,
    MR_NO_FLAGS,
    450, 10, MONS_HOG, MONS_HELL_HOG, MH_DEMONIC, 40,
    { {AT_BITE, AF_PLAIN, 20}, AT_NO_ATK, AT_NO_ATK, AT_NO_ATK },
    { 11, 3, 5, 0 },
    2, 9, MST_HELL_HOG, CE_POISONOUS, Z_SMALL, S_SILENT,
    I_ANIMAL, HT_LAND, FL_NONE, 14, DEFAULT_ENERGY,
    MONUSE_NOTHING, MONEAT_NOTHING, SIZE_MEDIUM, MON_SHAPE_QUADRUPED
},

{   // effect of porkalator cast on holies
    MONS_HOLY_SWINE, 'h', YELLOW, "holy swine",
    M_WARM_BLOOD,
    MR_NO_FLAGS,
    450, 10, MONS_HOG, MONS_HOLY_SWINE, MH_HOLY, 40,
    { {AT_BITE, AF_HOLY, 20}, AT_NO_ATK, AT_NO_ATK, AT_NO_ATK },
    { 11, 3, 5, 0 },
    2, 9, MST_NO_SPELLS, CE_CLEAN, Z_SMALL, S_SILENT,
    I_ANIMAL, HT_LAND, FL_NONE, 14, DEFAULT_ENERGY,
    MONUSE_NOTHING, MONEAT_NOTHING, SIZE_SMALL, MON_SHAPE_QUADRUPED
},

{ // a dummy monster for recolouring
    MONS_FELID, 'h', MAGENTA, "felid",
    M_SEE_INVIS | M_WARM_BLOOD | M_SPEAKS | M_NO_POLY_TO,
    MR_NO_FLAGS,
    200, 10, MONS_FELID, MONS_FELID, MH_NATURAL, 40,
    { {AT_CLAW, AF_PLAIN, 10}, AT_NO_ATK, AT_NO_ATK, AT_NO_ATK },
    { 5, 2, 3, 0 },
    2, 18, MST_NO_SPELLS, CE_CLEAN, Z_SMALL, S_HISS,
    I_HIGH, HT_LAND, FL_NONE, 10, MOVE_ENERGY(8),
    MONUSE_STARTING_EQUIPMENT, MONEAT_NOTHING, SIZE_LITTLE, MON_SHAPE_QUADRUPED
},

DUMMY(MONS_BEAR, 'h', LIGHTGREY, "bear")

{
    MONS_POLAR_BEAR, 'h', LIGHTBLUE, "polar bear",
    M_WARM_BLOOD | M_FLEES,
    MR_RES_COLD,
    1200, 12, MONS_BEAR, MONS_POLAR_BEAR, MH_NATURAL, 20,
    { {AT_BITE, AF_PLAIN, 20}, {AT_CLAW, AF_PLAIN, 5}, {AT_CLAW, AF_PLAIN, 5},
       AT_NO_ATK },
    { 7, 5, 3, 0 },
    7, 8, MST_BERSERK_ESCAPE, CE_CLEAN, Z_BIG, S_GROWL,
    I_ANIMAL, HT_AMPHIBIOUS, FL_NONE, 10, DEFAULT_ENERGY,
    MONUSE_NOTHING, MONEAT_NOTHING, SIZE_LARGE, MON_SHAPE_QUADRUPED_TAILLESS
},

{
    MONS_BLACK_BEAR, 'h', BLUE, "black bear",
    M_WARM_BLOOD | M_FLEES,
    MR_NO_FLAGS,
    800, 9, MONS_BEAR, MONS_BLACK_BEAR, MH_NATURAL, 20,
    { {AT_BITE, AF_PLAIN, 9}, {AT_CLAW, AF_PLAIN, 5}, {AT_CLAW, AF_PLAIN, 5},
       AT_NO_ATK },
    { 6, 3, 3, 0 },
    2, 8, MST_BERSERK_ESCAPE, CE_CLEAN, Z_SMALL, S_GROWL,
    I_ANIMAL, HT_LAND, FL_NONE, 10, DEFAULT_ENERGY,
    MONUSE_NOTHING, MONEAT_NOTHING, SIZE_MEDIUM, MON_SHAPE_QUADRUPED_TAILLESS
},

// spriggans ('i')
{
    MONS_SPRIGGAN, 'i', LIGHTGREY, "spriggan",
    M_WARM_BLOOD | M_SPEAKS | M_SEE_INVIS,
    MR_NO_FLAGS,
    200, 10, MONS_SPRIGGAN, MONS_SPRIGGAN, MH_NATURAL, 60,
    { {AT_HIT, AF_PLAIN, 15}, AT_NO_ATK, AT_NO_ATK, AT_NO_ATK },
    { 7, 2, 3, 0 },
    1, 18, MST_NO_SPELLS, CE_CLEAN, Z_SMALL, S_SHOUT,
    I_HIGH, HT_LAND, FL_NONE, 10, MOVE_ENERGY(6),
    MONUSE_WEAPONS_ARMOUR, MONEAT_NOTHING, SIZE_LITTLE, MON_SHAPE_HUMANOID
},

{   // both the guy and his ride as one monster
    MONS_SPRIGGAN_RIDER, 'i', LIGHTBLUE, "spriggan rider",
    M_WARM_BLOOD | M_SPEAKS | M_SEE_INVIS | M_FIGHTER,
    MR_VUL_POISON, // the mount
    200, 10, MONS_SPRIGGAN, MONS_SPRIGGAN, MH_NATURAL, 100,
    { {AT_HIT, AF_PLAIN, 27}, AT_NO_ATK, AT_NO_ATK, AT_NO_ATK },
    { 11, 4, 3, 0 },
    1, 18, MST_NO_SPELLS, CE_CLEAN, Z_NOZOMBIE, S_SHOUT,
    I_HIGH, HT_LAND, FL_WINGED, 10, MOVE_ENERGY(6),
    MONUSE_WEAPONS_ARMOUR, MONEAT_NOTHING, SIZE_SMALL, MON_SHAPE_HUMANOID // ??
},

{
    MONS_SPRIGGAN_DRUID, 'i', GREEN, "spriggan druid",
    M_WARM_BLOOD | M_SPEAKS | M_SEE_INVIS | M_ACTUAL_SPELLS,
    MR_RES_POISON,
    200, 10, MONS_SPRIGGAN, MONS_SPRIGGAN, MH_NATURAL, 100,
    { {AT_HIT, AF_PLAIN, 18}, AT_NO_ATK, AT_NO_ATK, AT_NO_ATK },
    { 11, 3, 2, 0 },
    1, 18, MST_SPRIGGAN_DRUID, CE_CLEAN, Z_NOZOMBIE, S_SHOUT,
    I_HIGH, HT_LAND, FL_NONE, 10, MOVE_ENERGY(6),
    MONUSE_WEAPONS_ARMOUR, MONEAT_NOTHING, SIZE_LITTLE, MON_SHAPE_HUMANOID
},

{
    MONS_SPRIGGAN_BERSERKER, 'i', LIGHTRED, "spriggan berserker",
    M_WARM_BLOOD | M_SPEAKS | M_SEE_INVIS | M_FIGHTER | M_PRIEST,
    MR_NO_FLAGS,
    200, 10, MONS_SPRIGGAN, MONS_SPRIGGAN, MH_NATURAL, 120,
    { {AT_HIT, AF_PLAIN, 27}, AT_NO_ATK, AT_NO_ATK, AT_NO_ATK },
    { 12, 3, 3, 0 },
    2, 18, MST_BK_TROG, CE_CLEAN, Z_NOZOMBIE, S_SHOUT,
    I_NORMAL, HT_LAND, FL_NONE, 10, MOVE_ENERGY(6),
    MONUSE_WEAPONS_ARMOUR, MONEAT_NOTHING, SIZE_LITTLE, MON_SHAPE_HUMANOID
},

{
    MONS_SPRIGGAN_AIR_MAGE, 'i', LIGHTCYAN, "spriggan air mage",
    M_WARM_BLOOD | M_SPEAKS | M_SEE_INVIS | M_ACTUAL_SPELLS
        | M_DEFLECT_MISSILES,
    mrd(MR_RES_ELEC, 2),
    200, 10, MONS_SPRIGGAN, MONS_SPRIGGAN, MH_NATURAL, 140,
    { {AT_HIT, AF_PLAIN, 16}, AT_NO_ATK, AT_NO_ATK, AT_NO_ATK },
    { 14, 2, 3, 0 },
    1, 22, MST_SPRIGGAN_AIR_MAGE, CE_CLEAN, Z_NOZOMBIE, S_SHOUT,
    I_HIGH, HT_LAND, FL_LEVITATE, 10, MOVE_ENERGY(6),
    MONUSE_WEAPONS_ARMOUR, MONEAT_NOTHING, SIZE_LITTLE, MON_SHAPE_HUMANOID
},

{
    MONS_SPRIGGAN_DEFENDER, 'i', YELLOW, "spriggan defender",
    M_WARM_BLOOD | M_SPEAKS | M_SEE_INVIS | M_FIGHTER,
    MR_NO_FLAGS,
    200, 10, MONS_SPRIGGAN, MONS_SPRIGGAN, MH_NATURAL, 140,
    { {AT_HIT, AF_PLAIN, 30}, AT_NO_ATK, AT_NO_ATK, AT_NO_ATK },
    { 15, 3, 3, 0 },
    3, 22, MST_NO_SPELLS, CE_CLEAN, Z_NOZOMBIE, S_SHOUT,
    I_HIGH, HT_LAND, FL_NONE, 16, DEFAULT_ENERGY,
    MONUSE_WEAPONS_ARMOUR, MONEAT_NOTHING, SIZE_LITTLE, MON_SHAPE_HUMANOID
},

// drakes ('k')
DUMMY(MONS_DRAKE, 'k', LIGHTGREY, "drake")

{
    MONS_SWAMP_DRAKE, 'k', BROWN, "swamp drake",
    M_WARM_BLOOD,
    MR_RES_POISON,
    900, 20, MONS_DRAKE, MONS_SWAMP_DRAKE, MH_NATURAL, 20,
    { {AT_BITE, AF_PLAIN, 14}, AT_NO_ATK, AT_NO_ATK, AT_NO_ATK },
    { 4, 5, 5, 0 },
    3, 11, MST_SWAMP_DRAKE, CE_POISONOUS, Z_BIG, S_ROAR,
    I_ANIMAL, HT_LAND, FL_WINGED, 10, DEFAULT_ENERGY,
    MONUSE_NOTHING, MONEAT_NOTHING, SIZE_LARGE, MON_SHAPE_QUADRUPED_WINGED
},

{
    MONS_FIRE_DRAKE, 'k', LIGHTRED, "fire drake",
    M_WARM_BLOOD,
    MR_RES_FIRE,
    1000, 20, MONS_DRAKE, MONS_FIRE_DRAKE, MH_NATURAL, 20,
    { {AT_BITE, AF_PLAIN, 8}, AT_NO_ATK, AT_NO_ATK, AT_NO_ATK },
    { 6, 3, 5, 0 },
    3, 12, MST_FIRE_BREATH, CE_CLEAN, Z_BIG, S_SILENT,
    I_ANIMAL, HT_LAND, FL_WINGED, 12, DEFAULT_ENERGY,
    MONUSE_NOTHING, MONEAT_NOTHING, SIZE_LARGE, MON_SHAPE_QUADRUPED_WINGED
},

{
    MONS_WIND_DRAKE, 'k', WHITE, "wind drake",
<<<<<<< HEAD
    M_SPELLCASTER | M_WARM_BLOOD | M_FAKE_SPELLS | M_DEFLECT_MISSILES,
    MR_RES_WIND,
=======
    M_WARM_BLOOD | M_DEFLECT_MISSILES,
    MR_NO_FLAGS,
>>>>>>> 85094396
    1000, 6, MONS_DRAKE, MONS_WIND_DRAKE, MH_NATURAL, 40,
    { {AT_BITE, AF_PLAIN, 12}, AT_NO_ATK, AT_NO_ATK, AT_NO_ATK },
    { 8, 5, 5, 0 },
    3, 12, MST_WIND_DRAKE, CE_CLEAN, Z_BIG, S_SILENT,
    I_ANIMAL, HT_LAND, FL_WINGED, 12, DEFAULT_ENERGY,
    MONUSE_NOTHING, MONEAT_NOTHING, SIZE_LARGE, MON_SHAPE_QUADRUPED_WINGED
},

{
    MONS_LINDWURM, 'k', LIGHTGREEN, "lindwurm",
    M_WARM_BLOOD | M_GLOWS_LIGHT,
    MR_NO_FLAGS,
    950, 13, MONS_DRAKE, MONS_LINDWURM, MH_NATURAL, 40,
    { {AT_BITE, AF_PLAIN, 20}, {AT_CLAW, AF_PLAIN, 10},
      {AT_CLAW, AF_PLAIN, 10}, AT_NO_ATK },
    { 9, 3, 5, 0 },
    8, 6, MST_FIRE_BREATH, CE_CLEAN, Z_BIG, S_ROAR,
    I_REPTILE, HT_LAND, FL_NONE, 10, DEFAULT_ENERGY,
    MONUSE_NOTHING, MONEAT_NOTHING, SIZE_LARGE, MON_SHAPE_QUADRUPED
},

{
    MONS_DEATH_DRAKE, 'k', LIGHTGREY, "death drake",
    M_COLD_BLOOD,
    MR_RES_POISON | MR_RES_ROTTING,
    900, 10, MONS_DRAKE, MONS_DEATH_DRAKE, MH_NATURAL, 40,
    { {AT_BITE, AF_PLAIN, 12}, AT_NO_ATK, AT_NO_ATK, AT_NO_ATK },
    { 9, 5, 7, 0 },
    6, 14, MST_DEATH_DRAKE, CE_ROT, Z_BIG, S_ROAR,
    I_ANIMAL, HT_LAND, FL_WINGED, 13, DEFAULT_ENERGY,
    MONUSE_NOTHING, MONEAT_NOTHING, SIZE_LARGE, MON_SHAPE_QUADRUPED_WINGED
},

// lizards ('l')
DUMMY(MONS_GIANT_LIZARD, 'l', LIGHTGREY, "giant lizard")

{
    MONS_GIANT_NEWT, 'l', GREEN, "giant newt",
    M_COLD_BLOOD,
    MR_NO_FLAGS,
    170, 10, MONS_GIANT_LIZARD, MONS_GIANT_NEWT, MH_NATURAL, 0,
    { {AT_BITE, AF_PLAIN, 3}, AT_NO_ATK, AT_NO_ATK, AT_NO_ATK },
    { 1, 1, 2, 0 },
    0, 15, MST_NO_SPELLS, CE_CLEAN, Z_SMALL, S_SILENT,
    I_REPTILE, HT_AMPHIBIOUS, FL_NONE, 10, SWIM_ENERGY(6),
    MONUSE_NOTHING, MONEAT_NOTHING, SIZE_TINY, MON_SHAPE_QUADRUPED
},

{
    MONS_GIANT_GECKO, 'l', YELLOW, "giant gecko",
    M_COLD_BLOOD,
    MR_NO_FLAGS,
    250, 16, MONS_GIANT_LIZARD, MONS_GIANT_GECKO, MH_NATURAL, 0,
    { {AT_BITE, AF_PLAIN, 5}, AT_NO_ATK, AT_NO_ATK, AT_NO_ATK },
    { 1, 3, 5, 0 },
    1, 14, MST_NO_SPELLS, CE_CLEAN, Z_SMALL, S_SILENT,
    I_REPTILE, HT_LAND, FL_NONE, 12, DEFAULT_ENERGY,
    MONUSE_NOTHING, MONEAT_NOTHING, SIZE_LITTLE, MON_SHAPE_QUADRUPED
},

{
    MONS_IGUANA, 'l', BLUE, "iguana",
    M_COLD_BLOOD,
    MR_NO_FLAGS,
    400, 13, MONS_GIANT_LIZARD, MONS_IGUANA, MH_NATURAL, 10,
    { {AT_BITE, AF_PLAIN, 15}, AT_NO_ATK, AT_NO_ATK, AT_NO_ATK },
    { 3, 3, 5, 0 },
    5, 9, MST_NO_SPELLS, CE_CLEAN, Z_SMALL, S_HISS,
    I_REPTILE, HT_LAND, FL_NONE, 10, DEFAULT_ENERGY,
    MONUSE_NOTHING, MONEAT_NOTHING, SIZE_SMALL, MON_SHAPE_QUADRUPED
},

{
    MONS_BASILISK, 'l', MAGENTA, "basilisk",
    M_COLD_BLOOD,
    MR_NO_FLAGS,
    450, 15, MONS_GIANT_LIZARD, MONS_BASILISK, MH_NATURAL, 20,
    { {AT_BITE, AF_PLAIN, 20}, AT_NO_ATK, AT_NO_ATK, AT_NO_ATK },
    { 6, 4, 4, 0 },
    3, 12, MST_BASILISK, CE_POISONOUS, Z_SMALL, S_HISS,
    I_REPTILE, HT_LAND, FL_NONE, 10, DEFAULT_ENERGY,
    MONUSE_NOTHING, MONEAT_NOTHING, SIZE_LARGE, MON_SHAPE_QUADRUPED
},

{
    MONS_KOMODO_DRAGON, 'l', LIGHTRED, "komodo dragon",
    M_COLD_BLOOD,
    MR_NO_FLAGS,
    800, 10, MONS_GIANT_LIZARD, MONS_KOMODO_DRAGON, MH_NATURAL, 40,
    { {AT_BITE, AF_PLAIN, 34}, AT_NO_ATK, AT_NO_ATK, AT_NO_ATK },
    { 8, 3, 5, 0 },
    7, 8, MST_NO_SPELLS, CE_CLEAN, Z_BIG, S_HISS,
    I_REPTILE, HT_AMPHIBIOUS, FL_NONE, 10, SWIM_ENERGY(6),
    MONUSE_NOTHING, MONEAT_NOTHING, SIZE_LARGE, MON_SHAPE_QUADRUPED
},

// merfolk ('m')
{
    MONS_MERFOLK, 'm', LIGHTRED, "merfolk",
    M_WARM_BLOOD | M_SPEAKS,
    MR_NO_FLAGS,
    500, 4, MONS_MERFOLK, MONS_MERFOLK, MH_NATURAL, 40,
    { {AT_HIT, AF_PLAIN, 22}, AT_NO_ATK, AT_NO_ATK, AT_NO_ATK },
    { 10, 4, 3, 0 },
    4, 12, MST_NO_SPELLS, CE_CLEAN, Z_SMALL, S_SHOUT,
    I_NORMAL, HT_AMPHIBIOUS, FL_NONE, 10, SWIM_ENERGY(6),
    MONUSE_WEAPONS_ARMOUR, MONEAT_NOTHING, SIZE_MEDIUM, MON_SHAPE_HUMANOID
},

{
    MONS_MERFOLK_IMPALER, 'm', YELLOW, "merfolk impaler",
    M_WARM_BLOOD | M_SPEAKS,
    MR_NO_FLAGS,
    500, 13, MONS_MERFOLK, MONS_MERFOLK, MH_NATURAL, 40,
    { {AT_HIT, AF_PLAIN, 25}, AT_NO_ATK, AT_NO_ATK, AT_NO_ATK },
    { 12, 5, 3, 0 },
    // Impalers prefer light armour, and are dodging experts.
    0, 18, MST_NO_SPELLS, CE_CLEAN, Z_NOZOMBIE, S_SHOUT,
    I_NORMAL, HT_AMPHIBIOUS, FL_NONE, 10, {10, 6, 6, 10, 10, 10, 10, 100},
    MONUSE_WEAPONS_ARMOUR, MONEAT_NOTHING, SIZE_MEDIUM, MON_SHAPE_HUMANOID
},

{
    MONS_MERFOLK_JAVELINEER, 'm', WHITE, "merfolk javelineer",
    M_WARM_BLOOD | M_ARCHER | M_DONT_MELEE | M_SPEAKS,
    MR_NO_FLAGS,
    500, 12, MONS_MERFOLK, MONS_MERFOLK, MH_NATURAL, 60,
    { {AT_HIT, AF_PLAIN, 17}, AT_NO_ATK, AT_NO_ATK, AT_NO_ATK },
    { 13, 5, 2, 0 },
    0, 14, MST_NO_SPELLS, CE_CLEAN, Z_NOZOMBIE, S_SHOUT,
    I_NORMAL, HT_AMPHIBIOUS, FL_NONE, 10, SWIM_ENERGY(6),
    MONUSE_WEAPONS_ARMOUR, MONEAT_NOTHING, SIZE_MEDIUM, MON_SHAPE_HUMANOID
},

{
    MONS_MERFOLK_AQUAMANCER, 'm', GREEN, "merfolk aquamancer",
    M_WARM_BLOOD | M_ACTUAL_SPELLS | M_SPEAKS | M_SEE_INVIS,
    MR_NO_FLAGS,
    500, 8, MONS_MERFOLK, MONS_MERFOLK, MH_NATURAL, 80,
    { {AT_HIT, AF_PLAIN, 15}, AT_NO_ATK, AT_NO_ATK, AT_NO_ATK },
    { 14, 3, 3, 0 },
    0, 12, MST_MERFOLK_AQUAMANCER, CE_CLEAN, Z_NOZOMBIE, S_SHOUT,
    I_NORMAL, HT_AMPHIBIOUS, FL_NONE, 10, SWIM_ENERGY(6),
    MONUSE_WEAPONS_ARMOUR, MONEAT_NOTHING, SIZE_MEDIUM, MON_SHAPE_HUMANOID
},

{
    MONS_SIREN, 'm', CYAN, "siren",
    M_WARM_BLOOD | M_SPEAKS,
    MR_NO_FLAGS,
    500, 10, MONS_MERFOLK, MONS_MERFOLK, MH_NATURAL, 60,
    { {AT_HIT, AF_PLAIN, 19}, AT_NO_ATK, AT_NO_ATK, AT_NO_ATK },
    { 9, 3, 3, 0 },
    4, 12, MST_SIREN, CE_CLEAN, Z_SMALL, S_SHOUT,
    I_NORMAL, HT_AMPHIBIOUS, FL_NONE, 10, SWIM_ENERGY(6),
    MONUSE_WEAPONS_ARMOUR, MONEAT_NOTHING, SIZE_MEDIUM, MON_SHAPE_HUMANOID
},

{
    MONS_MERFOLK_AVATAR, 'm', LIGHTCYAN, "merfolk avatar",
    M_WARM_BLOOD | M_SPEAKS | M_NO_GEN_DERIVED,
    MR_NO_FLAGS,
    500, 10, MONS_MERFOLK, MONS_MERFOLK, MH_NATURAL, 120,
    { AT_NO_ATK, AT_NO_ATK, AT_NO_ATK, AT_NO_ATK },
    { 13, 5, 3, 0 },
    4, 12, MST_MERFOLK_AVATAR, CE_CLEAN, Z_SMALL, S_SHOUT,
    I_NORMAL, HT_AMPHIBIOUS, FL_NONE, 10, SWIM_ENERGY(6),
    MONUSE_NOTHING, MONEAT_NOTHING, SIZE_MEDIUM, MON_SHAPE_HUMANOID
},

{
    MONS_WATER_NYMPH, 'm', MAGENTA, "water nymph",
    M_WARM_BLOOD | M_SPEAKS | M_ACTUAL_SPELLS | M_SEE_INVIS,
    MR_NO_FLAGS,
    500, 10, MONS_WATER_NYMPH, MONS_WATER_NYMPH, MH_NATURAL, 100,
    { {AT_TOUCH, AF_DROWN, 12}, AT_NO_ATK, AT_NO_ATK, AT_NO_ATK },
    { 10, 3, 4, 0 },
    4, 13, MST_WATER_NYMPH, CE_CLEAN, Z_SMALL, S_SHOUT,
    I_NORMAL, HT_AMPHIBIOUS, FL_NONE, 10, DEFAULT_ENERGY,
    MONUSE_NOTHING, MONEAT_NOTHING, SIZE_MEDIUM, MON_SHAPE_HUMANOID
},

// rotting monsters ('n')
{
    MONS_BOG_BODY, 'n', GREEN, "bog body",
    M_NO_ZOMBIE | M_ACTUAL_SPELLS,
    MR_RES_FIRE | MR_RES_COLD,
    500, 16, MONS_GHOUL, MONS_BOG_BODY, MH_UNDEAD, 40,
    { {AT_HIT, AF_PLAIN, 25}, {AT_TOUCH, AF_COLD, 4}, AT_NO_ATK, AT_NO_ATK },
    { 6, 5, 3, 0 },
    1, 9, MST_BOG_BODY, CE_ROT, Z_SMALL, S_SILENT,
    I_NORMAL, HT_AMPHIBIOUS, FL_NONE, 10, SWIM_ENERGY(14),
    MONUSE_OPEN_DOORS, MONEAT_NOTHING, SIZE_MEDIUM, MON_SHAPE_HUMANOID
},

{
    MONS_NECROPHAGE, 'n', LIGHTGREY, "necrophage",
    M_NO_ZOMBIE,
    MR_RES_COLD,
    500, 12, MONS_GHOUL, MONS_NECROPHAGE, MH_UNDEAD, 40,
    { {AT_HIT, AF_ROT, 8}, AT_NO_ATK, AT_NO_ATK, AT_NO_ATK },
    { 5, 3, 5, 0 },
    2, 10, MST_NO_SPELLS, CE_ROT, Z_SMALL, S_SILENT,
    I_NORMAL, HT_LAND, FL_NONE, 10, DEFAULT_ENERGY,
    MONUSE_OPEN_DOORS, MONEAT_CORPSES, SIZE_MEDIUM, MON_SHAPE_HUMANOID
},

{
    MONS_GHOUL, 'n', RED, "ghoul",
    M_NO_ZOMBIE,
    MR_RES_COLD,
    500, 10, MONS_GHOUL, MONS_GHOUL, MH_UNDEAD, 80,
    { {AT_HIT, AF_ROT, 30}, {AT_CLAW, AF_PLAIN, 30}, AT_NO_ATK, AT_NO_ATK },
    { 14, 8, 5, 0 },
    4, 10, MST_NO_SPELLS, CE_ROT, Z_SMALL, S_SILENT,
    I_NORMAL, HT_LAND, FL_NONE, 10, DEFAULT_ENERGY,
    MONUSE_OPEN_DOORS, MONEAT_CORPSES, SIZE_MEDIUM, MON_SHAPE_HUMANOID
},

// orcs ('o')
{
    MONS_ORC, 'o', LIGHTRED, "orc",
    M_WARM_BLOOD | M_SPEAKS,
    MR_NO_FLAGS,
    600, 15, MONS_ORC, MONS_ORC, MH_NATURAL, 0,
    { {AT_HIT, AF_PLAIN, 5}, AT_NO_ATK, AT_NO_ATK, AT_NO_ATK },
    { 1, 4, 6, 0 },
    0, 10, MST_NO_SPELLS, CE_CLEAN, Z_SMALL, S_SHOUT,
    I_NORMAL, HT_LAND, FL_NONE, 10, DEFAULT_ENERGY,
    MONUSE_WEAPONS_ARMOUR, MONEAT_NOTHING, SIZE_MEDIUM, MON_SHAPE_HUMANOID
},

{
    MONS_ORC_WIZARD, 'o', MAGENTA, "orc wizard",
    M_ACTUAL_SPELLS | M_WARM_BLOOD | M_SPEAKS,
    MR_NO_FLAGS,
    600, 10, MONS_ORC, MONS_ORC, MH_NATURAL, 20,
    { {AT_HIT, AF_PLAIN, 5}, AT_NO_ATK, AT_NO_ATK, AT_NO_ATK },
    { 3, 3, 4, 0 },
    1, 12, MST_NO_SPELLS, CE_CLEAN, Z_NOZOMBIE, S_SHOUT,
    I_NORMAL, HT_LAND, FL_NONE, 10, DEFAULT_ENERGY,
    MONUSE_WEAPONS_ARMOUR, MONEAT_NOTHING, SIZE_MEDIUM, MON_SHAPE_HUMANOID
},

{
    MONS_ORC_PRIEST, 'o', GREEN, "orc priest",
    M_PRIEST | M_WARM_BLOOD | M_SPEAKS,
    MR_NO_FLAGS,
    600, 10, MONS_ORC, MONS_ORC, MH_NATURAL, 20,
    { {AT_HIT, AF_PLAIN, 6}, AT_NO_ATK, AT_NO_ATK, AT_NO_ATK },
    { 3, 3, 4, 0 },
    1, 10, MST_ORC_PRIEST, CE_CLEAN, Z_NOZOMBIE, S_SHOUT,
    I_NORMAL, HT_LAND, FL_NONE, 10, DEFAULT_ENERGY,
    MONUSE_WEAPONS_ARMOUR, MONEAT_NOTHING, SIZE_MEDIUM, MON_SHAPE_HUMANOID
},

{
    MONS_ORC_WARRIOR, 'o', YELLOW, "orc warrior",
    M_FIGHTER | M_WARM_BLOOD | M_SPEAKS,
    MR_NO_FLAGS,
    600, 16, MONS_ORC, MONS_ORC, MH_NATURAL, 20,
    { {AT_HIT, AF_PLAIN, 20}, AT_NO_ATK, AT_NO_ATK, AT_NO_ATK },
    { 4, 4, 6, 0 },
    0, 13, MST_NO_SPELLS, CE_CLEAN, Z_NOZOMBIE, S_SHOUT,
    I_NORMAL, HT_LAND, FL_NONE, 10, DEFAULT_ENERGY,
    MONUSE_WEAPONS_ARMOUR, MONEAT_NOTHING, SIZE_MEDIUM, MON_SHAPE_HUMANOID
},

{
    MONS_ORC_KNIGHT, 'o', CYAN, "orc knight",
    M_FIGHTER | M_WARM_BLOOD | M_SPEAKS,
    MR_NO_FLAGS,
    600, 9, MONS_ORC, MONS_ORC, MH_NATURAL, 40,
    { {AT_HIT, AF_PLAIN, 25}, AT_NO_ATK, AT_NO_ATK, AT_NO_ATK },
    { 9, 4, 7, 0 },
    2, 13, MST_BATTLECRY, CE_CLEAN, Z_NOZOMBIE, S_SHOUT,
    I_NORMAL, HT_LAND, FL_NONE, 10, DEFAULT_ENERGY,
    MONUSE_WEAPONS_ARMOUR, MONEAT_NOTHING, SIZE_MEDIUM, MON_SHAPE_HUMANOID
},

{
    MONS_ORC_WARLORD, 'o', LIGHTCYAN, "orc warlord",
    M_FIGHTER | M_WARM_BLOOD | M_SPEAKS,
    MR_NO_FLAGS,
    600, 11, MONS_ORC, MONS_ORC, MH_NATURAL, 60,
    { {AT_HIT, AF_PLAIN, 32}, AT_NO_ATK, AT_NO_ATK, AT_NO_ATK },
    { 15, 4, 7, 0 },
    3, 10, MST_BATTLECRY, CE_CLEAN, Z_NOZOMBIE, S_SHOUT,
    I_NORMAL, HT_LAND, FL_NONE, 10, DEFAULT_ENERGY,
    MONUSE_WEAPONS_ARMOUR, MONEAT_NOTHING, SIZE_MEDIUM, MON_SHAPE_HUMANOID
},

{
    MONS_ORC_SORCERER, 'o', LIGHTMAGENTA, "orc sorcerer",
    M_SEE_INVIS | M_SPEAKS | M_ACTUAL_SPELLS | M_WARM_BLOOD,
    MR_NO_FLAGS,
    600, 12, MONS_ORC, MONS_ORC, MH_NATURAL, 40,
    { {AT_HIT, AF_PLAIN, 7}, AT_NO_ATK, AT_NO_ATK, AT_NO_ATK },
    { 9, 2, 3, 0 },
    5, 12, MST_ORC_SORCERER, CE_CLEAN, Z_NOZOMBIE, S_SHOUT,
    I_HIGH, HT_LAND, FL_NONE, 10, DEFAULT_ENERGY,
    MONUSE_WEAPONS_ARMOUR, MONEAT_NOTHING, SIZE_MEDIUM, MON_SHAPE_HUMANOID
},

{
    MONS_ORC_HIGH_PRIEST, 'o', LIGHTGREEN, "orc high priest",
    M_SEE_INVIS | M_SPEAKS | M_PRIEST | M_WARM_BLOOD,
    MR_NO_FLAGS,
    600, 10, MONS_ORC, MONS_ORC, MH_NATURAL, 60,
    { {AT_HIT, AF_PLAIN, 7}, AT_NO_ATK, AT_NO_ATK, AT_NO_ATK },
    { 11, 3, 4, 0 },
    1, 12, MST_ORC_HIGH_PRIEST, CE_CLEAN, Z_NOZOMBIE, S_SHOUT,
    I_HIGH, HT_LAND, FL_NONE, 10, DEFAULT_ENERGY,
    MONUSE_WEAPONS_ARMOUR, MONEAT_NOTHING, SIZE_MEDIUM, MON_SHAPE_HUMANOID
},

#if TAG_MAJOR_VERSION == 34
{
    MONS_LAVA_ORC, 'o', RED, "lava orc",
    M_WARM_BLOOD | M_SPEAKS | M_NO_POLY_TO,
    mrd(MR_RES_FIRE, 3),
    600, 15, MONS_ORC, MONS_LAVA_ORC, MH_NATURAL, 0,
    { {AT_HIT, AF_PLAIN, 5}, AT_NO_ATK, AT_NO_ATK, AT_NO_ATK },
    { 1, 4, 6, 0 },
    0, 10, MST_NO_SPELLS, CE_CLEAN, Z_SMALL, S_SHOUT,
    I_NORMAL, HT_LAND, FL_NONE, 10, DEFAULT_ENERGY,
    MONUSE_WEAPONS_ARMOUR, MONEAT_NOTHING, SIZE_MEDIUM, MON_SHAPE_HUMANOID
},
#endif

// humans ('p')
{
    MONS_HUMAN, 'p', LIGHTGREY, "human",
    M_WARM_BLOOD | M_SPEAKS,
    MR_NO_FLAGS,
    550, 10, MONS_HUMAN, MONS_HUMAN, MH_NATURAL, 20,
    { {AT_HIT, AF_PLAIN, 10}, AT_NO_ATK, AT_NO_ATK, AT_NO_ATK },
    { 6, 3, 5, 0 },
    3, 13, MST_NO_SPELLS, CE_CLEAN, Z_SMALL, S_SHOUT,
    I_NORMAL, HT_LAND, FL_NONE, 10, DEFAULT_ENERGY,
    MONUSE_WEAPONS_ARMOUR, MONEAT_NOTHING, SIZE_MEDIUM, MON_SHAPE_HUMANOID
},

{
    MONS_SLAVE, 'p', WHITE, "slave",
    M_WARM_BLOOD | M_SPEAKS,
    MR_NO_FLAGS,
    550, 10, MONS_HUMAN, MONS_HUMAN, MH_NATURAL, 20,
    { {AT_HIT, AF_PLAIN, 10}, AT_NO_ATK, AT_NO_ATK, AT_NO_ATK },
    { 5, 3, 5, 0 },
    2, 12, MST_NO_SPELLS, CE_CLEAN, Z_NOZOMBIE, S_SHOUT,
    I_NORMAL, HT_LAND, FL_NONE, 10, DEFAULT_ENERGY,
    MONUSE_STARTING_EQUIPMENT, MONEAT_NOTHING, SIZE_MEDIUM, MON_SHAPE_HUMANOID
},

{
    MONS_HELL_KNIGHT, 'p', RED, "hell knight",
    M_FIGHTER | M_ACTUAL_SPELLS | M_WARM_BLOOD | M_SPEAKS,
    MR_RES_HELLFIRE,
    550, 10, MONS_HUMAN, MONS_HUMAN, MH_NATURAL, 40,
    { {AT_HIT, AF_PLAIN, 26}, AT_NO_ATK, AT_NO_ATK, AT_NO_ATK },
    { 10, 4, 5, 0 },
    0, 10, MST_NO_SPELLS, CE_CLEAN, Z_NOZOMBIE, S_SHOUT,
    I_HIGH, HT_LAND, FL_NONE, 10, DEFAULT_ENERGY,
    MONUSE_WEAPONS_ARMOUR, MONEAT_NOTHING, SIZE_MEDIUM, MON_SHAPE_HUMANOID
},

{
    MONS_DEATH_KNIGHT, 'p', GREEN, "death knight",
    M_WARM_BLOOD | M_FIGHTER | M_PRIEST | M_SPEAKS,
    MR_NO_FLAGS,
    600, 12, MONS_HUMAN, MONS_HUMAN, MH_NATURAL, 80,
    { {AT_HIT, AF_PLAIN, 28}, AT_NO_ATK, AT_NO_ATK, AT_NO_ATK },
    { 10, 5, 6, 0 },
    2, 12, MST_BK_YREDELEMNUL, CE_CLEAN, Z_NOZOMBIE, S_SHOUT,
    I_NORMAL, HT_LAND, FL_NONE, 10, DEFAULT_ENERGY,
    MONUSE_WEAPONS_ARMOUR, MONEAT_NOTHING, SIZE_MEDIUM, MON_SHAPE_HUMANOID
},

{
    MONS_NECROMANCER, 'p', WHITE, "necromancer",
    M_ACTUAL_SPELLS | M_WARM_BLOOD | M_SPEAKS,
    MR_NO_FLAGS,
    550, 10, MONS_HUMAN, MONS_HUMAN, MH_NATURAL, 60,
    { {AT_HIT, AF_PLAIN, 6}, AT_NO_ATK, AT_NO_ATK, AT_NO_ATK },
    { 10, 2, 4, 0 },
    0, 13, MST_NO_SPELLS, CE_CLEAN, Z_NOZOMBIE, S_SHOUT,
    I_HIGH, HT_LAND, FL_NONE, 10, DEFAULT_ENERGY,
    MONUSE_WEAPONS_ARMOUR, MONEAT_NOTHING, SIZE_MEDIUM, MON_SHAPE_HUMANOID
},

{
    MONS_WIZARD, 'p', MAGENTA, "wizard",
    M_SPEAKS | M_ACTUAL_SPELLS | M_WARM_BLOOD,
    MR_NO_FLAGS,
    550, 10, MONS_HUMAN, MONS_HUMAN, MH_NATURAL, 60,
    { {AT_HIT, AF_PLAIN, 6}, AT_NO_ATK, AT_NO_ATK, AT_NO_ATK },
    { 10, 2, 4, 0 },
    0, 13, MST_NO_SPELLS, CE_CLEAN, Z_NOZOMBIE, S_SHOUT,
    I_HIGH, HT_LAND, FL_NONE, 10, DEFAULT_ENERGY,
    MONUSE_WEAPONS_ARMOUR, MONEAT_NOTHING, SIZE_MEDIUM, MON_SHAPE_HUMANOID
},

{
    MONS_VAULT_GUARD, 'p', CYAN, "vault guard",
    M_FIGHTER | M_WARM_BLOOD | M_SEE_INVIS | M_SPEAKS,
    MR_NO_FLAGS,
    550, 12, MONS_HUMAN, MONS_HUMAN, MH_NATURAL, 60,
    { {AT_HIT, AF_PLAIN, 20}, AT_NO_ATK, AT_NO_ATK, AT_NO_ATK },
    { 13, 3, 5, 0 },
    1, 13, MST_NO_SPELLS, CE_CLEAN, Z_NOZOMBIE, S_SHOUT,
    I_NORMAL, HT_LAND, FL_NONE, 10, DEFAULT_ENERGY,
    MONUSE_WEAPONS_ARMOUR, MONEAT_NOTHING, SIZE_MEDIUM, MON_SHAPE_HUMANOID
},

{
    MONS_VAULT_SENTINEL, 'p', LIGHTBLUE, "vault sentinel",
    M_FIGHTER | M_WARM_BLOOD | M_SEE_INVIS | M_SPEAKS
        | M_ACTUAL_SPELLS,
    MR_NO_FLAGS,
    550, 10, MONS_HUMAN, MONS_HUMAN, MH_NATURAL, 40,
    { {AT_HIT, AF_PLAIN, 15}, AT_NO_ATK, AT_NO_ATK, AT_NO_ATK },
    { 8, 4, 5, 0 },
    1, 13, MST_VAULT_SENTINEL, CE_CLEAN, Z_NOZOMBIE, S_SHOUT,
    I_NORMAL, HT_LAND, FL_NONE, 10, DEFAULT_ENERGY,
    MONUSE_WEAPONS_ARMOUR, MONEAT_NOTHING, SIZE_MEDIUM, MON_SHAPE_HUMANOID
},

{
    MONS_VAULT_WARDEN, 'p', LIGHTRED, "vault warden",
    M_FIGHTER | M_WARM_BLOOD | M_SEE_INVIS | M_SPEAKS,
    MR_NO_FLAGS,
    550, 12, MONS_HUMAN, MONS_HUMAN, MH_NATURAL, 60,
    { {AT_HIT, AF_PLAIN, 36}, AT_NO_ATK, AT_NO_ATK, AT_NO_ATK },
    { 16, 3, 5, 0 },
    1, 13, MST_VAULT_WARDEN, CE_CLEAN, Z_NOZOMBIE, S_SHOUT,
    I_NORMAL, HT_LAND, FL_NONE, 10, DEFAULT_ENERGY,
    MONUSE_WEAPONS_ARMOUR, MONEAT_NOTHING, SIZE_MEDIUM, MON_SHAPE_HUMANOID
},

{
    MONS_IRONBRAND_CONVOKER, 'p', YELLOW, "ironbrand convoker",
    M_WARM_BLOOD | M_SPEAKS | M_ACTUAL_SPELLS,
    MR_NO_FLAGS,
    550, 12, MONS_HUMAN, MONS_HUMAN, MH_NATURAL, 40,
    { {AT_HIT, AF_PLAIN, 20}, AT_NO_ATK, AT_NO_ATK, AT_NO_ATK },
    { 9, 3, 5, 0 },
    0, 10, MST_IRONBRAND_CONVOKER, CE_CLEAN, Z_NOZOMBIE, S_SHOUT,
    I_NORMAL, HT_LAND, FL_NONE, 10, DEFAULT_ENERGY,
    MONUSE_WEAPONS_ARMOUR, MONEAT_NOTHING, SIZE_MEDIUM, MON_SHAPE_HUMANOID
},

{
    MONS_IRONHEART_PRESERVER, 'p', LIGHTGREEN, "ironheart preserver",
    M_WARM_BLOOD | M_SPEAKS | M_ACTUAL_SPELLS,
    MR_NO_FLAGS,
    550, 12, MONS_HUMAN, MONS_HUMAN, MH_NATURAL, 40,
    { {AT_HIT, AF_PLAIN, 25}, AT_NO_ATK, AT_NO_ATK, AT_NO_ATK },
    { 12, 4, 5, 0 },
    0, 10, MST_IRONHEART_PRESERVER, CE_CLEAN, Z_NOZOMBIE, S_SHOUT,
    I_NORMAL, HT_LAND, FL_NONE, 10, DEFAULT_ENERGY,
    MONUSE_WEAPONS_ARMOUR, MONEAT_NOTHING, SIZE_MEDIUM, MON_SHAPE_HUMANOID
},

{
    MONS_SHAPESHIFTER, 'p', LIGHTRED, "shapeshifter",
    M_NO_SKELETON | M_NO_ZOMBIE,
    MR_NO_FLAGS,
    600, 10, MONS_SHAPESHIFTER, MONS_SHAPESHIFTER, MH_NATURAL, 40,
    { {AT_HIT, AF_PLAIN, 5}, AT_NO_ATK, AT_NO_ATK, AT_NO_ATK },
    { 7, 3, 5, 0 },
    0, 10, MST_NO_SPELLS, CE_MUTAGEN, Z_SMALL, S_SILENT,
    I_NORMAL, HT_LAND, FL_NONE, 10, DEFAULT_ENERGY,
    MONUSE_OPEN_DOORS, MONEAT_NOTHING, SIZE_MEDIUM, MON_SHAPE_HUMANOID
},

{
    MONS_GLOWING_SHAPESHIFTER, 'p', LIGHTRED, "glowing shapeshifter",
    M_NO_SKELETON | M_NO_ZOMBIE | M_GLOWS_RADIATION,
    MR_NO_FLAGS,
    600, 10, MONS_SHAPESHIFTER, MONS_GLOWING_SHAPESHIFTER, MH_NATURAL, 80,
    { {AT_HIT, AF_PLAIN, 15}, AT_NO_ATK, AT_NO_ATK, AT_NO_ATK },
    { 10, 3, 5, 0 },
    0, 10, MST_NO_SPELLS, CE_MUTAGEN, Z_SMALL, S_SILENT,
    I_NORMAL, HT_LAND, FL_NONE, 10, DEFAULT_ENERGY,
    MONUSE_OPEN_DOORS, MONEAT_NOTHING, SIZE_MEDIUM, MON_SHAPE_HUMANOID
},

{
    MONS_KILLER_KLOWN, 'p', BLACK, "Killer Klown",
    M_SEE_INVIS | M_SPEAKS | M_WARM_BLOOD | M_FAST_REGEN | M_BLINKER,
    MR_NO_FLAGS,
    0, 17, MONS_HUMAN, MONS_HUMAN, MH_NATURAL, 160,
    { {AT_HIT, AF_KLOWN, 30}, AT_NO_ATK, AT_NO_ATK, AT_NO_ATK },
    { 20, 5, 5, 0 },
    10, 15, MST_NO_SPELLS, CE_CLEAN, Z_NOZOMBIE, S_SHOUT,
    I_HIGH, HT_LAND, FL_NONE, 13, DEFAULT_ENERGY,
    MONUSE_OPEN_DOORS, MONEAT_NOTHING, SIZE_MEDIUM, MON_SHAPE_HUMANOID
},

{ // dummy; spawns in a single vault.
    MONS_DEMIGOD, 'p', YELLOW, "demigod",
    M_WARM_BLOOD | M_SPEAKS | M_NO_POLY_TO,
    MR_NO_FLAGS,
    550, 10, MONS_HUMAN, MONS_DEMIGOD, MH_NATURAL, 20,
    { {AT_HIT, AF_PLAIN, 10}, AT_NO_ATK, AT_NO_ATK, AT_NO_ATK },
    { 5, 5, 5, 0 },
    2, 12, MST_NO_SPELLS, CE_CLEAN, Z_SMALL, S_SHOUT,
    I_NORMAL, HT_LAND, FL_NONE, 10, DEFAULT_ENERGY,
    MONUSE_WEAPONS_ARMOUR, MONEAT_NOTHING, SIZE_MEDIUM, MON_SHAPE_HUMANOID
},

{ // dummy... literally; single vault
    MONS_HALFLING, 'p', LIGHTGREY, "halfling",
    M_WARM_BLOOD | M_SPEAKS | M_NO_POLY_TO,
    MR_NO_FLAGS,
    400, 10, MONS_HALFLING, MONS_HALFLING, MH_NATURAL, 10,
    { {AT_HIT, AF_PLAIN, 6}, AT_NO_ATK, AT_NO_ATK, AT_NO_ATK },
    { 3, 2, 3, 0 },
    2, 12, MST_NO_SPELLS, CE_CLEAN, Z_SMALL, S_SHOUT,
    I_NORMAL, HT_LAND, FL_NONE, 10, DEFAULT_ENERGY,
    MONUSE_WEAPONS_ARMOUR, MONEAT_NOTHING, SIZE_SMALL, MON_SHAPE_HUMANOID
},

// rodents ('r')
{
    MONS_RAT, 'r', BROWN, "rat",
    M_WARM_BLOOD,
    MR_NO_FLAGS,
    200, 1, MONS_RAT, MONS_RAT, MH_NATURAL, 0,
    { {AT_BITE, AF_PLAIN, 3}, AT_NO_ATK, AT_NO_ATK, AT_NO_ATK },
    { 1, 1, 3, 0 },
    1, 10, MST_NO_SPELLS, CE_CLEAN, Z_SMALL, S_SILENT,
    I_ANIMAL, HT_LAND, FL_NONE, 10, DEFAULT_ENERGY,
    MONUSE_NOTHING, MONEAT_NOTHING, SIZE_TINY, MON_SHAPE_QUADRUPED
},

{
    MONS_QUOKKA, 'r', WHITE, "quokka",
    M_WARM_BLOOD,
    MR_NO_FLAGS,
    300, 10, MONS_QUOKKA, MONS_QUOKKA, MH_NATURAL, 0,
    { {AT_BITE, AF_PLAIN, 5}, AT_NO_ATK, AT_NO_ATK, AT_NO_ATK },
    { 1, 3, 5, 0 },
    2, 13, MST_NO_SPELLS, CE_CLEAN, Z_SMALL, S_SILENT,
    I_ANIMAL, HT_LAND, FL_NONE, 12, DEFAULT_ENERGY,
    MONUSE_NOTHING, MONEAT_NOTHING, SIZE_LITTLE, MON_SHAPE_QUADRUPED
},

{
    MONS_GREEN_RAT, 'r', LIGHTGREEN, "green rat",
    M_WARM_BLOOD,
    MR_NO_FLAGS,
    220, 13, MONS_RAT, MONS_GREEN_RAT, MH_NATURAL, 10,
    { {AT_BITE, AF_PLAIN, 10}, AT_NO_ATK, AT_NO_ATK, AT_NO_ATK },
    { 2, 3, 5, 0 },
    5, 11, MST_NO_SPELLS, CE_POISONOUS, Z_SMALL, S_SILENT,
    I_ANIMAL, HT_LAND, FL_NONE, 10, DEFAULT_ENERGY,
    MONUSE_NOTHING, MONEAT_NOTHING, SIZE_TINY, MON_SHAPE_QUADRUPED
},

{
    MONS_ORANGE_RAT, 'r', LIGHTRED, "orange rat",
    M_WARM_BLOOD | M_GLOWS_LIGHT,
    MR_NO_FLAGS,
    300, 10, MONS_RAT, MONS_ORANGE_RAT, MH_NATURAL, 20,
    { {AT_BITE, AF_DRAIN_XP, 20}, AT_NO_ATK, AT_NO_ATK, AT_NO_ATK },
    { 3, 3, 5, 0 },
    7, 10, MST_NO_SPELLS, CE_POISONOUS, Z_SMALL, S_ROAR,
    I_ANIMAL, HT_LAND, FL_NONE, 12, DEFAULT_ENERGY,
    MONUSE_NOTHING, MONEAT_NOTHING, SIZE_LITTLE, MON_SHAPE_QUADRUPED
},

{
    MONS_PORCUPINE, 'r', BLUE, "porcupine",
    M_WARM_BLOOD,
    MR_NO_FLAGS,
    220, 26, MONS_RAT, MONS_PORCUPINE, MH_NATURAL, 20,
    { {AT_BITE, AF_PLAIN, 7}, AT_NO_ATK, AT_NO_ATK, AT_NO_ATK },
    { 4, 2, 4, 0 },
    2, 12, MST_NO_SPELLS, CE_CLEAN, Z_SMALL, S_SILENT,
    I_ANIMAL, HT_LAND, FL_NONE, 12, DEFAULT_ENERGY,
    MONUSE_NOTHING, MONEAT_NOTHING, SIZE_TINY, MON_SHAPE_QUADRUPED
},

// spiders and insects ('s')
{
    MONS_GIANT_COCKROACH, 's', BROWN, "giant cockroach",
    M_NO_SKELETON,
    MR_VUL_POISON,
    250, 10, MONS_GIANT_COCKROACH, MONS_GIANT_COCKROACH, MH_NATURAL, 0,
    { {AT_BITE, AF_PLAIN, 2}, AT_NO_ATK, AT_NO_ATK, AT_NO_ATK },
    { 1, 3, 4, 0 },
    3, 10, MST_NO_SPELLS, CE_CLEAN, Z_SMALL, S_SILENT,
    I_INSECT, HT_LAND, FL_NONE, 12, DEFAULT_ENERGY,
    MONUSE_NOTHING, MONEAT_NOTHING, SIZE_LITTLE, MON_SHAPE_INSECT
},

{
    MONS_GIANT_MITE, 's', LIGHTRED, "giant mite",
    M_NO_SKELETON,
    MR_VUL_POISON,
    300, 10, MONS_GIANT_MITE, MONS_GIANT_MITE, MH_NATURAL, 0,
    { {AT_BITE, AF_POISON, 5}, AT_NO_ATK, AT_NO_ATK, AT_NO_ATK },
    { 2, 3, 5, 0 },
    1, 7, MST_NO_SPELLS, CE_POISONOUS, Z_SMALL, S_SILENT,
    I_INSECT, HT_LAND, FL_NONE, 10, DEFAULT_ENERGY,
    MONUSE_NOTHING, MONEAT_NOTHING, SIZE_LITTLE, MON_SHAPE_ARACHNID
},

{
    MONS_SCORPION, 's', YELLOW, "scorpion",
    M_NO_SKELETON,
    MR_VUL_POISON,
    320, 13, MONS_SCORPION, MONS_SCORPION, MH_NATURAL, 20,
    { {AT_STING, AF_POISON, 10}, AT_NO_ATK, AT_NO_ATK, AT_NO_ATK },
    { 4, 3, 3, 0 },
    5, 10, MST_NO_SPELLS, CE_POISONOUS, Z_SMALL, S_SILENT,
    I_INSECT, HT_LAND, FL_NONE, 10, DEFAULT_ENERGY,
    MONUSE_NOTHING, MONEAT_NOTHING, SIZE_SMALL, MON_SHAPE_ARACHNID
},

{
    MONS_EMPEROR_SCORPION, 's', LIGHTGREY, "emperor scorpion",
    M_NO_SKELETON,
    MR_RES_POISON,
    900, 13, MONS_SCORPION, MONS_EMPEROR_SCORPION, MH_NATURAL, 60,
    { {AT_STING, AF_POISON, 30}, {AT_CLAW, AF_PLAIN, 15},
      {AT_CLAW, AF_PLAIN, 15}, AT_NO_ATK },
    { 14, 6, 5, 0 },
    20, 12, MST_NO_SPELLS, CE_POISONOUS, Z_BIG, S_SILENT,
    I_INSECT, HT_LAND, FL_NONE, 10, DEFAULT_ENERGY,
    MONUSE_NOTHING, MONEAT_NOTHING, SIZE_GIANT, MON_SHAPE_ARACHNID
},

{
    MONS_SPIDER, 's', CYAN, "spider",
    M_NO_SKELETON | M_WEB_SENSE,
    MR_VUL_POISON,
    250, 10, MONS_SPIDER, MONS_SPIDER, MH_NATURAL, 10,
    { {AT_BITE, AF_POISON, 10}, AT_NO_ATK, AT_NO_ATK, AT_NO_ATK },
    { 5, 3, 3, 0 },
    3, 10, MST_NO_SPELLS, CE_POISONOUS, Z_SMALL, S_HISS,
    I_INSECT, HT_LAND, FL_NONE, 15, DEFAULT_ENERGY,
    MONUSE_NOTHING, MONEAT_NOTHING, SIZE_TINY, MON_SHAPE_ARACHNID
},

{
    MONS_TARANTELLA, 's', LIGHTMAGENTA, "tarantella",
    M_NO_SKELETON | M_WEB_SENSE,
    MR_VUL_POISON,
    300, 6, MONS_SPIDER, MONS_TARANTELLA, MH_NATURAL, 20,
    { {AT_BITE, AF_CONFUSE, 19}, AT_NO_ATK, AT_NO_ATK, AT_NO_ATK },
    { 8, 2, 3, 0 },
    3, 14, MST_NO_SPELLS, CE_POISONOUS, Z_SMALL, S_HISS,
    I_INSECT, HT_LAND, FL_NONE, 15, DEFAULT_ENERGY,
    MONUSE_NOTHING, MONEAT_NOTHING, SIZE_SMALL, MON_SHAPE_ARACHNID
},

{
    MONS_JUMPING_SPIDER, 's', LIGHTBLUE, "jumping spider",
    M_NO_SKELETON | M_WEB_SENSE | M_SENSE_INVIS,
    MR_VUL_POISON,
    300, 8, MONS_SPIDER, MONS_JUMPING_SPIDER, MH_NATURAL, 20,
    { {AT_POUNCE, AF_ENSNARE, 20}, {AT_BITE, AF_POISON, 5}, AT_NO_ATK,
       AT_NO_ATK },
    { 8, 2, 4, 0 },
    6, 12, MST_JUMPING_SPIDER, CE_POISONOUS, Z_SMALL, S_HISS,
    I_INSECT, HT_LAND, FL_NONE, 15, DEFAULT_ENERGY,
    MONUSE_NOTHING, MONEAT_NOTHING, SIZE_MEDIUM, MON_SHAPE_ARACHNID
},

{
    MONS_WOLF_SPIDER, 's', WHITE, "wolf spider",
    M_NO_SKELETON | M_WEB_SENSE,
    MR_VUL_POISON,
    900, 4, MONS_SPIDER, MONS_WOLF_SPIDER, MH_NATURAL, 20,
    { {AT_HIT, AF_PLAIN, 25}, {AT_BITE, AF_POISON, 15}, AT_NO_ATK,
       AT_NO_ATK },
    { 11, 3, 4, 0 },
    3, 10, MST_NO_SPELLS, CE_POISONOUS, Z_SMALL, S_HISS,
    I_INSECT, HT_LAND, FL_NONE, 15, DEFAULT_ENERGY,
    MONUSE_NOTHING, MONEAT_NOTHING, SIZE_MEDIUM, MON_SHAPE_ARACHNID
},

{
    MONS_TRAPDOOR_SPIDER, 's', LIGHTCYAN, "trapdoor spider",
    M_NO_SKELETON | M_SUBMERGES | M_WEB_SENSE,
    MR_VUL_POISON,
    240, 5, MONS_SPIDER, MONS_TRAPDOOR_SPIDER, MH_NATURAL, 20,
    { {AT_BITE, AF_POISON, 20}, AT_NO_ATK, AT_NO_ATK, AT_NO_ATK },
    { 8, 3, 4, 0 },
    3, 10, MST_NO_SPELLS, CE_POISONOUS, Z_SMALL, S_HISS,
    I_INSECT, HT_LAND, FL_NONE, 15, DEFAULT_ENERGY,
    MONUSE_NOTHING, MONEAT_NOTHING, SIZE_LITTLE, MON_SHAPE_ARACHNID
},

{
    MONS_REDBACK, 's', RED, "redback",
    M_NO_SKELETON | M_WEB_SENSE,
    MR_VUL_POISON,
    130, 5, MONS_SPIDER, MONS_REDBACK, MH_NATURAL, 20,
    { {AT_BITE, AF_POISON_STRONG, 18}, AT_NO_ATK, AT_NO_ATK, AT_NO_ATK },
    { 9, 2, 2, 0 },
    2, 12, MST_NO_SPELLS, CE_POISONOUS, Z_SMALL, S_SILENT,
    I_INSECT, HT_LAND, FL_NONE, 15, DEFAULT_ENERGY,
    MONUSE_NOTHING, MONEAT_NOTHING, SIZE_TINY, MON_SHAPE_ARACHNID
},

{
    MONS_DEMONIC_CRAWLER, 's', LIGHTGREEN, "demonic crawler",
    M_NO_SKELETON | M_SEE_INVIS,
    MR_RES_ELEC | MR_RES_POISON | MR_RES_COLD | MR_RES_FIRE,
    900, 4, MONS_DEMONIC_CRAWLER, MONS_DEMONIC_CRAWLER, MH_DEMONIC, 100,
    { {AT_HIT, AF_PLAIN, 13}, {AT_HIT, AF_PLAIN, 13}, {AT_HIT, AF_PLAIN, 13},
       AT_NO_ATK },
    { 9, 4, 5, 0 },
    10, 6, MST_NO_SPELLS, CE_POISONOUS, Z_BIG, S_SCREAM,
    I_INSECT, HT_LAND, FL_NONE, 13, DEFAULT_ENERGY,
    MONUSE_NOTHING, MONEAT_NOTHING, SIZE_BIG, MON_SHAPE_CENTIPEDE
},

{
    MONS_ORB_SPIDER, 's', MAGENTA, "orb spider",
    M_NO_SKELETON | M_WEB_SENSE | M_MAINTAIN_RANGE,
    MR_VUL_POISON,
    300, 20, MONS_SPIDER, MONS_ORB_SPIDER, MH_NATURAL, 40,
    { {AT_BITE, AF_POISON, 5}, AT_NO_ATK, AT_NO_ATK, AT_NO_ATK },
    { 7, 4, 4, 0 },
    3, 10, MST_ORB_SPIDER, CE_POISONOUS, Z_SMALL, S_HISS,
    I_INSECT, HT_LAND, FL_NONE, 12, SPELL_ENERGY(20),
    MONUSE_NOTHING, MONEAT_NOTHING, SIZE_SMALL, MON_SHAPE_ARACHNID
},

// testudines and crocodiles ('t')
{
    MONS_CROCODILE, 't', BROWN, "crocodile",
    M_COLD_BLOOD | M_SUBMERGES,
    MR_NO_FLAGS,
    800, 10, MONS_CROCODILE, MONS_CROCODILE, MH_NATURAL, 20,
    { {AT_BITE, AF_PLAIN, 20}, AT_NO_ATK, AT_NO_ATK, AT_NO_ATK },
    { 5, 3, 5, 0 },
    4, 10, MST_NO_SPELLS, CE_CLEAN, Z_BIG, S_SILENT,
    I_REPTILE, HT_AMPHIBIOUS, FL_NONE, 10, SWIM_ENERGY(6),
    MONUSE_NOTHING, MONEAT_NOTHING, SIZE_LARGE, MON_SHAPE_QUADRUPED
},

{
    MONS_BABY_ALLIGATOR, 't', BLUE, "baby alligator",
    M_COLD_BLOOD | M_SUBMERGES,
    MR_NO_FLAGS,
    300, 10, MONS_CROCODILE, MONS_BABY_ALLIGATOR, MH_NATURAL, 20,
    { {AT_BITE, AF_PLAIN, 20}, AT_NO_ATK, AT_NO_ATK, AT_NO_ATK },
    { 7, 3, 5, 0 },
    1, 11, MST_NO_SPELLS, CE_CLEAN, Z_SMALL, S_SILENT,
    I_REPTILE, HT_AMPHIBIOUS, FL_NONE, 12, SWIM_ENERGY(6),
    MONUSE_NOTHING, MONEAT_NOTHING, SIZE_SMALL, MON_SHAPE_QUADRUPED
},

{
    MONS_ALLIGATOR, 't', LIGHTBLUE, "alligator",
    M_COLD_BLOOD | M_SUBMERGES,
    MR_NO_FLAGS,
    850, 10, MONS_CROCODILE, MONS_ALLIGATOR, MH_NATURAL, 40,
    { {AT_BITE, AF_PLAIN, 30}, {AT_TAIL_SLAP, AF_PLAIN, 15}, AT_NO_ATK,
       AT_NO_ATK },
    { 12, 3, 6, 0 },
    5, 9, MST_ALLIGATOR, CE_CLEAN, Z_BIG, S_SILENT,
    I_REPTILE, HT_AMPHIBIOUS, FL_NONE, 10, {10, 6, 8, 8, 8, 8, 8, 80},
    MONUSE_NOTHING, MONEAT_NOTHING, SIZE_LARGE, MON_SHAPE_QUADRUPED
},

{
    MONS_SNAPPING_TURTLE, 't', GREEN, "snapping turtle",
    M_COLD_BLOOD,
    MR_NO_FLAGS,
    600, 10, MONS_SNAPPING_TURTLE, MONS_SNAPPING_TURTLE, MH_NATURAL, 40,
    { {AT_BITE, AF_REACH, 30}, AT_NO_ATK, AT_NO_ATK, AT_NO_ATK },
    { 10, 3, 6, 0 },
    16, 5, MST_NO_SPELLS, CE_CLEAN, Z_SMALL, S_HISS,
    I_REPTILE, HT_AMPHIBIOUS, FL_NONE, 8, {10, 6, 8, 8, 8, 8, 8, 80},
    MONUSE_NOTHING, MONEAT_NOTHING, SIZE_MEDIUM, MON_SHAPE_QUADRUPED_TAILLESS
},

{
    MONS_ALLIGATOR_SNAPPING_TURTLE, 't', LIGHTGREEN, "alligator snapping turtle",
    M_COLD_BLOOD,
    MR_NO_FLAGS,
    1100, 10, MONS_SNAPPING_TURTLE, MONS_ALLIGATOR_SNAPPING_TURTLE,
        MH_NATURAL, 60,
    { {AT_BITE, AF_REACH, 50}, AT_NO_ATK, AT_NO_ATK, AT_NO_ATK },
    { 16, 7, 4, 0 },
    19, 1, MST_NO_SPELLS, CE_CLEAN, Z_BIG, S_HISS,
    I_REPTILE, HT_AMPHIBIOUS, FL_NONE, 8, SWIM_ENERGY(6),
    MONUSE_NOTHING, MONEAT_NOTHING, SIZE_LARGE, MON_SHAPE_QUADRUPED_TAILLESS
},

DUMMY(MONS_CRAB, 't', LIGHTGREY, "crab")

{
    MONS_FIRE_CRAB, 't', LIGHTRED, "fire crab",
    M_NO_SKELETON,
    MR_VUL_POISON | mrd(MR_RES_FIRE, 3),
    320, 25, MONS_CRAB, MONS_FIRE_CRAB, MH_NATURAL, 40,
    { {AT_BITE, AF_FIRE, 15}, {AT_CLAW, AF_FIRE, 15}, AT_NO_ATK, AT_NO_ATK },
    { 8, 4, 5, 0 },
    9, 6, MST_FIRE_CRAB, CE_POISONOUS, Z_SMALL, S_SILENT,
    I_INSECT, HT_LAND, FL_NONE, 10, DEFAULT_ENERGY,
    MONUSE_NOTHING, MONEAT_NOTHING, SIZE_SMALL, MON_SHAPE_QUADRUPED // ??
},

{
    MONS_GHOST_CRAB, 't', LIGHTGREY, "ghost crab",
    M_NO_SKELETON,
    MR_VUL_POISON | mrd(MR_RES_NEG, 3) | MR_RES_ROTTING,
    320, 25, MONS_CRAB, MONS_GHOST_CRAB, MH_NATURAL, 40,
    { {AT_BITE, AF_DRAIN_XP, 20}, {AT_CLAW, AF_DRAIN_XP, 15}, AT_NO_ATK, AT_NO_ATK },
    { 9, 4, 5, 0 },
    9, 6, MST_GHOST_CRAB, CE_ROT, Z_SMALL, S_SILENT,
    I_INSECT, HT_AMPHIBIOUS, FL_NONE, 10, DEFAULT_ENERGY,
    MONUSE_NOTHING, MONEAT_NOTHING, SIZE_SMALL, MON_SHAPE_QUADRUPED
},

{
    MONS_APOCALYPSE_CRAB, 't', WHITE, "apocalypse crab",
    M_NO_SKELETON | M_SEE_INVIS,
    MR_VUL_POISON | mrd(MR_RES_FIRE | MR_RES_COLD, 2),
    320, 13, MONS_CRAB, MONS_APOCALYPSE_CRAB, MH_DEMONIC, 60,
    { {AT_BITE, AF_CHAOS, 15}, {AT_CLAW, AF_CHAOS, 15}, AT_NO_ATK, AT_NO_ATK },
    { 8, 4, 5, 0 },
    11, 6, MST_APOCALYPSE_CRAB, CE_MUTAGEN, Z_SMALL, S_SILENT,
    I_INSECT, HT_AMPHIBIOUS, FL_NONE, 10, DEFAULT_ENERGY,
    MONUSE_NOTHING, MONEAT_NOTHING, SIZE_SMALL, MON_SHAPE_QUADRUPED
},

// ugly things ('u')
// NOTE: ugly things are ghost demons and thus their stats vary treacherously
// from those below. beware!
{
    MONS_UGLY_THING, 'u', BLACK, "ugly thing",
    M_WARM_BLOOD | M_GLOWS_RADIATION | M_HERD | M_NO_GEN_DERIVED,
    MR_NO_FLAGS,
    600, 6, MONS_UGLY_THING, MONS_UGLY_THING, MH_NATURAL, 40,
    { {AT_HIT, AF_PLAIN, 17}, AT_NO_ATK, AT_NO_ATK, AT_NO_ATK },
    { 12, 3, 5, 0 },
    4, 10, MST_NO_SPELLS, CE_MUTAGEN, Z_SMALL, S_GURGLE,
    I_ANIMAL, HT_LAND, FL_NONE, 10, MOVE_ENERGY(9),
    MONUSE_OPEN_DOORS, MONEAT_NOTHING, SIZE_MEDIUM, MON_SHAPE_MISC
},

{
    MONS_VERY_UGLY_THING, 'u', BLACK, "very ugly thing",
    M_WARM_BLOOD | M_GLOWS_RADIATION | M_HERD | M_NO_GEN_DERIVED,
    MR_NO_FLAGS,
    830, 10, MONS_UGLY_THING, MONS_VERY_UGLY_THING, MH_NATURAL, 40,
    { {AT_HIT, AF_PLAIN, 27}, AT_NO_ATK, AT_NO_ATK, AT_NO_ATK },
    { 18, 3, 5, 0 },
    6, 10, MST_NO_SPELLS, CE_MUTAGEN, Z_BIG, S_GURGLE,
    I_ANIMAL, HT_LAND, FL_NONE, 10, MOVE_ENERGY(9),
    MONUSE_OPEN_DOORS, MONEAT_NOTHING, SIZE_LARGE, MON_SHAPE_MISC
},

// vortices ('v')
{
    MONS_FIRE_VORTEX, 'v', RED, "fire vortex",
    M_CONFUSED | M_INSUBSTANTIAL | M_GLOWS_LIGHT,
    MR_RES_POISON | mrd(MR_RES_FIRE, 3) | MR_VUL_COLD | MR_RES_ELEC,
    0, 5, MONS_FIRE_VORTEX, MONS_FIRE_VORTEX, MH_NONLIVING, MAG_IMMUNE,
    { {AT_HIT, AF_PURE_FIRE, 0}, AT_NO_ATK, AT_NO_ATK, AT_NO_ATK },
    { 10, 2, 2, 0 },
    0, 5, MST_NO_SPELLS, CE_NOCORPSE, Z_NOZOMBIE, S_SILENT,
    I_PLANT, HT_LAND, FL_LEVITATE, 15, DEFAULT_ENERGY,
    MONUSE_NOTHING, MONEAT_NOTHING, SIZE_LARGE, MON_SHAPE_MISC
},

{
    MONS_SPATIAL_VORTEX, 'v', BLACK, "spatial vortex",
    M_CONFUSED | M_INSUBSTANTIAL | M_GLOWS_LIGHT,
    MR_RES_POISON | MR_RES_FIRE | MR_RES_COLD | MR_RES_ELEC,
    0, 5, MONS_FIRE_VORTEX, MONS_SPATIAL_VORTEX, MH_NONLIVING, MAG_IMMUNE,
    { {AT_HIT, AF_DISTORT, 30}, AT_NO_ATK, AT_NO_ATK, AT_NO_ATK },
    { 6, 6, 6, 0 },
    0, 5, MST_NO_SPELLS, CE_NOCORPSE, Z_NOZOMBIE, S_SILENT,
    I_PLANT, HT_LAND, FL_LEVITATE, 15, DEFAULT_ENERGY,
    MONUSE_NOTHING, MONEAT_NOTHING, SIZE_LARGE, MON_SHAPE_MISC
},

{
    MONS_SPATIAL_MAELSTROM, 'v', YELLOW, "spatial maelstrom",
    M_BATTY | M_INSUBSTANTIAL | M_GLOWS_LIGHT,
    MR_RES_POISON | mrd(MR_RES_FIRE, 2) | mrd(MR_RES_COLD, 2) | MR_RES_ELEC,
    0, 5, MONS_SPATIAL_MAELSTROM, MONS_SPATIAL_MAELSTROM,
        MH_NONLIVING, MAG_IMMUNE,
    { {AT_HIT, AF_DISTORT, 20}, {AT_HIT, AF_DISTORT, 20}, AT_NO_ATK,
       AT_NO_ATK },
    { 10, 6, 3, 0 },
    0, 5, MST_NO_SPELLS, CE_NOCORPSE, Z_NOZOMBIE, S_SILENT,
    I_PLANT, HT_LAND, FL_LEVITATE, 16, DEFAULT_ENERGY,
    MONUSE_NOTHING, MONEAT_NOTHING, SIZE_BIG, MON_SHAPE_MISC
},

{
    MONS_INSUBSTANTIAL_WISP, 'v', LIGHTGREY, "insubstantial wisp",
    M_INSUBSTANTIAL | M_BLINKER,
    mrd(MR_RES_ELEC | MR_RES_POISON | MR_RES_FIRE | MR_RES_COLD, 2),
    0, 8, MONS_INSUBSTANTIAL_WISP, MONS_INSUBSTANTIAL_WISP,
        MH_NONLIVING, MAG_IMMUNE,
    { {AT_HIT, AF_BLINK, 12}, AT_NO_ATK, AT_NO_ATK, AT_NO_ATK },
    { 6, 1, 2, 0 },
    5, 20, MST_NO_SPELLS, CE_NOCORPSE, Z_NOZOMBIE, S_MOAN,
    I_PLANT, HT_LAND, FL_LEVITATE, 10, DEFAULT_ENERGY,
    MONUSE_NOTHING, MONEAT_NOTHING, SIZE_TINY, MON_SHAPE_MISC
},

{ // miscast only
    MONS_TWISTER, 'v', ETC_AIR, "twister",
    M_CONFUSED | M_INSUBSTANTIAL | M_BATTY | M_NO_EXP_GAIN | M_NO_POLY_TO,
    MR_RES_POISON | MR_RES_FIRE | MR_RES_COLD | mrd(MR_RES_ELEC, 3)
        | MR_RES_WIND,
    0, 5, MONS_FIRE_VORTEX, MONS_TWISTER, MH_NONLIVING, MAG_IMMUNE,
    { AT_NO_ATK, AT_NO_ATK, AT_NO_ATK, AT_NO_ATK },
    { 12, 0, 0, 10000 },
    0, 5, MST_NO_SPELLS, CE_NOCORPSE, Z_NOZOMBIE, S_SILENT,
    I_PLANT, HT_LAND, FL_LEVITATE, 10, DEFAULT_ENERGY,
    MONUSE_NOTHING, MONEAT_NOTHING, SIZE_LARGE, MON_SHAPE_MISC
},

// worms and slugs ('w')
{
    MONS_WORM, 'w', LIGHTRED, "worm",
    M_NO_SKELETON,
    MR_NO_FLAGS,
    400, 3, MONS_WORM, MONS_WORM, MH_NATURAL, 10,
    { {AT_BITE, AF_PLAIN, 12}, AT_NO_ATK, AT_NO_ATK, AT_NO_ATK },
    { 5, 3, 5, 0 },
    1, 5, MST_NO_SPELLS, CE_CLEAN, Z_SMALL, S_SILENT,
    I_INSECT, HT_LAND, FL_NONE, 6, DEFAULT_ENERGY,
    MONUSE_NOTHING, MONEAT_NOTHING, SIZE_SMALL, MON_SHAPE_SNAKE
},

{
    MONS_BRAIN_WORM, 'w', LIGHTMAGENTA, "brain worm",
    M_NO_SKELETON,
    MR_NO_FLAGS,
    280, 10, MONS_WORM, MONS_BRAIN_WORM, MH_NATURAL, 20,
    { {AT_BITE, AF_PLAIN, 6}, AT_NO_ATK, AT_NO_ATK, AT_NO_ATK },
    { 5, 3, 3, 0 },
    1, 5, MST_BRAIN_WORM, CE_POISONOUS, Z_SMALL, S_SILENT,
    I_INSECT, HT_LAND, FL_NONE, 10, DEFAULT_ENERGY,
    MONUSE_NOTHING, MONEAT_NOTHING, SIZE_SMALL, MON_SHAPE_SNAKE
},

{
    MONS_SWAMP_WORM, 'w', BROWN, "swamp worm",
    M_NO_SKELETON | M_SUBMERGES,
    MR_NO_FLAGS,
    450, 3, MONS_WORM, MONS_SWAMP_WORM, MH_NATURAL, 10,
    { {AT_BITE, AF_PLAIN, 26}, AT_NO_ATK, AT_NO_ATK, AT_NO_ATK },
    { 10, 2, 3, 0 },
    3, 12, MST_NO_SPELLS, CE_CLEAN, Z_SMALL, S_SILENT,
    I_INSECT, HT_WATER, FL_NONE, 12, DEFAULT_ENERGY,
    MONUSE_NOTHING, MONEAT_NOTHING, SIZE_MEDIUM, MON_SHAPE_SNAKE
},

{
    MONS_GIANT_LEECH, 'w', RED, "giant leech",
    M_NO_SKELETON | M_BLOOD_SCENT,
    MR_NO_FLAGS,
    1000, 8, MONS_GIANT_LEECH, MONS_GIANT_LEECH, MH_NATURAL, 40,
    { {AT_BITE, AF_VAMPIRIC, 35}, AT_NO_ATK, AT_NO_ATK, AT_NO_ATK },
    { 12, 3, 4, 0 },
    5, 15, MST_NO_SPELLS, CE_CLEAN, Z_BIG, S_SILENT,
    I_INSECT, HT_AMPHIBIOUS, FL_NONE, 8, SWIM_ENERGY(6),
    MONUSE_NOTHING, MONEAT_NOTHING, SIZE_LARGE, MON_SHAPE_SNAKE
},

{
    MONS_TORPOR_SNAIL, 'w', GREEN, "torpor snail",
    M_NO_SKELETON,
    MR_NO_FLAGS,
    1200, 20, MONS_ELEPHANT_SLUG, MONS_TORPOR_SNAIL, MH_NATURAL, 40,
    { {AT_BITE, AF_PLAIN, 25}, AT_NO_ATK, AT_NO_ATK, AT_NO_ATK },
    { 10, 5, 2, 0 },
    8, 1, MST_NO_SPELLS, CE_POISONOUS, Z_BIG, S_SILENT,
    I_INSECT, HT_AMPHIBIOUS, FL_NONE, 7, DEFAULT_ENERGY,
    MONUSE_NOTHING, MONEAT_NOTHING, SIZE_LARGE, MON_SHAPE_SNAIL
},

// dummy genus monster; not using DUMMY since it's also a dummy species
{
    MONS_ELEPHANT_SLUG, 'w', WHITE, "elephant slug",
    M_NO_SKELETON | M_CANT_SPAWN,
    MR_VUL_POISON,
    1800, 2, MONS_ELEPHANT_SLUG, MONS_ELEPHANT_SLUG, MH_NATURAL, 80,
    { {AT_BITE, AF_PLAIN, 40}, AT_NO_ATK, AT_NO_ATK, AT_NO_ATK },
    { 20, 5, 3, 0 },
    2, 1, MST_NO_SPELLS, CE_POISONOUS, Z_BIG, S_SILENT,
    I_INSECT, HT_LAND, FL_NONE, 4, DEFAULT_ENERGY,
    MONUSE_NOTHING, MONEAT_NOTHING, SIZE_BIG, MON_SHAPE_SNAIL
},

// small abominations ('x')
{
    MONS_UNSEEN_HORROR, 'x', MAGENTA, "unseen horror",
    M_SEE_INVIS | M_INVIS | M_BATTY,
    MR_NO_FLAGS,
    0, 12, MONS_UNSEEN_HORROR, MONS_UNSEEN_HORROR, MH_NATURAL, 20,
    { {AT_HIT, AF_PLAIN, 12}, AT_NO_ATK, AT_NO_ATK, AT_NO_ATK },
    { 7, 3, 5, 0 },
    5, 10, MST_NO_SPELLS, CE_NOCORPSE, Z_NOZOMBIE, S_SILENT,
    I_ANIMAL, HT_LAND, FL_NONE, 30, DEFAULT_ENERGY,
    MONUSE_NOTHING, MONEAT_NOTHING, SIZE_MEDIUM, MON_SHAPE_MISC
},

{
    // A demonically controlled mass of undead flesh theme-wise, this makes
    // them MH_DEMONIC|MH_UNDEAD, but this is mostly the same as just
    // MH_UNDEAD (save for some god interactions).
    MONS_ABOMINATION_SMALL, 'x', LIGHTRED, "small abomination",
    M_NO_REGEN,
    MR_NO_FLAGS,
    0, 10, MONS_ABOMINATION_SMALL, MONS_ABOMINATION_SMALL, MH_UNDEAD, 40,
    { {AT_HIT, AF_PLAIN, 23}, AT_NO_ATK, AT_NO_ATK, AT_NO_ATK },
    { 6, 2, 5, 0 },
    0, 0, MST_NO_SPELLS, CE_NOCORPSE, Z_NOZOMBIE, S_SILENT,
    I_PLANT, HT_LAND, FL_NONE, 10, DEFAULT_ENERGY,
    MONUSE_NOTHING, MONEAT_NOTHING, SIZE_LARGE, MON_SHAPE_MISC
},

{
    // See comment under MONS_ABOMINATION_SMALL regarding holiness.
    MONS_CRAWLING_CORPSE, 'x', BROWN, "crawling corpse",
    M_NO_EXP_GAIN | M_NO_REGEN,
    mrd(MR_RES_COLD, 2),
    0, 8, MONS_MACABRE_MASS, MONS_CRAWLING_CORPSE, MH_UNDEAD, MAG_IMMUNE,
    { AT_NO_ATK, AT_NO_ATK, AT_NO_ATK, AT_NO_ATK },
    { 1, 1, 0, 0 },
    1, 0, MST_NO_SPELLS, CE_NOCORPSE, Z_NOZOMBIE, S_SILENT,
    I_PLANT, HT_LAND, FL_NONE, 8, DEFAULT_ENERGY,
    MONUSE_NOTHING, MONEAT_NOTHING, SIZE_TINY, MON_SHAPE_MISC
},

{
    // See comment under MONS_ABOMINATION_SMALL regarding holiness.
    MONS_MACABRE_MASS, 'x', BROWN, "macabre mass",
    M_NO_EXP_GAIN | M_NO_REGEN,
    mrd(MR_RES_COLD, 2),
    0, 8, MONS_MACABRE_MASS, MONS_MACABRE_MASS, MH_UNDEAD, MAG_IMMUNE,
    { AT_NO_ATK, AT_NO_ATK, AT_NO_ATK, AT_NO_ATK },
    { 1, 2, 2, 0 },
    1, 0, MST_NO_SPELLS, CE_NOCORPSE, Z_NOZOMBIE, S_SILENT,
    I_PLANT, HT_LAND, FL_NONE, 5, DEFAULT_ENERGY,
    MONUSE_NOTHING, MONEAT_NOTHING, SIZE_SMALL, MON_SHAPE_MISC
},

{
    MONS_ANCIENT_ZYME, 'x', GREEN, "ancient zyme",
    M_SEE_INVIS,
    MR_RES_POISON,
    0, 8, MONS_ANCIENT_ZYME, MONS_ANCIENT_ZYME, MH_NONLIVING, 60,
    { {AT_HIT, AF_DRAIN_STR, 16}, {AT_HIT, AF_DRAIN_DEX, 16}, AT_NO_ATK,
       AT_NO_ATK },
    { 8, 4, 5, 0 },
    6, 6, MST_NO_SPELLS, CE_NOCORPSE, Z_NOZOMBIE, S_SILENT,
    I_ANIMAL, HT_LAND, FL_LEVITATE, 10, DEFAULT_ENERGY,
    MONUSE_NOTHING, MONEAT_NOTHING, SIZE_MEDIUM, MON_SHAPE_MISC
},

{
    MONS_WORLDBINDER, 'x', CYAN, "worldbinder",
    M_SENSE_INVIS,
    MR_RES_POISON,
    0, 13, MONS_WORLDBINDER, MONS_WORLDBINDER, MH_NONLIVING, 60,
    { {AT_HIT, AF_PLAIN, 8}, {AT_HIT, AF_PLAIN, 8},
       AT_NO_ATK, AT_NO_ATK },
    { 8, 3, 4, 0 },
    12, 4, MST_WORLDBINDER, CE_NOCORPSE, Z_NOZOMBIE, S_SILENT,
    I_ANIMAL, HT_LAND, FL_LEVITATE, 14, DEFAULT_ENERGY,
    MONUSE_OPEN_DOORS, MONEAT_NOTHING, SIZE_SMALL, MON_SHAPE_MISC
},

// flying insects ('y')
{
    MONS_KILLER_BEE, 'y', BROWN, "killer bee",
    M_NO_SKELETON,
    MR_VUL_POISON,
    150, 11, MONS_KILLER_BEE, MONS_KILLER_BEE, MH_NATURAL, 10,
    { {AT_STING, AF_POISON, 10}, AT_NO_ATK, AT_NO_ATK, AT_NO_ATK },
    { 3, 3, 5, 0 },
    2, 18, MST_NO_SPELLS, CE_POISONOUS, Z_SMALL, S_BUZZ,
    I_INSECT, HT_LAND, FL_WINGED, 20, DEFAULT_ENERGY,
    MONUSE_NOTHING, MONEAT_NOTHING, SIZE_TINY, MON_SHAPE_INSECT_WINGED
},

{
    MONS_QUEEN_BEE, 'y', LIGHTMAGENTA, "queen bee",
    M_NO_SKELETON,
    MR_VUL_POISON,
    300, 14, MONS_KILLER_BEE, MONS_QUEEN_BEE, MH_NATURAL, 20,
    { {AT_STING, AF_POISON, 20}, AT_NO_ATK, AT_NO_ATK, AT_NO_ATK },
    { 7, 3, 5, 0 },
    10, 10, MST_QUEEN_BEE, CE_POISONOUS, Z_SMALL, S_SILENT,
    I_INSECT, HT_LAND, FL_WINGED, 10, DEFAULT_ENERGY,
    MONUSE_NOTHING, MONEAT_NOTHING, SIZE_LITTLE, MON_SHAPE_INSECT_WINGED
},

{
    MONS_YELLOW_WASP, 'y', YELLOW, "yellow wasp",
    M_NO_SKELETON,
    MR_VUL_POISON,
    170, 15, MONS_YELLOW_WASP, MONS_YELLOW_WASP, MH_NATURAL, 20,
    { {AT_STING, AF_PARALYSE, 13}, AT_NO_ATK, AT_NO_ATK, AT_NO_ATK },
    { 4, 3, 5, 0 },
    5, 14, MST_NO_SPELLS, CE_POISONOUS, Z_SMALL, S_SILENT,
    I_INSECT, HT_LAND, FL_WINGED, 15, DEFAULT_ENERGY,
    MONUSE_NOTHING, MONEAT_NOTHING, SIZE_TINY, MON_SHAPE_INSECT_WINGED
},

{
    MONS_VAMPIRE_MOSQUITO, 'y', GREEN, "vampire mosquito",
    M_NO_SKELETON | M_BLOOD_SCENT,
    MR_NO_FLAGS,
    200, 10, MONS_VAMPIRE_MOSQUITO, MONS_VAMPIRE_MOSQUITO, MH_UNDEAD, 20,
    { {AT_BITE, AF_VAMPIRIC, 13}, AT_NO_ATK, AT_NO_ATK, AT_NO_ATK },
    { 5, 3, 5, 0 },
    2, 15, MST_NO_SPELLS, CE_ROT, Z_SMALL, S_BUZZ,
    I_INSECT, HT_LAND, FL_WINGED, 19, DEFAULT_ENERGY,
    MONUSE_NOTHING, MONEAT_NOTHING, SIZE_LITTLE, MON_SHAPE_INSECT_WINGED
},

{
    MONS_RED_WASP, 'y', RED, "red wasp",
    M_NO_SKELETON,
    MR_VUL_POISON,
    180, 12, MONS_RED_WASP, MONS_RED_WASP, MH_NATURAL, 40,
    { {AT_STING, AF_PARALYSE, 23}, AT_NO_ATK, AT_NO_ATK, AT_NO_ATK },
    { 8, 3, 5, 0 },
    7, 14, MST_NO_SPELLS, CE_POISONOUS, Z_SMALL, S_BUZZ,
    I_INSECT, HT_LAND, FL_WINGED, 15, DEFAULT_ENERGY,
    MONUSE_NOTHING, MONEAT_NOTHING, SIZE_TINY, MON_SHAPE_INSECT_WINGED
},

DUMMY(MONS_MOTH, 'y', WHITE, "moth")

{
    MONS_GHOST_MOTH, 'y', MAGENTA, "ghost moth",
    M_NO_SKELETON | M_INVIS,
    MR_RES_POISON | MR_RES_COLD,
    600, 18, MONS_MOTH, MONS_GHOST_MOTH, MH_NATURAL, 100,
    { {AT_HIT, AF_DRAIN_STAT, 18}, {AT_HIT, AF_DRAIN_STAT, 18},
      {AT_STING, AF_POISON_STRONG, 12}, AT_NO_ATK },
    { 13, 3, 5, 0 },
    8, 10, MST_NO_SPELLS, CE_MUTAGEN, Z_BIG, S_SILENT,
    I_INSECT, HT_LAND, FL_WINGED, 12, DEFAULT_ENERGY,
    MONUSE_NOTHING, MONEAT_NOTHING, SIZE_LARGE, MON_SHAPE_INSECT_WINGED
},

{
    MONS_MOTH_OF_WRATH, 'y', LIGHTRED, "moth of wrath",
    M_NO_SKELETON,
    MR_NO_FLAGS,
    300, 10, MONS_MOTH, MONS_MOTH_OF_WRATH, MH_NATURAL, 40,
    { {AT_BITE, AF_RAGE, 25}, AT_NO_ATK, AT_NO_ATK, AT_NO_ATK },
    { 9, 3, 5, 0 },
    0, 10, MST_MOTH_OF_WRATH, CE_CLEAN, Z_SMALL, S_SILENT,
    I_INSECT, HT_LAND, FL_WINGED, 12, DEFAULT_ENERGY,
    MONUSE_NOTHING, MONEAT_NOTHING, SIZE_SMALL, MON_SHAPE_INSECT_WINGED
},

// corporeal (semi-)humanoid undead ('z')
{
    MONS_WIGHT, 'z', GREEN, "wight",
    M_NO_FLAGS,
    mrd(MR_RES_COLD, 2),
    0, 16, MONS_WIGHT, MONS_WIGHT, MH_UNDEAD, 20,
    { {AT_HIT, AF_DRAIN_XP, 8}, AT_NO_ATK, AT_NO_ATK, AT_NO_ATK },
    { 3, 3, 5, 0 },
    4, 10, MST_NO_SPELLS, CE_NOCORPSE, Z_NOZOMBIE, S_SILENT,
    I_NORMAL, HT_LAND, FL_NONE, 10, DEFAULT_ENERGY,
    MONUSE_WEAPONS_ARMOUR, MONEAT_NOTHING, SIZE_MEDIUM, MON_SHAPE_HUMANOID
},

{
    MONS_SKELETAL_WARRIOR, 'z', CYAN, "skeletal warrior",
    M_FIGHTER,
    MR_RES_COLD,
    0, 10, MONS_SKELETAL_WARRIOR, MONS_SKELETAL_WARRIOR, MH_UNDEAD, 100,
    { {AT_HIT, AF_PLAIN, 25}, AT_NO_ATK, AT_NO_ATK, AT_NO_ATK },
    { 10, 5, 3, 0 },
    15, 10, MST_NO_SPELLS, CE_NOCORPSE, Z_NOZOMBIE, S_SILENT,
    I_NORMAL, HT_LAND, FL_NONE, 10, DEFAULT_ENERGY,
    MONUSE_WEAPONS_ARMOUR, MONEAT_NOTHING, SIZE_MEDIUM, MON_SHAPE_HUMANOID
},

{
    MONS_ANCIENT_CHAMPION, 'z', LIGHTMAGENTA, "ancient champion",
    M_FIGHTER | M_ACTUAL_SPELLS,
    MR_RES_COLD,
    0, 24, MONS_ANCIENT_CHAMPION, MONS_ANCIENT_CHAMPION, MH_UNDEAD, 120,
    { {AT_HIT, AF_PLAIN, 32}, AT_NO_ATK, AT_NO_ATK, AT_NO_ATK },
    { 14, 4, 2, 0 },
    15, 10, MST_NO_SPELLS, CE_NOCORPSE, Z_NOZOMBIE, S_SILENT,
    I_NORMAL, HT_LAND, FL_NONE, 10, DEFAULT_ENERGY,
    MONUSE_WEAPONS_ARMOUR, MONEAT_NOTHING, SIZE_MEDIUM, MON_SHAPE_HUMANOID
},

{
    MONS_FLYING_SKULL, 'z', WHITE, "flying skull",
    M_NO_FLAGS,
    MR_RES_FIRE | MR_RES_COLD | MR_RES_ELEC,
    0, 10, MONS_FLYING_SKULL, MONS_FLYING_SKULL, MH_UNDEAD, 20,
    { {AT_HIT, AF_PLAIN, 14}, AT_NO_ATK, AT_NO_ATK, AT_NO_ATK },
    { 7, 2, 2, 0 },
    10, 17, MST_NO_SPELLS, CE_NOCORPSE, Z_NOZOMBIE, S_SCREAM,
    I_ANIMAL, HT_LAND, FL_LEVITATE, 15, DEFAULT_ENERGY,
    MONUSE_NOTHING, MONEAT_NOTHING, SIZE_TINY, MON_SHAPE_MISC
},

{
    MONS_CURSE_SKULL, 'z', LIGHTCYAN, "curse skull",
    M_SEE_INVIS | M_SPEAKS,
    mrd(MR_RES_FIRE | MR_RES_COLD | MR_RES_ELEC, 2),
    0, 20, MONS_CURSE_SKULL, MONS_CURSE_SKULL, MH_UNDEAD, MAG_IMMUNE,
    { AT_NO_ATK, AT_NO_ATK, AT_NO_ATK, AT_NO_ATK },
    { 13, 0, 0, 55 },
    35, 3, MST_CURSE_SKULL, CE_NOCORPSE, Z_NOZOMBIE, S_MOAN,
    I_HIGH, HT_LAND, FL_LEVITATE, 15, DEFAULT_ENERGY,
    MONUSE_NOTHING, MONEAT_NOTHING, SIZE_TINY, MON_SHAPE_MISC
},

{
    MONS_CURSE_TOE, 'z', YELLOW, "curse toe",
    M_SEE_INVIS | M_SPEAKS,
    mrd(MR_RES_ELEC, 2) | MR_RES_HELLFIRE | MR_RES_COLD,
    0, 60, MONS_LICH, MONS_CURSE_TOE, MH_UNDEAD, MAG_IMMUNE,
    { AT_NO_ATK, AT_NO_ATK, AT_NO_ATK, AT_NO_ATK },
    { 14, 0, 0, 100 },
    25, 1, MST_CURSE_TOE, CE_NOCORPSE, Z_NOZOMBIE, S_MOAN,
    I_HIGH, HT_LAND, FL_LEVITATE, 10, MOVE_ENERGY(14),
    MONUSE_NOTHING, MONEAT_NOTHING, SIZE_TINY, MON_SHAPE_MISC
},

// angelic beings ('A')
{
    MONS_ANGEL, 'A', WHITE, "angel",
    M_FIGHTER | M_SEE_INVIS | M_SPEAKS | M_GLOWS_LIGHT,
    MR_RES_POISON | mrd(MR_RES_ELEC, 2),
    0, 10, MONS_ANGEL, MONS_ANGEL, MH_HOLY, 120,
    { {AT_HIT, AF_PLAIN, 25}, {AT_HIT, AF_PLAIN, 10}, AT_NO_ATK,
       AT_NO_ATK },
    { 12, 6, 5, 0 },
    10, 20, MST_ANGEL, CE_NOCORPSE, Z_NOZOMBIE, S_SHOUT,
    I_HIGH, HT_LAND, FL_WINGED, 15, DEFAULT_ENERGY,
    MONUSE_WEAPONS_ARMOUR, MONEAT_NOTHING, SIZE_MEDIUM,
        MON_SHAPE_HUMANOID_WINGED
},

{
    MONS_CHERUB, 'A', LIGHTBLUE, "cherub",
    M_FIGHTER | M_ARCHER | M_SEE_INVIS | M_SPEAKS | M_GLOWS_LIGHT,
    MR_RES_POISON | MR_RES_ELEC | MR_RES_FIRE,
    0, 10, MONS_ANGEL, MONS_CHERUB, MH_HOLY, 100,
    { {AT_HIT, AF_PLAIN, 15}, {AT_CHERUB, AF_PLAIN, 8}, AT_NO_ATK,
       AT_NO_ATK },
    { 9, 6, 5, 0 },
    10, 20, MST_BATTLECRY, CE_NOCORPSE, Z_NOZOMBIE, S_CHERUB,
    I_HIGH, HT_LAND, FL_WINGED, 10, DEFAULT_ENERGY,
    MONUSE_WEAPONS_ARMOUR, MONEAT_NOTHING, SIZE_MEDIUM,
        MON_SHAPE_HUMANOID_WINGED
},

{
    MONS_SERAPH, 'A', LIGHTMAGENTA, "seraph",
    M_FIGHTER | M_SEE_INVIS | M_SPEAKS | M_GLOWS_LIGHT,
    MR_RES_POISON | MR_RES_ELEC | mrd(MR_RES_FIRE, 3),
    0, 10, MONS_ANGEL, MONS_SERAPH, MH_HOLY, MAG_IMMUNE,
    { {AT_HIT, AF_PLAIN, 25}, {AT_HIT, AF_PLAIN, 10}, AT_NO_ATK,
       AT_NO_ATK },
    { 25, 6, 5, 0 },
    10, 20, MST_ANGEL, CE_NOCORPSE, Z_NOZOMBIE, S_SHOUT,
    I_HIGH, HT_LAND, FL_WINGED, 10, DEFAULT_ENERGY,
    MONUSE_WEAPONS_ARMOUR, MONEAT_NOTHING, SIZE_MEDIUM,
        MON_SHAPE_HUMANOID_WINGED
},

{
    MONS_DAEVA, 'A', YELLOW, "daeva",
    M_FIGHTER | M_SEE_INVIS | M_SPEAKS | M_GLOWS_LIGHT,
    MR_RES_POISON,
    0, 12, MONS_ANGEL, MONS_DAEVA, MH_HOLY, 140,
    { {AT_HIT, AF_PLAIN, 25}, {AT_HIT, AF_PLAIN, 10}, AT_NO_ATK,
       AT_NO_ATK },
    { 14, 6, 5, 0 },
    10, 13, MST_DAEVA, CE_NOCORPSE, Z_NOZOMBIE, S_SHOUT,
    I_HIGH, HT_LAND, FL_LEVITATE, 10, DEFAULT_ENERGY,
    MONUSE_WEAPONS_ARMOUR, MONEAT_NOTHING, SIZE_MEDIUM,
        MON_SHAPE_HUMANOID_WINGED
},

{
    MONS_PROFANE_SERVITOR, 'A', RED, "profane servitor",
    M_FIGHTER | M_PRIEST | M_SEE_INVIS | M_SPEAKS,
    MR_RES_COLD | mrd(MR_RES_ELEC, 2),
    0, 10, MONS_ANGEL, MONS_PROFANE_SERVITOR, MH_UNDEAD, MAG_IMMUNE,
    { {AT_HIT, AF_VAMPIRIC, 25}, {AT_HIT, AF_DRAIN_XP, 10}, AT_NO_ATK,
       AT_NO_ATK },
    { 18, 6, 5, 0 },
    10, 20, MST_NO_SPELLS, CE_NOCORPSE, Z_NOZOMBIE, S_SILENT,
    I_HIGH, HT_LAND, FL_WINGED, 15, DEFAULT_ENERGY,
    MONUSE_STARTING_EQUIPMENT, MONEAT_NOTHING, SIZE_MEDIUM,
        MON_SHAPE_HUMANOID_WINGED
},

// beetles ('B')
{
    MONS_GOLIATH_BEETLE, 'B', BLUE, "goliath beetle",
    M_NO_SKELETON,
    MR_VUL_POISON,
    800, 12, MONS_GOLIATH_BEETLE, MONS_GOLIATH_BEETLE, MH_NATURAL, 20,
    { {AT_BITE, AF_PLAIN, 30}, AT_NO_ATK, AT_NO_ATK, AT_NO_ATK },
    { 5, 7, 6, 0 },
    10, 3, MST_NO_SPELLS, CE_POISONOUS, Z_SMALL, S_SILENT,
    I_INSECT, HT_LAND, FL_NONE, 5, DEFAULT_ENERGY,
    MONUSE_NOTHING, MONEAT_NOTHING, SIZE_MEDIUM, MON_SHAPE_INSECT
},

{
    MONS_BOULDER_BEETLE, 'B', LIGHTGREY, "boulder beetle",
    M_NO_SKELETON,
    MR_VUL_POISON,
    2050, 14, MONS_GOLIATH_BEETLE, MONS_BOULDER_BEETLE, MH_NATURAL, 40,
    { {AT_BITE, AF_PLAIN, 45}, AT_NO_ATK, AT_NO_ATK, AT_NO_ATK },
    { 9, 6, 5, 0 },
    20, 2, MST_NO_SPELLS, CE_POISONOUS, Z_BIG, S_SILENT,
    I_INSECT, HT_LAND, FL_NONE, 6, DEFAULT_ENERGY,
    MONUSE_NOTHING, MONEAT_NOTHING, SIZE_BIG, MON_SHAPE_INSECT
},

{
    MONS_BORING_BEETLE, 'B', BROWN, "boring beetle",
    M_NO_SKELETON | M_BURROWS,
    MR_VUL_POISON,
    1300, 10, MONS_GOLIATH_BEETLE, MONS_BORING_BEETLE, MH_NATURAL, 40,
    { {AT_BITE, AF_PLAIN, 35}, AT_NO_ATK, AT_NO_ATK, AT_NO_ATK },
    { 8, 3, 5, 0 },
    13, 4, MST_NO_SPELLS, CE_POISONOUS, Z_BIG, S_SILENT,
    I_INSECT, HT_LAND, FL_NONE, 6, DEFAULT_ENERGY,
    MONUSE_NOTHING, MONEAT_NOTHING, SIZE_LARGE, MON_SHAPE_INSECT
},

// cyclopes and giants ('C')
DUMMY(MONS_GIANT, 'C', LIGHTGREY, "giant")

{
    MONS_HILL_GIANT, 'C', LIGHTRED, "hill giant",
    M_WARM_BLOOD | M_SPEAKS,
    MR_NO_FLAGS,
    1700, 7, MONS_GIANT, MONS_HILL_GIANT, MH_NATURAL, 40,
    { {AT_HIT, AF_PLAIN, 30}, AT_NO_ATK, AT_NO_ATK, AT_NO_ATK },
    { 11, 3, 5, 0 },
    3, 4, MST_NO_SPELLS, CE_CLEAN, Z_BIG, S_SHOUT,
    I_NORMAL, HT_LAND, FL_NONE, 10, DEFAULT_ENERGY,
    MONUSE_STARTING_EQUIPMENT, MONEAT_NOTHING, SIZE_GIANT, MON_SHAPE_HUMANOID
},

{
    MONS_CYCLOPS, 'C', YELLOW, "cyclops",
    M_WARM_BLOOD | M_SPEAKS,
    MR_NO_FLAGS,
    2200, 14, MONS_GIANT, MONS_CYCLOPS, MH_NATURAL, 40,
    { {AT_HIT, AF_PLAIN, 35}, AT_NO_ATK, AT_NO_ATK, AT_NO_ATK },
    { 9, 3, 5, 0 },
    5, 3, MST_NO_SPELLS, CE_CLEAN, Z_BIG, S_SHOUT,
    I_NORMAL, HT_LAND, FL_NONE, 7, DEFAULT_ENERGY,
    MONUSE_STARTING_EQUIPMENT, MONEAT_NOTHING, SIZE_GIANT, MON_SHAPE_HUMANOID
},

{
    MONS_ETTIN, 'C', BROWN, "ettin",
    M_WARM_BLOOD | M_TWO_WEAPONS | M_SPEAKS,
    MR_NO_FLAGS,
    2500, 12, MONS_GIANT, MONS_ETTIN, MH_NATURAL, 40,
    { {AT_HIT, AF_PLAIN, 45}, {AT_HIT, AF_PLAIN, 45}, AT_NO_ATK, AT_NO_ATK },
    { 12, 3, 5, 0 },
    9, 4, MST_NO_SPELLS, CE_CLEAN, Z_BIG, S_SHOUT2,
    I_NORMAL, HT_LAND, FL_NONE, 10, DEFAULT_ENERGY,
    MONUSE_STARTING_EQUIPMENT, MONEAT_NOTHING, SIZE_GIANT, MON_SHAPE_HUMANOID
},

{
    MONS_FIRE_GIANT, 'C', RED, "fire giant",
    M_FIGHTER | M_WARM_BLOOD | M_SEE_INVIS | M_SPEAKS
        | M_ACTUAL_SPELLS,
    mrd(MR_RES_FIRE, 2),
    2000, 13, MONS_GIANT, MONS_FIRE_GIANT, MH_NATURAL, 80,
    { {AT_HIT, AF_PLAIN, 30}, AT_NO_ATK, AT_NO_ATK, AT_NO_ATK },
    { 16, 3, 6, 0 },
    8, 4, MST_EFREET, CE_CLEAN, Z_BIG, S_SHOUT,
    I_NORMAL, HT_LAND, FL_NONE, 10, DEFAULT_ENERGY,
    MONUSE_WEAPONS_ARMOUR, MONEAT_NOTHING, SIZE_GIANT, MON_SHAPE_HUMANOID
},

{
    MONS_FROST_GIANT, 'C', LIGHTBLUE, "frost giant",
    M_FIGHTER | M_WARM_BLOOD | M_SEE_INVIS | M_SPEAKS
        | M_ACTUAL_SPELLS,
    mrd(MR_RES_COLD, 2),
    2100, 11, MONS_GIANT, MONS_FROST_GIANT, MH_NATURAL, 80,
    { {AT_HIT, AF_PLAIN, 35}, AT_NO_ATK, AT_NO_ATK, AT_NO_ATK },
    { 16, 4, 5, 0 },
    9, 3, MST_FROST_GIANT, CE_CLEAN, Z_BIG, S_SHOUT,
    I_NORMAL, HT_LAND, FL_NONE, 10, DEFAULT_ENERGY,
    MONUSE_WEAPONS_ARMOUR, MONEAT_NOTHING, SIZE_GIANT, MON_SHAPE_HUMANOID
},

{
    MONS_STONE_GIANT, 'C', LIGHTGREY, "stone giant",
    M_WARM_BLOOD | M_SPEAKS,
    MR_NO_FLAGS,
    2700, 9, MONS_GIANT, MONS_STONE_GIANT, MH_NATURAL, 80,
    { {AT_HIT, AF_PLAIN, 45}, AT_NO_ATK, AT_NO_ATK, AT_NO_ATK },
    { 16, 3, 5, 0 },
    12, 2, MST_NO_SPELLS, CE_CLEAN, Z_BIG, S_SHOUT,
    I_NORMAL, HT_LAND, FL_NONE, 10, DEFAULT_ENERGY,
    MONUSE_STARTING_EQUIPMENT, MONEAT_NOTHING, SIZE_GIANT, MON_SHAPE_HUMANOID
},

{
    MONS_TITAN, 'C', MAGENTA, "titan",
    M_FIGHTER | M_WARM_BLOOD | M_SEE_INVIS | M_SPEAKS
        | M_ACTUAL_SPELLS,
    mrd(MR_RES_ELEC, 2),
    3200, 12, MONS_GIANT, MONS_TITAN, MH_NATURAL, 180,
    { {AT_HIT, AF_PLAIN, 55}, AT_NO_ATK, AT_NO_ATK, AT_NO_ATK },
    { 20, 3, 5, 0 },
    10, 3, MST_TITAN, CE_CLEAN, Z_BIG, S_SHOUT,
    I_HIGH, HT_LAND, FL_NONE, 10, DEFAULT_ENERGY,
    MONUSE_OPEN_DOORS, MONEAT_NOTHING, SIZE_GIANT, MON_SHAPE_HUMANOID
},

// dragons ('D')
DUMMY(MONS_DRAGON, 'D', GREEN, "dragon")

{
    MONS_WYVERN, 'D', LIGHTRED, "wyvern",
    M_WARM_BLOOD,
    MR_NO_FLAGS,
    1200, 15, MONS_WYVERN, MONS_WYVERN, MH_NATURAL, 20,
    { {AT_BITE, AF_PLAIN, 20}, AT_NO_ATK, AT_NO_ATK, AT_NO_ATK },
    { 5, 3, 5, 0 },
    5, 10, MST_NO_SPELLS, CE_CLEAN, Z_BIG, S_SILENT,
    I_ANIMAL, HT_LAND, FL_WINGED, 15, DEFAULT_ENERGY,
    MONUSE_NOTHING, MONEAT_NOTHING, SIZE_LARGE, MON_SHAPE_QUADRUPED_WINGED
},

{
    MONS_FIRE_DRAGON, 'D', GREEN, "fire dragon",
    M_WARM_BLOOD,
    MR_RES_POISON | mrd(MR_RES_FIRE, 2) | MR_VUL_COLD,
    2400, 12, MONS_DRAGON, MONS_FIRE_DRAGON, MH_NATURAL, 60,
    { {AT_BITE, AF_PLAIN, 20}, {AT_CLAW, AF_PLAIN, 13},
      {AT_TRAMPLE, AF_PLAIN, 13}, AT_NO_ATK },
    { 12, 5, 5, 0 },
    10, 8, MST_FIRE_DRAGON_BREATH, CE_CLEAN, Z_BIG, S_SILENT,
    I_ANIMAL, HT_LAND, FL_WINGED, 10, DEFAULT_ENERGY,
    MONUSE_NOTHING, MONEAT_NOTHING, SIZE_GIANT, MON_SHAPE_QUADRUPED_WINGED
},

{
    MONS_HYDRA, 'D', LIGHTGREEN, "hydra",
    M_COLD_BLOOD | M_FAST_REGEN,
    MR_RES_POISON,
    1800, 11, MONS_HYDRA, MONS_HYDRA, MH_NATURAL, 60,
    { {AT_BITE, AF_PLAIN, 18}, AT_NO_ATK, AT_NO_ATK, AT_NO_ATK },
    { 13, 3, 5, 0 },
    0, 5, MST_NO_SPELLS, CE_POISONOUS, Z_BIG, S_ROAR,
    I_REPTILE, HT_AMPHIBIOUS, FL_NONE, 10, SWIM_ENERGY(6),
    MONUSE_NOTHING, MONEAT_NOTHING, SIZE_BIG, MON_SHAPE_QUADRUPED
},

{
    MONS_ICE_DRAGON, 'D', WHITE, "ice dragon",
    M_COLD_BLOOD,
    MR_RES_POISON | MR_VUL_FIRE | mrd(MR_RES_COLD, 2),
    2400, 10, MONS_DRAGON, MONS_ICE_DRAGON, MH_NATURAL, 40,
    { {AT_BITE, AF_PLAIN, 17}, {AT_CLAW, AF_PLAIN, 17},
      {AT_TRAMPLE, AF_PLAIN, 17}, AT_NO_ATK },
    { 12, 5, 5, 0 },
    10, 8, MST_ICE_DRAGON_BREATH, CE_CLEAN, Z_BIG, S_SILENT,
    I_ANIMAL, HT_LAND, FL_WINGED, 10, DEFAULT_ENERGY,
    MONUSE_NOTHING, MONEAT_NOTHING, SIZE_GIANT, MON_SHAPE_QUADRUPED_WINGED
},

{
    MONS_STEAM_DRAGON, 'D', BLUE, "steam dragon",
    M_WARM_BLOOD,
    MR_RES_STEAM,
    1500, 29, MONS_DRAGON, MONS_STEAM_DRAGON, MH_NATURAL, 20,
    { {AT_BITE, AF_PLAIN, 12}, {AT_CLAW, AF_PLAIN, 6}, AT_NO_ATK, AT_NO_ATK },
    { 4, 5, 5, 0 },
    5, 10, MST_STEAM_DRAGON, CE_CLEAN, Z_BIG, S_SILENT,
    I_ANIMAL, HT_LAND, FL_WINGED, 10, DEFAULT_ENERGY,
    MONUSE_NOTHING, MONEAT_NOTHING, SIZE_BIG, MON_SHAPE_QUADRUPED_WINGED
},

{
    MONS_SWAMP_DRAGON, 'D', BROWN, "swamp dragon",
    M_WARM_BLOOD,
    MR_RES_POISON,
    2200, 11, MONS_DRAGON, MONS_SWAMP_DRAGON, MH_NATURAL, 40,
    { {AT_BITE, AF_PLAIN, 20}, {AT_CLAW, AF_PLAIN, 11},
      {AT_TRAMPLE, AF_PLAIN, 11}, AT_NO_ATK },
    { 9, 5, 5, 0 },
    7, 7, MST_SWAMP_DRAGON, CE_POISONOUS, Z_BIG, S_ROAR,
    I_ANIMAL, HT_LAND, FL_WINGED, 10, DEFAULT_ENERGY,
    MONUSE_NOTHING, MONEAT_NOTHING, SIZE_GIANT, MON_SHAPE_QUADRUPED_WINGED
},

{
    MONS_MOTTLED_DRAGON, 'D', LIGHTMAGENTA, "mottled dragon",
    M_WARM_BLOOD,
    MR_RES_POISON | MR_RES_FIRE | MR_RES_STICKY_FLAME,
    1300, 16, MONS_DRAGON, MONS_MOTTLED_DRAGON, MH_NATURAL, 20,
    { {AT_BITE, AF_PLAIN, 15}, {AT_CLAW, AF_PLAIN, 6}, AT_NO_ATK, AT_NO_ATK },
    { 5, 3, 5, 0 },
    5, 10, MST_MOTTLED_DRAGON, CE_POISONOUS, Z_BIG, S_SILENT,
    I_ANIMAL, HT_LAND, FL_WINGED, 10, DEFAULT_ENERGY,
    MONUSE_NOTHING, MONEAT_NOTHING, SIZE_BIG, MON_SHAPE_QUADRUPED_WINGED
},

{
    MONS_QUICKSILVER_DRAGON, 'D', LIGHTCYAN, "quicksilver dragon",
    M_SEE_INVIS | M_WARM_BLOOD,
    MR_NO_FLAGS,
    1900, 14, MONS_DRAGON, MONS_QUICKSILVER_DRAGON, MH_NATURAL, 140,
    { {AT_BITE, AF_PLAIN, 25}, {AT_CLAW, AF_PLAIN, 20}, AT_NO_ATK, AT_NO_ATK },
    { 16, 3, 5, 0 },
    10, 15, MST_QUICKSILVER_DRAGON, CE_CLEAN, Z_BIG, S_ROAR,
    I_ANIMAL, HT_LAND, FL_WINGED, 15, DEFAULT_ENERGY,
    MONUSE_NOTHING, MONEAT_NOTHING, SIZE_GIANT, MON_SHAPE_QUADRUPED_WINGED
},

{
    MONS_IRON_DRAGON, 'D', CYAN, "iron dragon",
    M_SEE_INVIS | M_WARM_BLOOD | M_UNBREATHING,
    MR_RES_POISON | MR_RES_FIRE | MR_RES_COLD,
    2800, 14, MONS_DRAGON, MONS_IRON_DRAGON, MH_NATURAL, 160,
    { {AT_BITE, AF_PLAIN, 25}, {AT_CLAW, AF_PLAIN, 25},
      {AT_TRAMPLE, AF_PLAIN, 25}, AT_NO_ATK },
    { 18, 5, 3, 0 },
    20, 6, MST_IRON_DRAGON, CE_CLEAN, Z_BIG, S_ROAR,
    I_ANIMAL, HT_LAND, FL_NONE, 8, DEFAULT_ENERGY,
    MONUSE_NOTHING, MONEAT_NOTHING, SIZE_GIANT, MON_SHAPE_QUADRUPED
},

{
    MONS_STORM_DRAGON, 'D', LIGHTBLUE, "storm dragon",
    M_WARM_BLOOD,
    mrd(MR_RES_ELEC, 3) | MR_RES_COLD,
    2700, 13, MONS_DRAGON, MONS_STORM_DRAGON, MH_NATURAL, 100,
    { {AT_BITE, AF_PLAIN, 25}, {AT_CLAW, AF_PLAIN, 15},
      {AT_TRAMPLE, AF_PLAIN, 15}, AT_NO_ATK },
    { 14, 5, 5, 0 },
    13, 10, MST_STORM_DRAGON, CE_CLEAN, Z_BIG, S_ROAR,
    I_ANIMAL, HT_LAND, FL_WINGED, 12, DEFAULT_ENERGY,
    MONUSE_NOTHING, MONEAT_NOTHING, SIZE_GIANT, MON_SHAPE_QUADRUPED_WINGED
},

{
    MONS_GOLDEN_DRAGON, 'D', YELLOW, "golden dragon",
    M_SEE_INVIS | M_WARM_BLOOD,
    MR_RES_ELEC | MR_RES_POISON | MR_RES_FIRE | MR_RES_COLD,
    3000, 26, MONS_DRAGON, MONS_GOLDEN_DRAGON, MH_NATURAL, 180,
    { {AT_BITE, AF_PLAIN, 40}, {AT_CLAW, AF_PLAIN, 20},
      {AT_TRAMPLE, AF_PLAIN, 20}, AT_NO_ATK },
    { 18, 4, 4, 0 },
    15, 7, MST_GOLDEN_DRAGON, CE_POISONOUS, Z_BIG, S_ROAR,
    I_ANIMAL, HT_LAND, FL_WINGED, 10, DEFAULT_ENERGY,
    MONUSE_NOTHING, MONEAT_NOTHING, SIZE_GIANT, MON_SHAPE_QUADRUPED_WINGED
},

{
    MONS_SHADOW_DRAGON, 'D', MAGENTA, "shadow dragon",
    M_SHADOW | M_SEE_INVIS | M_COLD_BLOOD,
    MR_RES_POISON | mrd(MR_RES_COLD, 2) | mrd(MR_RES_NEG, 3),
    1800, 12, MONS_DRAGON, MONS_SHADOW_DRAGON, MH_NATURAL, 120,
    { {AT_BITE, AF_DRAIN_XP, 20}, {AT_CLAW, AF_PLAIN, 15},
      {AT_CLAW, AF_PLAIN, 15}, AT_NO_ATK },
    { 17, 5, 5, 0 },
    15, 10, MST_SHADOW_DRAGON, CE_ROT, Z_BIG, S_ROAR,
    I_ANIMAL, HT_LAND, FL_WINGED, 10, DEFAULT_ENERGY,
    MONUSE_NOTHING, MONEAT_NOTHING, SIZE_GIANT, MON_SHAPE_QUADRUPED_WINGED
},

{
    MONS_BONE_DRAGON, 'D', LIGHTGREY, "bone dragon",
    M_SENSE_INVIS,
    MR_RES_FIRE | MR_RES_COLD | MR_RES_ELEC,
    0, 12, MONS_DRAGON, MONS_BONE_DRAGON, MH_UNDEAD, 100,
    { {AT_BITE, AF_PLAIN, 30}, {AT_CLAW, AF_PLAIN, 20},
      {AT_TRAMPLE, AF_PLAIN, 20}, AT_NO_ATK },
    { 20, 6, 6, 0 },
    20, 4, MST_NO_SPELLS, CE_NOCORPSE, Z_NOZOMBIE, S_SILENT,
    I_ANIMAL, HT_LAND, FL_WINGED, 10, DEFAULT_ENERGY,
    MONUSE_NOTHING, MONEAT_NOTHING, SIZE_GIANT, MON_SHAPE_QUADRUPED_WINGED
},

{
    MONS_PEARL_DRAGON, 'D', ETC_HOLY, "pearl dragon",
    M_SEE_INVIS | M_WARM_BLOOD | M_GLOWS_LIGHT,
    MR_NO_FLAGS,
    1900, 16, MONS_DRAGON, MONS_PEARL_DRAGON, MH_HOLY, 160,
    { {AT_BITE, AF_HOLY, 35}, {AT_CLAW, AF_HOLY, 20}, AT_NO_ATK, AT_NO_ATK },
    { 18, 4, 5, 0 },
    10, 15, MST_PEARL_DRAGON, CE_CLEAN, Z_BIG, S_ROAR,
    I_ANIMAL, HT_LAND, FL_WINGED, 12, DEFAULT_ENERGY,
    MONUSE_NOTHING, MONEAT_NOTHING, SIZE_GIANT, MON_SHAPE_QUADRUPED_WINGED
},

// elementals (E)
DUMMY(MONS_ELEMENTAL, 'E', LIGHTGREY, "elemental")

{
    MONS_EARTH_ELEMENTAL, 'E', ETC_EARTH, "earth elemental",
    M_NO_FLAGS,
    mrd(MR_RES_POISON | MR_RES_FIRE | MR_RES_COLD | MR_RES_ELEC, 3)
        | MR_RES_PETRIFY,
    0, 13, MONS_ELEMENTAL, MONS_EARTH_ELEMENTAL, MH_NONLIVING, MAG_IMMUNE,
    { {AT_HIT, AF_PLAIN, 40}, AT_NO_ATK, AT_NO_ATK, AT_NO_ATK },
    { 6, 5, 5, 0 },
    14, 4, MST_NO_SPELLS, CE_NOCORPSE, Z_NOZOMBIE, S_SILENT,
    I_PLANT, HT_LAND, FL_NONE, 6, DEFAULT_ENERGY,
    MONUSE_NOTHING, MONEAT_NOTHING, SIZE_BIG, MON_SHAPE_MISC
},

{
    MONS_FIRE_ELEMENTAL, 'E', ETC_FIRE, "fire elemental",
    M_INSUBSTANTIAL | M_GLOWS_LIGHT,
    MR_RES_POISON | MR_RES_HELLFIRE | MR_VUL_COLD | MR_RES_ELEC | MR_VUL_WATER,
    0, 10, MONS_ELEMENTAL, MONS_FIRE_ELEMENTAL, MH_NONLIVING, MAG_IMMUNE,
    { {AT_HIT, AF_PURE_FIRE, 0}, AT_NO_ATK, AT_NO_ATK, AT_NO_ATK },
    { 6, 3, 5, 0 },
    4, 12, MST_NO_SPELLS, CE_NOCORPSE, Z_NOZOMBIE, S_SILENT,
    I_PLANT, HT_LAND, FL_LEVITATE, 13, DEFAULT_ENERGY,
    MONUSE_NOTHING, MONEAT_NOTHING, SIZE_BIG, MON_SHAPE_MISC
},

{
    MONS_WATER_ELEMENTAL, 'E', ETC_WATER, "water elemental",
    M_NO_FLAGS,
    MR_RES_POISON | MR_VUL_FIRE | MR_RES_ELEC,
    0, 12, MONS_ELEMENTAL, MONS_WATER_ELEMENTAL, MH_NONLIVING, MAG_IMMUNE,
    { {AT_HIT, AF_ENGULF, 22}, AT_NO_ATK, AT_NO_ATK, AT_NO_ATK },
    { 6, 5, 4, 0 },
    4, 7, MST_NO_SPELLS, CE_NOCORPSE, Z_NOZOMBIE, S_SILENT,
    I_PLANT, HT_AMPHIBIOUS, FL_NONE, 10, SWIM_ENERGY(6),
    MONUSE_NOTHING, MONEAT_NOTHING, SIZE_BIG, MON_SHAPE_MISC
},

{
    MONS_AIR_ELEMENTAL, 'E', ETC_AIR, "air elemental",
    M_SEE_INVIS | M_INSUBSTANTIAL | M_GLOWS_LIGHT,
    mrd(MR_RES_ELEC, 3) | MR_RES_POISON | MR_RES_WIND,
    0, 6, MONS_ELEMENTAL, MONS_AIR_ELEMENTAL, MH_NONLIVING, MAG_IMMUNE,
    { {AT_HIT, AF_PLAIN, 15}, AT_NO_ATK, AT_NO_ATK, AT_NO_ATK },
    { 6, 3, 5, 0 },
    2, 18, MST_NO_SPELLS, CE_NOCORPSE, Z_NOZOMBIE, S_SILENT,
    I_PLANT, HT_LAND, FL_LEVITATE, 25, DEFAULT_ENERGY,
    MONUSE_NOTHING, MONEAT_NOTHING, SIZE_BIG, MON_SHAPE_MISC
},

{
    MONS_IRON_ELEMENTAL, 'E', ETC_IRON, "iron elemental",
    M_NO_FLAGS,
    mrd(MR_RES_POISON | MR_RES_FIRE | MR_RES_COLD | MR_RES_ELEC, 3),
    0, 13, MONS_ELEMENTAL, MONS_IRON_ELEMENTAL, MH_NONLIVING, MAG_IMMUNE,
    { {AT_HIT, AF_PLAIN, 40}, AT_NO_ATK, AT_NO_ATK, AT_NO_ATK },
    { 12, 6, 6, 0 },
    20, 2, MST_IRON_ELEMENTAL, CE_NOCORPSE, Z_NOZOMBIE, S_SILENT,
    I_PLANT, HT_LAND, FL_NONE, 6, DEFAULT_ENERGY,
    MONUSE_NOTHING, MONEAT_NOTHING, SIZE_BIG, MON_SHAPE_MISC
},

{
    MONS_ELEMENTAL_WELLSPRING, 'E', LIGHTCYAN, "elemental wellspring",
    M_FAST_REGEN,
    MR_RES_POISON | MR_RES_ELEC,
    0, 15, MONS_ELEMENTAL, MONS_ELEMENTAL_WELLSPRING, MH_NONLIVING, MAG_IMMUNE,
    { AT_NO_ATK, AT_NO_ATK, AT_NO_ATK, AT_NO_ATK },
    { 15, 4, 2, 0 },
    8, 8, MST_ELEMENTAL_WELLSPRING, CE_NOCORPSE, Z_NOZOMBIE, S_SILENT,
    I_PLANT, HT_WATER, FL_NONE, 10, DEFAULT_ENERGY,
    MONUSE_NOTHING, MONEAT_NOTHING, SIZE_BIG
},

// frogs ('F')
{
    MONS_GIANT_FROG, 'F', GREEN, "giant frog",
    M_COLD_BLOOD,
    MR_NO_FLAGS,
    600, 10, MONS_GIANT_FROG, MONS_GIANT_FROG, MH_NATURAL, 20,
    { {AT_HIT, AF_PLAIN, 9}, AT_NO_ATK, AT_NO_ATK, AT_NO_ATK },
    { 4, 3, 5, 0 },
    0, 12, MST_NO_SPELLS, CE_CLEAN, Z_SMALL, S_CROAK,
    I_REPTILE, HT_AMPHIBIOUS, FL_NONE, 15, SWIM_ENERGY(6),
    MONUSE_NOTHING, MONEAT_NOTHING, SIZE_MEDIUM, MON_SHAPE_QUADRUPED_TAILLESS
},

{
    MONS_SPINY_FROG, 'F', YELLOW, "spiny frog",
    M_COLD_BLOOD,
    MR_RES_POISON,
    700, 16, MONS_GIANT_FROG, MONS_SPINY_FROG, MH_NATURAL, 20,
    { {AT_STING, AF_POISON, 26}, AT_NO_ATK, AT_NO_ATK, AT_NO_ATK },
    { 7, 3, 5, 0 },
    6, 9, MST_NO_SPELLS, CE_POISONOUS, Z_SMALL, S_CROAK,
    I_REPTILE, HT_AMPHIBIOUS, FL_NONE, 12, SWIM_ENERGY(6),
    MONUSE_NOTHING, MONEAT_NOTHING, SIZE_MEDIUM, MON_SHAPE_QUADRUPED_TAILLESS
},

{
    MONS_BLINK_FROG, 'F', LIGHTGREEN, "blink frog",
    M_COLD_BLOOD | M_PHASE_SHIFT | M_BLINKER,
    MR_NO_FLAGS,
    450, 13, MONS_BLINK_FROG, MONS_BLINK_FROG, MH_NATURAL, 40,
    { {AT_HIT, AF_BLINK, 20}, AT_NO_ATK, AT_NO_ATK, AT_NO_ATK },
    { 6, 3, 5, 0 },
    0, 16, MST_NO_SPELLS, CE_CLEAN, Z_SMALL, S_CROAK,
    I_REPTILE, HT_AMPHIBIOUS, FL_NONE, 14, SWIM_ENERGY(6),
    MONUSE_NOTHING, MONEAT_NOTHING, SIZE_MEDIUM, MON_SHAPE_QUADRUPED_TAILLESS
},

// eyes ('G')
{
    MONS_GIANT_EYEBALL, 'G', WHITE, "giant eyeball",
    M_NO_FLAGS,
    MR_RES_ASPHYX,
    0, 10, MONS_GIANT_EYEBALL, MONS_GIANT_EYEBALL, MH_NATURAL, 10,
    { AT_NO_ATK, AT_NO_ATK, AT_NO_ATK, AT_NO_ATK },
    { 3, 3, 5, 0 },
    0, 1, MST_NO_SPELLS, CE_CLEAN, Z_NOZOMBIE, S_SILENT,
    I_PLANT, HT_LAND, FL_LEVITATE, 3, DEFAULT_ENERGY,
    MONUSE_NOTHING, MONEAT_NOTHING, SIZE_MEDIUM, MON_SHAPE_ORB
},

{
    MONS_EYE_OF_DRAINING, 'G', LIGHTGREY, "eye of draining",
    M_SEE_INVIS | M_GLOWS_LIGHT,
    MR_RES_ASPHYX,
    0, 10, MONS_GIANT_EYEBALL, MONS_EYE_OF_DRAINING, MH_NATURAL, MAG_IMMUNE,
    { AT_NO_ATK, AT_NO_ATK, AT_NO_ATK, AT_NO_ATK },
    { 7, 3, 5, 0 },
    3, 1, MST_NO_SPELLS, CE_POISONOUS, Z_NOZOMBIE, S_SILENT,
    I_PLANT, HT_LAND, FL_LEVITATE, 5, DEFAULT_ENERGY,
    MONUSE_NOTHING, MONEAT_NOTHING, SIZE_MEDIUM, MON_SHAPE_ORB
},

{
    MONS_GIANT_ORANGE_BRAIN, 'G', LIGHTRED, "giant orange brain",
    M_WARM_BLOOD | M_SEE_INVIS,
    MR_RES_ASPHYX,
    0, 13, MONS_GIANT_ORANGE_BRAIN, MONS_GIANT_ORANGE_BRAIN, MH_NATURAL, 100,
    { AT_NO_ATK, AT_NO_ATK, AT_NO_ATK, AT_NO_ATK },
    { 10, 3, 5, 0 },
    2, 4, MST_GIANT_ORANGE_BRAIN, CE_MUTAGEN, Z_NOZOMBIE, S_SILENT,
    I_HIGH, HT_LAND, FL_LEVITATE, 10, DEFAULT_ENERGY,
    MONUSE_OPEN_DOORS, MONEAT_NOTHING, SIZE_MEDIUM, MON_SHAPE_ORB
},

{
    MONS_GREAT_ORB_OF_EYES, 'G', LIGHTGREEN, "great orb of eyes",
    M_SEE_INVIS,
    MR_RES_POISON,
    0, 13, MONS_GIANT_EYEBALL, MONS_GREAT_ORB_OF_EYES, MH_NATURAL, MAG_IMMUNE,
    { {AT_BITE, AF_PLAIN, 20}, AT_NO_ATK, AT_NO_ATK, AT_NO_ATK },
    { 12, 3, 5, 0 },
    10, 3, MST_GREAT_ORB_OF_EYES, CE_MUTAGEN, Z_NOZOMBIE, S_SILENT,
    I_HIGH, HT_LAND, FL_LEVITATE, 10, DEFAULT_ENERGY,
    MONUSE_NOTHING, MONEAT_NOTHING, SIZE_LARGE, MON_SHAPE_ORB
},

{
    MONS_SHINING_EYE, 'G', LIGHTMAGENTA, "shining eye",
    M_SEE_INVIS | M_GLOWS_RADIATION,
    MR_RES_ASPHYX,
    0, 14, MONS_GIANT_EYEBALL, MONS_SHINING_EYE, MH_NATURAL, MAG_IMMUNE,
    { AT_NO_ATK, AT_NO_ATK, AT_NO_ATK, AT_NO_ATK },
    { 10, 3, 5, 0 },
    3, 1, MST_SHINING_EYE, CE_MUTAGEN, Z_NOZOMBIE, S_SILENT,
    I_PLANT, HT_LAND, FL_LEVITATE, 7, DEFAULT_ENERGY,
    MONUSE_NOTHING, MONEAT_NOTHING, SIZE_MEDIUM, MON_SHAPE_ORB
},

{
    MONS_EYE_OF_DEVASTATION, 'G', YELLOW, "eye of devastation",
    M_SEE_INVIS | M_GLOWS_LIGHT,
    MR_RES_ASPHYX,
    0, 11, MONS_GIANT_EYEBALL, MONS_EYE_OF_DEVASTATION,
        MH_NATURAL, MAG_IMMUNE,
    { AT_NO_ATK, AT_NO_ATK, AT_NO_ATK, AT_NO_ATK },
    { 10, 3, 5, 0 },
    12, 1, MST_EYE_OF_DEVASTATION, CE_CLEAN, Z_NOZOMBIE, S_SILENT,
    I_PLANT, HT_LAND, FL_LEVITATE, 7, DEFAULT_ENERGY,
    MONUSE_NOTHING, MONEAT_NOTHING, SIZE_MEDIUM, MON_SHAPE_ORB
},

{
    MONS_GOLDEN_EYE, 'G', ETC_GOLD, "golden eye",
    M_BATTY | M_GLOWS_LIGHT | M_BLINKER,
    MR_RES_ASPHYX,
    0, 17, MONS_GIANT_EYEBALL, MONS_GOLDEN_EYE, MH_NATURAL, MAG_IMMUNE,
    { AT_NO_ATK, AT_NO_ATK, AT_NO_ATK, AT_NO_ATK },
    { 6, 1, 2, 0 },
    0, 20, MST_NO_SPELLS, CE_NOCORPSE, Z_NOZOMBIE, S_SILENT,
    I_PLANT, HT_LAND, FL_LEVITATE, 13, DEFAULT_ENERGY,
    MONUSE_NOTHING, MONEAT_NOTHING, SIZE_TINY, MON_SHAPE_ORB
},

{
    MONS_OPHAN, 'G', RED, "ophan",
    M_SEE_INVIS | M_GLOWS_LIGHT,
    MR_RES_ASPHYX,
    0, 14, MONS_ANGEL, MONS_OPHAN, MH_HOLY, MAG_IMMUNE,
    { AT_NO_ATK, AT_NO_ATK, AT_NO_ATK, AT_NO_ATK },
    { 15, 4, 5, 0 },
    10, 10, MST_OPHAN, CE_NOCORPSE, Z_NOZOMBIE, S_SILENT,
    I_HIGH, HT_LAND, FL_LEVITATE, 10, DEFAULT_ENERGY,
    MONUSE_NOTHING, MONEAT_NOTHING, SIZE_MEDIUM, MON_SHAPE_ORB
},

// hybrids ('H')
{
    MONS_HIPPOGRIFF, 'H', BROWN, "hippogriff",
    M_WARM_BLOOD | M_HYBRID,
    MR_NO_FLAGS,
    1150, 8, MONS_HIPPOGRIFF, MONS_HIPPOGRIFF, MH_NATURAL, 20,
    { {AT_BITE, AF_PLAIN, 10}, {AT_PECK, AF_PLAIN, 8}, {AT_CLAW, AF_PLAIN, 8},
       AT_NO_ATK },
    { 7, 3, 5, 0 },
    2, 7, MST_NO_SPELLS, CE_CLEAN, Z_BIG, S_SCREECH,
    I_ANIMAL, HT_LAND, FL_WINGED, 10, DEFAULT_ENERGY,
    MONUSE_NOTHING, MONEAT_NOTHING, SIZE_LARGE, MON_SHAPE_QUADRUPED_WINGED
},

{
    MONS_MANTICORE, 'H', RED, "manticore",
    M_WARM_BLOOD | M_HYBRID,
    MR_NO_FLAGS,
    1200, 10, MONS_MANTICORE, MONS_MANTICORE, MH_NATURAL, 40,
    { {AT_BITE, AF_PLAIN, 26}, {AT_CLAW, AF_PLAIN, 14}, {AT_CLAW, AF_PLAIN, 14},
       AT_NO_ATK },
    { 9, 3, 5, 0 },
    5, 7, MST_MANTICORE, CE_CLEAN, Z_BIG, S_SILENT,
    I_ANIMAL, HT_LAND, FL_WINGED, 10, DEFAULT_ENERGY,
    MONUSE_NOTHING, MONEAT_NOTHING, SIZE_LARGE, MON_SHAPE_QUADRUPED
},

{
    MONS_MINOTAUR, 'H', LIGHTRED, "minotaur",
    M_FIGHTER | M_WARM_BLOOD | M_SPEAKS | M_HYBRID,
    MR_NO_FLAGS,
    900, 10, MONS_MINOTAUR, MONS_MINOTAUR, MH_NATURAL, 60,
    { {AT_HIT, AF_PLAIN, 35}, {AT_GORE, AF_PLAIN, 20}, AT_NO_ATK, AT_NO_ATK },
    { 13, 3, 5, 0 },
    5, 7, MST_NO_SPELLS, CE_CLEAN, Z_SMALL, S_BELLOW,
    I_NORMAL, HT_LAND, FL_NONE, 10, DEFAULT_ENERGY,
    MONUSE_WEAPONS_ARMOUR, MONEAT_NOTHING, SIZE_MEDIUM, MON_SHAPE_HUMANOID
},

{
    MONS_GRIFFON, 'H', YELLOW, "griffon",
    M_WARM_BLOOD | M_HYBRID,
    MR_NO_FLAGS,
    1700, 5, MONS_GRIFFON, MONS_GRIFFON, MH_NATURAL, 40,
    { {AT_BITE, AF_PLAIN, 18}, {AT_PECK, AF_PLAIN, 10},
      {AT_CLAW, AF_PLAIN, 10}, AT_NO_ATK },
    { 12, 3, 5, 0 },
    4, 6, MST_NO_SPELLS, CE_CLEAN, Z_BIG, S_SCREECH,
    I_ANIMAL, HT_LAND, FL_WINGED, 10, DEFAULT_ENERGY,
    MONUSE_NOTHING, MONEAT_NOTHING, SIZE_BIG, MON_SHAPE_QUADRUPED_WINGED
},

{
    MONS_SPHINX, 'H', LIGHTGREY, "sphinx",
    M_SEE_INVIS | M_ACTUAL_SPELLS | M_WARM_BLOOD | M_SPEAKS
        | M_HYBRID,
    MR_NO_FLAGS,
    1800, 12, MONS_SPHINX, MONS_SPHINX, MH_NATURAL, 60,
    { {AT_HIT, AF_PLAIN, 25}, {AT_HIT, AF_PLAIN, 12}, {AT_HIT, AF_PLAIN, 12},
       AT_NO_ATK },
    { 16, 3, 5, 0 },
    5, 5, MST_SPHINX, CE_CLEAN, Z_BIG, S_SHOUT,
    I_HIGH, HT_LAND, FL_WINGED, 11, DEFAULT_ENERGY,
    MONUSE_OPEN_DOORS, MONEAT_NOTHING, SIZE_BIG, MON_SHAPE_QUADRUPED_WINGED
},

{
    MONS_HARPY, 'H', GREEN, "harpy",
    M_WARM_BLOOD | M_BATTY | M_HYBRID,
    MR_RES_POISON,
    480, 9, MONS_HARPY, MONS_HARPY, MH_NATURAL, 20,
    { {AT_CLAW, AF_PLAIN, 19}, {AT_CLAW, AF_PLAIN, 14}, AT_NO_ATK,
       AT_NO_ATK },
    { 7, 3, 5, 0 },
    2, 10, MST_NO_SPELLS, CE_CLEAN, Z_SMALL, S_SCREECH,
    I_NORMAL, HT_LAND, FL_WINGED, 25, DEFAULT_ENERGY,
    MONUSE_NOTHING, MONEAT_NOTHING, SIZE_MEDIUM, MON_SHAPE_HUMANOID_WINGED
},

// Chimera - composed of three other animals
{
    MONS_CHIMERA, 'H', MAGENTA, "chimera",
    M_NO_POLY_TO | M_HYBRID,
    MR_NO_FLAGS,
    0, 11, MONS_CHIMERA, MONS_CHIMERA, MH_NATURAL, -3,
    { AT_NO_ATK, AT_NO_ATK, AT_NO_ATK, AT_NO_ATK },
    { 8, 3, 5, 0 },
    8, 5, MST_NO_SPELLS, CE_NOCORPSE, Z_NOZOMBIE, S_RANDOM,
    I_ANIMAL, HT_LAND, FL_NONE, 10, DEFAULT_ENERGY,
    MONUSE_NOTHING, MONEAT_NOTHING, SIZE_MEDIUM, MON_SHAPE_QUADRUPED
},

// jellies ('J')
{
    MONS_OOZE, 'J', LIGHTGREY, "ooze",
    M_SENSE_INVIS,
    MR_RES_POISON | MR_RES_ASPHYX | mrd(MR_RES_ACID, 3),
    0, 3, MONS_JELLY, MONS_OOZE, MH_NATURAL, 20,
    { {AT_HIT, AF_PLAIN, 5}, AT_NO_ATK, AT_NO_ATK, AT_NO_ATK },
    { 3, 3, 5, 0 },
    1, 3, MST_NO_SPELLS, CE_NOCORPSE, Z_NOZOMBIE, S_SILENT,
    I_PLANT, HT_LAND, FL_NONE, 8, DEFAULT_ENERGY,
    MONUSE_NOTHING, MONEAT_NOTHING, SIZE_LITTLE, MON_SHAPE_BLOB
},

{
    MONS_JELLY, 'J', LIGHTRED, "jelly",
    M_SEE_INVIS | M_SPLITS | M_ACID_SPLASH,
    MR_RES_POISON | MR_RES_ASPHYX | mrd(MR_RES_ACID, 3),
    0, 15, MONS_JELLY, MONS_JELLY, MH_NATURAL, 10,
    { {AT_HIT, AF_ACID, 3}, AT_NO_ATK, AT_NO_ATK, AT_NO_ATK },
    { 3, 4, 3, 0 },
    0, 2, MST_NO_SPELLS, CE_NOCORPSE, Z_NOZOMBIE, S_SILENT,
    I_PLANT, HT_AMPHIBIOUS, FL_NONE, 10, DEFAULT_ENERGY,
    MONUSE_NOTHING, MONEAT_ITEMS, SIZE_SMALL, MON_SHAPE_BLOB
},

{
    MONS_SLIME_CREATURE, 'J', GREEN, "slime creature",
    M_FAST_REGEN | M_HERD,
    MR_RES_POISON | MR_RES_ASPHYX,
    0, 3, MONS_JELLY, MONS_SLIME_CREATURE, MH_NATURAL, 40,
    { {AT_HIT, AF_PLAIN, 22}, AT_NO_ATK, AT_NO_ATK, AT_NO_ATK },
    { 11, 3, 5, 0 },
    1, 4, MST_NO_SPELLS, CE_NOCORPSE, Z_NOZOMBIE, S_SILENT,
    I_PLANT, HT_AMPHIBIOUS, FL_NONE, 10, DEFAULT_ENERGY,
    MONUSE_NOTHING, MONEAT_NOTHING, SIZE_SMALL, MON_SHAPE_BLOB
},

DUMMY(MONS_MERGED_SLIME_CREATURE, 'J', LIGHTGREEN, "merged slime creature")

{
    MONS_AZURE_JELLY, 'J', LIGHTBLUE, "azure jelly",
    M_SENSE_INVIS,
    MR_RES_POISON | MR_RES_ASPHYX | MR_RES_COLD | MR_VUL_FIRE | MR_RES_ELEC
        | mrd(MR_RES_ACID, 3),
    0, 14, MONS_JELLY, MONS_AZURE_JELLY, MH_NATURAL, 80,
    { {AT_HIT, AF_COLD, 12}, {AT_HIT, AF_COLD, 12}, {AT_HIT, AF_PLAIN, 12},
      {AT_HIT, AF_PLAIN, 12} },
    { 15, 3, 5, 0 },
    5, 10, MST_NO_SPELLS, CE_NOCORPSE, Z_NOZOMBIE, S_SILENT,
    I_PLANT, HT_LAND, FL_NONE, 12, DEFAULT_ENERGY,
    MONUSE_NOTHING, MONEAT_ITEMS, SIZE_SMALL, MON_SHAPE_BLOB
},

{
    MONS_DEATH_OOZE, 'J', MAGENTA, "death ooze",
    M_SENSE_INVIS,
    MR_RES_COLD | mrd(MR_RES_ACID, 3),
    0, 15, MONS_JELLY, MONS_DEATH_OOZE, MH_UNDEAD, 120,
    { {AT_HIT, AF_ROT, 32}, {AT_HIT, AF_PLAIN, 32}, AT_NO_ATK, AT_NO_ATK },
    { 11, 3, 3, 0 },
    2, 4, MST_NO_SPELLS, CE_NOCORPSE, Z_NOZOMBIE, S_SILENT,
    I_PLANT, HT_LAND, FL_NONE, 12, DEFAULT_ENERGY,
    MONUSE_NOTHING, MONEAT_ITEMS, SIZE_LITTLE, MON_SHAPE_BLOB
},

{
    MONS_ACID_BLOB, 'J', LIGHTCYAN, "acid blob",
    M_SENSE_INVIS | M_ACID_SPLASH,
    MR_RES_POISON | MR_RES_ASPHYX | mrd(MR_RES_ACID, 3),
    0, 12, MONS_JELLY, MONS_ACID_BLOB, MH_NATURAL, 160,
    { {AT_HIT, AF_ACID, 42}, AT_NO_ATK, AT_NO_ATK, AT_NO_ATK },
    { 18, 3, 5, 0 },
    1, 3, MST_ACID_SPIT, CE_NOCORPSE, Z_NOZOMBIE, S_SILENT,
    I_PLANT, HT_LAND, FL_NONE, 12, DEFAULT_ENERGY,
    MONUSE_NOTHING, MONEAT_ITEMS, SIZE_SMALL, MON_SHAPE_BLOB
},

// kobolds ('K')
{
    MONS_KOBOLD, 'K', BROWN, "kobold",
    M_WARM_BLOOD | M_SPEAKS,
    MR_NO_FLAGS,
    400, 10, MONS_KOBOLD, MONS_KOBOLD, MH_NATURAL, 0,
    { {AT_HIT, AF_PLAIN, 4}, AT_NO_ATK, AT_NO_ATK, AT_NO_ATK },
    { 1, 2, 3, 0 },
    2, 12, MST_NO_SPELLS, CE_POISONOUS, Z_SMALL, S_SHOUT,
    I_NORMAL, HT_LAND, FL_NONE, 10, DEFAULT_ENERGY,
    MONUSE_WEAPONS_ARMOUR, MONEAT_NOTHING, SIZE_SMALL, MON_SHAPE_HUMANOID
},

{
    MONS_BIG_KOBOLD, 'K', YELLOW, "big kobold",
    M_WARM_BLOOD | M_SPEAKS,
    MR_NO_FLAGS,
    500, 7, MONS_KOBOLD, MONS_BIG_KOBOLD, MH_NATURAL, 20,
    { {AT_HIT, AF_PLAIN, 7}, AT_NO_ATK, AT_NO_ATK, AT_NO_ATK },
    { 5, 3, 5, 0 },
    3, 12, MST_NO_SPELLS, CE_POISONOUS, Z_SMALL, S_SILENT,
    I_NORMAL, HT_LAND, FL_NONE, 10, DEFAULT_ENERGY,
    MONUSE_WEAPONS_ARMOUR, MONEAT_NOTHING, SIZE_MEDIUM, MON_SHAPE_HUMANOID
},

{
    MONS_KOBOLD_DEMONOLOGIST, 'K', MAGENTA, "kobold demonologist",
    M_ACTUAL_SPELLS | M_WARM_BLOOD | M_SPEAKS,
    MR_NO_FLAGS,
    400, 18, MONS_KOBOLD, MONS_KOBOLD, MH_NATURAL, 40,
    { {AT_HIT, AF_PLAIN, 4}, AT_NO_ATK, AT_NO_ATK, AT_NO_ATK },
    { 6, 4, 5, 0 },
    2, 13, MST_KOBOLD_DEMONOLOGIST, CE_POISONOUS, Z_NOZOMBIE, S_SHOUT,
    I_HIGH, HT_LAND, FL_NONE, 10, DEFAULT_ENERGY,
    MONUSE_WEAPONS_ARMOUR, MONEAT_NOTHING, SIZE_SMALL, MON_SHAPE_HUMANOID
},

// liches ('L')
{
    MONS_LICH, 'L', LIGHTGREY, "lich",
    M_ACTUAL_SPELLS | M_SEE_INVIS | M_SPEAKS,
    mrd(MR_RES_COLD, 2),
    0, 18, MONS_LICH, MONS_LICH, MH_UNDEAD, MAG_IMMUNE,
    { {AT_TOUCH, AF_DRAIN_XP, 15}, AT_NO_ATK, AT_NO_ATK, AT_NO_ATK },
    { 20, 2, 4, 0 },
    10, 10, MST_NO_SPELLS, CE_NOCORPSE, Z_NOZOMBIE, S_SHOUT,
    I_HIGH, HT_LAND, FL_NONE, 10, DEFAULT_ENERGY,
    MONUSE_OPEN_DOORS, MONEAT_NOTHING, SIZE_MEDIUM, MON_SHAPE_HUMANOID
},

{
    MONS_ANCIENT_LICH, 'L', WHITE, "ancient lich",
    M_ACTUAL_SPELLS | M_SEE_INVIS | M_SPEAKS,
    mrd(MR_RES_COLD, 2) | MR_RES_FIRE | MR_RES_ELEC,
    0, 24, MONS_LICH, MONS_LICH, MH_UNDEAD, MAG_IMMUNE,
    { {AT_TOUCH, AF_DRAIN_XP, 20}, AT_NO_ATK, AT_NO_ATK, AT_NO_ATK },
    { 27, 2, 4, 0 },
    20, 10, MST_NO_SPELLS, CE_NOCORPSE, Z_NOZOMBIE, S_SHOUT,
    I_HIGH, HT_LAND, FL_NONE, 10, DEFAULT_ENERGY,
    MONUSE_OPEN_DOORS, MONEAT_NOTHING, SIZE_MEDIUM, MON_SHAPE_HUMANOID
},

{
    MONS_REVENANT, 'L', CYAN, "revenant",
    M_ACTUAL_SPELLS | M_SEE_INVIS | M_SPEAKS,
    mrd(MR_RES_COLD, 2),
    0, 18, MONS_REVENANT, MONS_REVENANT, MH_UNDEAD, MAG_IMMUNE,
    { {AT_HIT, AF_PLAIN, 26}, AT_NO_ATK, AT_NO_ATK, AT_NO_ATK },
    { 18, 3, 3, 0 },
    8, 12, MST_REVENANT, CE_NOCORPSE, Z_NOZOMBIE, S_SHOUT,
    I_HIGH, HT_LAND, FL_NONE, 10, DEFAULT_ENERGY,
    MONUSE_OPEN_DOORS, MONEAT_NOTHING, SIZE_MEDIUM, MON_SHAPE_HUMANOID
},

{
    MONS_UNBORN, 'L', BROWN, "unborn",
    M_ACTUAL_SPELLS | M_SPEAKS,
    MR_RES_COLD,
    0, 16, MONS_UNBORN, MONS_UNBORN, MH_UNDEAD, 120,
    { {AT_HIT, AF_PLAIN, 17}, AT_NO_ATK, AT_NO_ATK, AT_NO_ATK },
    { 11, 5, 4, 0 },
    2, 10, MST_UNBORN, CE_NOCORPSE, Z_NOZOMBIE, S_SHOUT,
    I_HIGH, HT_LAND, FL_NONE, 10, DEFAULT_ENERGY,
    MONUSE_WEAPONS_ARMOUR, MONEAT_NOTHING, SIZE_MEDIUM, MON_SHAPE_HUMANOID
},

// mummies ('M')
{
    MONS_MUMMY, 'M', LIGHTGREY, "mummy",
    M_NO_FLAGS,
    MR_VUL_FIRE | MR_RES_COLD,
    0, 21, MONS_MUMMY, MONS_MUMMY, MH_UNDEAD, 20,
    { {AT_HIT, AF_PLAIN, 20}, AT_NO_ATK, AT_NO_ATK, AT_NO_ATK },
    { 3, 5, 3, 0 },
    3, 6, MST_NO_SPELLS, CE_NOCORPSE, Z_NOZOMBIE, S_SILENT,
    I_NORMAL, HT_LAND, FL_NONE, 6, DEFAULT_ENERGY,
    MONUSE_OPEN_DOORS, MONEAT_NOTHING, SIZE_MEDIUM, MON_SHAPE_HUMANOID
},

{
    MONS_GUARDIAN_MUMMY, 'M', YELLOW, "guardian mummy",
    M_FIGHTER | M_SEE_INVIS,
    MR_RES_COLD,
    0, 13, MONS_MUMMY, MONS_MUMMY, MH_UNDEAD, 40,
    { {AT_HIT, AF_PLAIN, 30}, AT_NO_ATK, AT_NO_ATK, AT_NO_ATK },
    { 7, 5, 3, 0 },
    6, 9, MST_NO_SPELLS, CE_NOCORPSE, Z_NOZOMBIE, S_SILENT,
    I_NORMAL, HT_LAND, FL_NONE, 8, DEFAULT_ENERGY,
    MONUSE_WEAPONS_ARMOUR, MONEAT_NOTHING, SIZE_LARGE, MON_SHAPE_HUMANOID
},

{
    MONS_GREATER_MUMMY, 'M', WHITE, "greater mummy",
    M_ACTUAL_SPELLS | M_SEE_INVIS | M_SPEAKS,
    MR_RES_COLD | MR_RES_ELEC,
    0, 24, MONS_MUMMY, MONS_MUMMY, MH_UNDEAD, MAG_IMMUNE,
    { {AT_HIT, AF_PLAIN, 35}, AT_NO_ATK, AT_NO_ATK, AT_NO_ATK },
    { 15, 5, 3, 100 },
    10, 6, MST_NO_SPELLS, CE_NOCORPSE, Z_NOZOMBIE, S_SILENT,
    I_HIGH, HT_LAND, FL_NONE, 10, DEFAULT_ENERGY,
    MONUSE_WEAPONS_ARMOUR, MONEAT_NOTHING, SIZE_MEDIUM, MON_SHAPE_HUMANOID
},

{
    MONS_MUMMY_PRIEST, 'M', RED, "mummy priest",
    M_PRIEST | M_SEE_INVIS | M_SPEAKS,
    MR_RES_COLD | MR_RES_ELEC,
    0, 20, MONS_MUMMY, MONS_MUMMY, MH_UNDEAD, MAG_IMMUNE,
    { {AT_HIT, AF_PLAIN, 30}, AT_NO_ATK, AT_NO_ATK, AT_NO_ATK },
    { 10, 5, 3, 0 },
    8, 7, MST_MUMMY_PRIEST, CE_NOCORPSE, Z_NOZOMBIE, S_SILENT,
    I_HIGH, HT_LAND, FL_NONE, 8, DEFAULT_ENERGY,
    MONUSE_WEAPONS_ARMOUR, MONEAT_NOTHING, SIZE_MEDIUM, MON_SHAPE_HUMANOID
},

// nagas ('N')
{
    MONS_NAGA, 'N', GREEN, "naga",
    M_SEE_INVIS | M_WARM_BLOOD | M_SPEAKS,
    MR_RES_POISON,
    1000, 13, MONS_NAGA, MONS_NAGA, MH_NATURAL, 40,
    { {AT_HIT, AF_PLAIN, 17}, {AT_CONSTRICT, AF_CRUSH, 3},
       AT_NO_ATK, AT_NO_ATK },
    { 5, 3, 5, 0 },
    6, 10, MST_NAGA, CE_POISONOUS, Z_BIG, S_SHOUT,
    I_NORMAL, HT_LAND, FL_NONE, 10, MOVE_ENERGY(14),
    MONUSE_WEAPONS_ARMOUR, MONEAT_NOTHING, SIZE_LARGE, MON_SHAPE_NAGA
},

{
    MONS_NAGA_MAGE, 'N', MAGENTA, "naga mage",
    M_ACTUAL_SPELLS | M_SEE_INVIS | M_WARM_BLOOD | M_SPEAKS,
    MR_RES_POISON,
    1000, 14, MONS_NAGA, MONS_NAGA, MH_NATURAL, 60,
    { {AT_HIT, AF_PLAIN, 17}, {AT_CONSTRICT, AF_CRUSH, 4},
       AT_NO_ATK, AT_NO_ATK },
    { 7, 3, 5, 0 },
    6, 10, MST_NAGA_MAGE, CE_POISONOUS, Z_NOZOMBIE, S_SHOUT,
    I_NORMAL, HT_LAND, FL_NONE, 10, MOVE_ENERGY(14),
    MONUSE_WEAPONS_ARMOUR, MONEAT_NOTHING, SIZE_LARGE, MON_SHAPE_NAGA
},

{
    MONS_NAGA_SHARPSHOOTER, 'N', LIGHTGRAY, "naga sharpshooter",
    M_ACTUAL_SPELLS | M_SEE_INVIS | M_WARM_BLOOD
        | M_ARCHER | M_DONT_MELEE | M_SPEAKS,
    MR_RES_POISON,
    1000, 14, MONS_NAGA, MONS_NAGA, MH_NATURAL, 80,
    { {AT_HIT, AF_PLAIN, 17}, {AT_CONSTRICT, AF_CRUSH, 5}, AT_NO_ATK, AT_NO_ATK },
    { 9, 6, 4, 0 },
    6, 10, MST_NAGA_SNIPER, CE_POISONOUS, Z_NOZOMBIE, S_SHOUT,
    I_NORMAL, HT_LAND, FL_NONE, 10, MOVE_ENERGY(14),
    MONUSE_WEAPONS_ARMOUR, MONEAT_NOTHING, SIZE_LARGE, MON_SHAPE_NAGA
},

{
    MONS_NAGA_RITUALIST, 'N', BROWN, "naga ritualist",
    M_ACTUAL_SPELLS | M_SEE_INVIS | M_WARM_BLOOD | M_SPEAKS,
    MR_RES_POISON,
    1000, 14, MONS_NAGA, MONS_NAGA, MH_NATURAL, 60,
    { {AT_HIT, AF_PLAIN, 14}, {AT_CONSTRICT, AF_CRUSH, 4},
       AT_NO_ATK, AT_NO_ATK },
    { 8, 5, 5, 0 },
    6, 10, MST_NAGA_RITUALIST, CE_POISONOUS, Z_NOZOMBIE, S_SHOUT,
    I_NORMAL, HT_LAND, FL_NONE, 10, MOVE_ENERGY(14),
    MONUSE_WEAPONS_ARMOUR, MONEAT_NOTHING, SIZE_LARGE, MON_SHAPE_NAGA
},

{
    MONS_NAGA_WARRIOR, 'N', BLUE, "naga warrior",
    M_FIGHTER | M_SEE_INVIS | M_WARM_BLOOD | M_SPEAKS,
    MR_RES_POISON,
    1000, 11, MONS_NAGA, MONS_NAGA, MH_NATURAL, 80,
    { {AT_HIT, AF_PLAIN, 28}, {AT_CONSTRICT, AF_CRUSH, 6},
       AT_NO_ATK, AT_NO_ATK },
    { 10, 9, 2, 0 },
    6, 10, MST_NAGA, CE_POISONOUS, Z_NOZOMBIE, S_SHOUT,
    I_NORMAL, HT_LAND, FL_NONE, 10, MOVE_ENERGY(14),
    MONUSE_WEAPONS_ARMOUR, MONEAT_NOTHING, SIZE_LARGE, MON_SHAPE_NAGA
},

{
    MONS_GREATER_NAGA, 'N', LIGHTMAGENTA, "greater naga",
    M_FIGHTER | M_ACTUAL_SPELLS | M_SEE_INVIS | M_WARM_BLOOD
        | M_SPEAKS,
    MR_RES_POISON,
    1000, 15, MONS_NAGA, MONS_NAGA, MH_NATURAL, MAG_IMMUNE,
    { {AT_HIT, AF_PLAIN, 27}, {AT_CONSTRICT, AF_CRUSH, 7},
       AT_NO_ATK, AT_NO_ATK },
    { 15, 3, 5, 0 },
    6, 10, MST_NAGA_MAGE, CE_POISONOUS, Z_NOZOMBIE, S_SHOUT,
    I_HIGH, HT_LAND, FL_NONE, 10, MOVE_ENERGY(14),
    MONUSE_WEAPONS_ARMOUR, MONEAT_NOTHING, SIZE_LARGE, MON_SHAPE_NAGA
},

// ogres ('O')
{
    MONS_OGRE, 'O', BROWN, "ogre",
    M_WARM_BLOOD | M_SPEAKS,
    MR_NO_FLAGS,
    1300, 9, MONS_OGRE, MONS_OGRE, MH_NATURAL, 20,
    { {AT_HIT, AF_PLAIN, 17}, AT_NO_ATK, AT_NO_ATK, AT_NO_ATK },
    { 5, 3, 5, 0 },
    1, 6, MST_NO_SPELLS, CE_CLEAN, Z_BIG, S_SHOUT,
    I_NORMAL, HT_LAND, FL_NONE, 10, DEFAULT_ENERGY,
    MONUSE_STARTING_EQUIPMENT, MONEAT_NOTHING, SIZE_LARGE, MON_SHAPE_HUMANOID
},

// These guys get understated because the experience code can't see
// that they wield two weapons... I'm raising their xp modifier. - bwr
{
    MONS_TWO_HEADED_OGRE, 'O', LIGHTRED, "two-headed ogre",
    M_WARM_BLOOD | M_TWO_WEAPONS | M_SPEAKS,
    MR_NO_FLAGS,
    1390, 15, MONS_OGRE, MONS_TWO_HEADED_OGRE, MH_NATURAL, 40,
    { {AT_HIT, AF_PLAIN, 17}, {AT_HIT, AF_PLAIN, 13}, AT_NO_ATK, AT_NO_ATK },
    { 6, 3, 5, 0 },
    1, 4, MST_NO_SPELLS, CE_CLEAN, Z_BIG, S_SHOUT2,
    I_NORMAL, HT_LAND, FL_NONE, 10, DEFAULT_ENERGY,
    MONUSE_STARTING_EQUIPMENT, MONEAT_NOTHING, SIZE_LARGE, MON_SHAPE_HUMANOID
},

{
    MONS_OGRE_MAGE, 'O', MAGENTA, "ogre mage",
    M_ACTUAL_SPELLS | M_SEE_INVIS | M_WARM_BLOOD | M_SPEAKS,
    MR_NO_FLAGS,
    1300, 16, MONS_OGRE, MONS_OGRE, MH_NATURAL, 80,
    { {AT_HIT, AF_PLAIN, 12}, AT_NO_ATK, AT_NO_ATK, AT_NO_ATK },
    { 10, 3, 5, 0 },
    1, 7, MST_NO_SPELLS, CE_CLEAN, Z_NOZOMBIE, S_SHOUT,
    I_HIGH, HT_LAND, FL_NONE, 10, DEFAULT_ENERGY,
    MONUSE_WEAPONS_ARMOUR, MONEAT_NOTHING, SIZE_LARGE, MON_SHAPE_HUMANOID
},

// immobile plants and fungi ('P')
{
    MONS_PLANT, 'P', GREEN, "plant",
    M_STATIONARY | M_NO_EXP_GAIN,
    MR_RES_POISON,
    0, 10, MONS_PLANT, MONS_PLANT, MH_PLANT, MAG_IMMUNE,
    { AT_NO_ATK, AT_NO_ATK, AT_NO_ATK, AT_NO_ATK },
    { 10, 3, 5, 0 },
    10, 0, MST_NO_SPELLS, CE_NOCORPSE, Z_NOZOMBIE, S_SILENT,
    I_PLANT, HT_LAND, FL_NONE, 0, DEFAULT_ENERGY,
    MONUSE_NOTHING, MONEAT_NOTHING, SIZE_SMALL, MON_SHAPE_PLANT
},

{
    MONS_OKLOB_SAPLING, 'P', LIGHTCYAN, "oklob sapling",
    M_STATIONARY,
    MR_RES_POISON | mrd(MR_RES_ACID, 3),
    0, 10, MONS_PLANT, MONS_OKLOB_PLANT, MH_PLANT, 20,
    { AT_NO_ATK, AT_NO_ATK, AT_NO_ATK, AT_NO_ATK },
    { 4, 3, 5, 0 },
    10, 0, MST_OKLOB_SAPLING, CE_NOCORPSE, Z_NOZOMBIE, S_SILENT,
    I_PLANT, HT_LAND, FL_NONE, 10, DEFAULT_ENERGY,
    MONUSE_NOTHING, MONEAT_NOTHING, SIZE_SMALL, MON_SHAPE_PLANT
},

{
    MONS_OKLOB_PLANT, 'P', LIGHTGREEN, "oklob plant",
    M_STATIONARY,
    MR_RES_POISON | mrd(MR_RES_ACID, 3),
    0, 10, MONS_PLANT, MONS_OKLOB_PLANT, MH_PLANT, 40,
    { AT_NO_ATK, AT_NO_ATK, AT_NO_ATK, AT_NO_ATK },
    { 10, 3, 5, 0 },
    10, 0, MST_ACID_SPIT, CE_NOCORPSE, Z_NOZOMBIE, S_SILENT,
    I_PLANT, HT_LAND, FL_NONE, 10, DEFAULT_ENERGY,
    MONUSE_NOTHING, MONEAT_NOTHING, SIZE_SMALL, MON_SHAPE_PLANT
},

{
    MONS_BUSH, 'P', BROWN, "bush",
    M_STATIONARY | M_NO_EXP_GAIN,
    MR_RES_POISON | MR_VUL_FIRE,
    0, 10, MONS_PLANT, MONS_BUSH, MH_PLANT, MAG_IMMUNE,
    { AT_NO_ATK, AT_NO_ATK, AT_NO_ATK, AT_NO_ATK },
    { 20, 3, 5, 0 },
    15, 0, MST_NO_SPELLS, CE_NOCORPSE, Z_NOZOMBIE, S_SILENT,
    I_PLANT, HT_LAND, FL_NONE, 0, DEFAULT_ENERGY,
    MONUSE_NOTHING, MONEAT_NOTHING, SIZE_BIG, MON_SHAPE_PLANT
},

{
    MONS_BURNING_BUSH, 'P', RED, "burning bush",
    M_STATIONARY | M_SEE_INVIS,
    MR_RES_POISON | MR_RES_FIRE,
    0, 10, MONS_PLANT, MONS_BUSH, MH_PLANT, MAG_IMMUNE,
    { AT_NO_ATK, AT_NO_ATK, AT_NO_ATK, AT_NO_ATK },
    { 8, 3, 5, 0 },
    10, 0, MST_BURNING_BUSH, CE_NOCORPSE, Z_NOZOMBIE, S_SILENT,
    I_PLANT, HT_LAND, FL_NONE, 10, DEFAULT_ENERGY,
    MONUSE_NOTHING, MONEAT_NOTHING, SIZE_BIG, MON_SHAPE_PLANT
},

{
    MONS_TOADSTOOL, 'P', BLACK, "toadstool",
    M_NO_EXP_GAIN | M_STATIONARY,
    MR_RES_POISON,
    0, 10, MONS_FUNGUS, MONS_TOADSTOOL, MH_PLANT, MAG_IMMUNE,
    { AT_NO_ATK, AT_NO_ATK, AT_NO_ATK, AT_NO_ATK },
    { 1, 2, 2, 0 },
    1, 0, MST_NO_SPELLS, CE_NOCORPSE, Z_NOZOMBIE, S_SILENT,
    I_PLANT, HT_LAND, FL_NONE, 0, DEFAULT_ENERGY,
    MONUSE_NOTHING, MONEAT_NOTHING, SIZE_TINY, MON_SHAPE_FUNGUS
},

{
    MONS_FUNGUS, 'P', LIGHTGREY, "fungus",
    M_NO_EXP_GAIN | M_STATIONARY,
    MR_RES_POISON,
    0, 10, MONS_FUNGUS, MONS_FUNGUS, MH_PLANT, MAG_IMMUNE,
    { AT_NO_ATK, AT_NO_ATK, AT_NO_ATK, AT_NO_ATK },
    { 8, 3, 5, 0 },
    1, 0, MST_NO_SPELLS, CE_NOCORPSE, Z_NOZOMBIE, S_SILENT,
    I_PLANT, HT_LAND, FL_NONE, 0, DEFAULT_ENERGY,
    MONUSE_NOTHING, MONEAT_NOTHING, SIZE_TINY, MON_SHAPE_FUNGUS
},

{
    MONS_BALLISTOMYCETE, 'P', MAGENTA, "ballistomycete",
    M_NO_EXP_GAIN | M_STATIONARY,
    MR_RES_POISON,
    0, 10, MONS_FUNGUS, MONS_BALLISTOMYCETE, MH_PLANT, MAG_IMMUNE,
    { AT_NO_ATK, AT_NO_ATK, AT_NO_ATK, AT_NO_ATK },
    { 4, 5, 3, 0 },
    1, 0, MST_NO_SPELLS, CE_NOCORPSE, Z_NOZOMBIE, S_SILENT,
    I_PLANT, HT_LAND, FL_NONE, 0, DEFAULT_ENERGY,
    MONUSE_NOTHING, MONEAT_NOTHING, SIZE_TINY, MON_SHAPE_FUNGUS
},

{
    MONS_HYPERACTIVE_BALLISTOMYCETE, 'P', LIGHTRED, "hyperactive ballistomycete",
    M_STATIONARY | M_NO_POLY_TO,
    MR_RES_POISON,
    0, 10, MONS_FUNGUS, MONS_BALLISTOMYCETE, MH_PLANT, MAG_IMMUNE,
    { AT_NO_ATK, AT_NO_ATK, AT_NO_ATK, AT_NO_ATK },
    // expected explosion damage: 25, expected HP: 60
    { 6, 5, 10, 0 },
    1, 0, MST_NO_SPELLS, CE_NOCORPSE, Z_NOZOMBIE, S_SILENT,
    I_PLANT, HT_LAND, FL_NONE, 0, DEFAULT_ENERGY,
    MONUSE_NOTHING, MONEAT_NOTHING, SIZE_TINY, MON_SHAPE_FUNGUS
},

{
    MONS_BRIAR_PATCH, 'P', YELLOW, "briar patch",
    M_STATIONARY | M_NO_EXP_GAIN,
    MR_RES_POISON | MR_VUL_FIRE,
    0, 10, MONS_PLANT, MONS_BRIAR_PATCH, MH_PLANT, MAG_IMMUNE,
    { AT_NO_ATK, AT_NO_ATK, AT_NO_ATK, AT_NO_ATK },
    { 10, 1, 1, 0 },
    10, 0, MST_NO_SPELLS, CE_NOCORPSE, Z_NOZOMBIE, S_SILENT,
    I_PLANT, HT_AMPHIBIOUS, FL_NONE, 0, DEFAULT_ENERGY,
    MONUSE_NOTHING, MONEAT_NOTHING, SIZE_SMALL, MON_SHAPE_PLANT
},

// tengu ('Q')
{
    MONS_TENGU, 'Q', LIGHTBLUE, "tengu",
    M_WARM_BLOOD | M_SPEAKS | M_HYBRID,
    MR_NO_FLAGS,
    550, 10, MONS_TENGU, MONS_TENGU, MH_NATURAL, 20,
    { {AT_HIT, AF_PLAIN, 10}, {AT_PECK, AF_PLAIN, 5}, {AT_CLAW, AF_PLAIN, 5},
       AT_NO_ATK },
    { 5, 3, 3, 0 },
    2, 12, MST_NO_SPELLS, CE_CLEAN /*chicken*/, Z_SMALL, S_SHOUT,
    I_NORMAL, HT_LAND, FL_LEVITATE, 10, MOVE_ENERGY(9),
    MONUSE_WEAPONS_ARMOUR, MONEAT_NOTHING, SIZE_MEDIUM, MON_SHAPE_HUMANOID
},

{
    MONS_TENGU_CONJURER, 'Q', BLUE, "tengu conjurer",
    M_ACTUAL_SPELLS | M_SEE_INVIS | M_WARM_BLOOD | M_SPEAKS
        | M_HYBRID,
    MR_NO_FLAGS,
    550, 13, MONS_TENGU, MONS_TENGU, MH_NATURAL, 20,
    { {AT_HIT, AF_PLAIN, 10}, {AT_PECK, AF_PLAIN, 5}, {AT_CLAW, AF_PLAIN, 5},
       AT_NO_ATK },
    { 7, 3, 3, 0 },
    2, 17, MST_NO_SPELLS, CE_CLEAN, Z_NOZOMBIE, S_SHOUT,
    I_NORMAL, HT_LAND, FL_LEVITATE, 10, MOVE_ENERGY(9),
    MONUSE_WEAPONS_ARMOUR, MONEAT_NOTHING, SIZE_MEDIUM, MON_SHAPE_HUMANOID
},

{
    MONS_TENGU_WARRIOR, 'Q', CYAN, "tengu warrior",
    M_FIGHTER | M_ARCHER | M_WARM_BLOOD | M_SPEAKS | M_HYBRID,
    MR_NO_FLAGS,
    550, 13, MONS_TENGU, MONS_TENGU, MH_NATURAL, 40,
    { {AT_HIT, AF_PLAIN, 16}, {AT_PECK, AF_PLAIN, 8}, {AT_CLAW, AF_PLAIN, 8},
       AT_NO_ATK },
    { 10, 4, 4, 0 },
    2, 17, MST_NO_SPELLS, CE_CLEAN, Z_NOZOMBIE, S_SHOUT,
    I_NORMAL, HT_LAND, FL_LEVITATE, 10, MOVE_ENERGY(9),
    MONUSE_WEAPONS_ARMOUR, MONEAT_NOTHING, SIZE_MEDIUM, MON_SHAPE_HUMANOID
},

{
    MONS_TENGU_REAVER, 'Q', LIGHTMAGENTA, "tengu reaver",
    M_FIGHTER | M_ACTUAL_SPELLS | M_SEE_INVIS | M_WARM_BLOOD
        | M_SPEAKS | M_HYBRID,
    MR_NO_FLAGS,
    550, 13, MONS_TENGU, MONS_TENGU, MH_NATURAL, 60,
    { {AT_HIT, AF_PLAIN, 27}, {AT_PECK, AF_PLAIN, 11}, {AT_CLAW, AF_PLAIN, 11},
       AT_NO_ATK },
    { 17, 3, 4, 0 },
    2, 17, MST_NO_SPELLS, CE_CLEAN, Z_NOZOMBIE, S_SHOUT,
    I_HIGH, HT_LAND, FL_LEVITATE, 10, MOVE_ENERGY(9),
    MONUSE_WEAPONS_ARMOUR, MONEAT_NOTHING, SIZE_MEDIUM, MON_SHAPE_HUMANOID
},

// spiritual beings ('R')
{
    MONS_EFREET, 'R', RED, "efreet",
    M_SPEAKS | M_GLOWS_LIGHT,
    MR_RES_POISON | mrd(MR_RES_FIRE, 3) | MR_VUL_COLD | MR_VUL_WATER,
    0, 12, MONS_EFREET, MONS_EFREET, MH_DEMONIC, 20,
    { {AT_HIT, AF_PLAIN, 17}, AT_NO_ATK, AT_NO_ATK, AT_NO_ATK },
    { 7, 3, 5, 0 },
    10, 5, MST_EFREET, CE_NOCORPSE, Z_NOZOMBIE, S_SILENT,
    I_HIGH, HT_LAND, FL_LEVITATE, 10, DEFAULT_ENERGY,
    MONUSE_WEAPONS_ARMOUR, MONEAT_NOTHING, SIZE_LARGE, MON_SHAPE_HUMANOID
},

{
    MONS_RAKSHASA, 'R', YELLOW, "rakshasa",
    M_SEE_INVIS,
    MR_RES_POISON,
    0, 15, MONS_RAKSHASA, MONS_RAKSHASA, MH_DEMONIC, 140,
    { {AT_HIT, AF_PLAIN, 20}, AT_NO_ATK, AT_NO_ATK, AT_NO_ATK },
    { 11, 3, 6, 0 },
    6, 14, MST_RAKSHASA, CE_NOCORPSE, Z_NOZOMBIE, S_SILENT,
    I_HIGH, HT_LAND, FL_NONE, 10, DEFAULT_ENERGY,
    MONUSE_WEAPONS_ARMOUR, MONEAT_NOTHING, SIZE_MEDIUM, MON_SHAPE_HUMANOID
},

{
    MONS_DRYAD, 'R', LIGHTGREEN, "dryad",
    M_WARM_BLOOD | M_SPEAKS | M_ACTUAL_SPELLS | M_NO_POLY_TO,
    MR_VUL_FIRE,
    500, 10, MONS_DRYAD, MONS_DRYAD, MH_NATURAL, 80,
    { {AT_HIT, AF_PLAIN, 10}, AT_NO_ATK, AT_NO_ATK, AT_NO_ATK },
    { 8, 4, 5, 0 },
    6, 12, MST_DRYAD, CE_CLEAN, Z_SMALL, S_SHOUT,
    I_NORMAL, HT_LAND, FL_NONE, 10, DEFAULT_ENERGY,
    MONUSE_NOTHING, MONEAT_NOTHING, SIZE_MEDIUM, MON_SHAPE_HUMANOID
},

{
    MONS_SNAPLASHER_VINE, 'w', LIGHTGREEN, "snaplasher vine",
    M_NO_EXP_GAIN | M_STATIONARY | M_NO_POLY_TO,
    MR_RES_POISON,
    0, 10, MONS_PLANT, MONS_SNAPLASHER_VINE, MH_PLANT, 40,
    { {AT_CONSTRICT, AF_CRUSH, 0}, {AT_HIT, AF_PLAIN, 14}, AT_NO_ATK, AT_NO_ATK },
    { 12, 1, 2, 0 },
    4, 7, MST_NO_SPELLS, CE_NOCORPSE, Z_NOZOMBIE, S_SILENT,
    I_PLANT, HT_LAND, FL_NONE, 13, DEFAULT_ENERGY,
    MONUSE_NOTHING, MONEAT_NOTHING, SIZE_LARGE, MON_SHAPE_SNAKE
},

{
    MONS_SNAPLASHER_VINE_SEGMENT, '*', LIGHTGREEN, "snaplasher vine segment",
    M_NO_EXP_GAIN | M_STATIONARY | M_NO_POLY_TO,
    MR_RES_POISON,
    0, 10, MONS_PLANT, MONS_SNAPLASHER_VINE, MH_PLANT, 40,
    { AT_NO_ATK, AT_NO_ATK, AT_NO_ATK, AT_NO_ATK },
    { 12, 2, 2, 0 },
    6, 0, MST_NO_SPELLS, CE_NOCORPSE, Z_NOZOMBIE, S_SILENT,
    I_PLANT, HT_LAND, FL_NONE, 10, DEFAULT_ENERGY,
    MONUSE_NOTHING, MONEAT_NOTHING, SIZE_LARGE, MON_SHAPE_MISC
},

{
    MONS_GRAND_AVATAR, 'R', MAGENTA, "grand avatar",
    M_SEE_INVIS | M_GLOWS_LIGHT | M_INSUBSTANTIAL | M_NO_REGEN
        | M_NO_POLY_TO | M_NO_EXP_GAIN,
    mrd(MR_RES_POISON | MR_RES_COLD | MR_RES_ELEC | MR_RES_FIRE, 2)
        | MR_RES_ACID | MR_RES_STICKY_FLAME,
    0, 10, MONS_GRAND_AVATAR, MONS_GRAND_AVATAR, MH_NONLIVING, MAG_IMMUNE,
    { {AT_HIT, AF_REACH, 30}, AT_NO_ATK, AT_NO_ATK, AT_NO_ATK },
    { 5, 0, 0, 50},
    20, 5, MST_NO_SPELLS, CE_NOCORPSE, Z_NOZOMBIE, S_SILENT,
    I_PLANT, HT_LAND, FL_LEVITATE, 30, DEFAULT_ENERGY,
    MONUSE_NOTHING, MONEAT_NOTHING, SIZE_MEDIUM, MON_SHAPE_HUMANOID
},

// snakes ('S')
DUMMY(MONS_SNAKE, 'S', LIGHTGREEN, "snake")

{
    MONS_BALL_PYTHON, 'S', GREEN, "ball python",
    M_COLD_BLOOD,
    MR_NO_FLAGS,
    100, 13, MONS_SNAKE, MONS_BALL_PYTHON, MH_NATURAL, 0,
    { {AT_BITE, AF_PLAIN, 2}, {AT_CONSTRICT, AF_CRUSH, 1},
       AT_NO_ATK, AT_NO_ATK },
    { 1, 2, 3, 0 },
    0, 11, MST_NO_SPELLS, CE_CLEAN, Z_SMALL, S_SILENT,
    I_REPTILE, HT_AMPHIBIOUS, FL_NONE, 12, SWIM_ENERGY(6),
    MONUSE_NOTHING, MONEAT_NOTHING, SIZE_MEDIUM, MON_SHAPE_SNAKE
},

{
    MONS_ADDER, 'S', LIGHTGREEN, "adder",
    M_COLD_BLOOD,
    MR_NO_FLAGS,
    200, 10, MONS_SNAKE, MONS_ADDER, MH_NATURAL, 10,
    { {AT_BITE, AF_POISON, 5}, AT_NO_ATK, AT_NO_ATK, AT_NO_ATK },
    { 2, 3, 5, 0 },
    1, 15, MST_NO_SPELLS, CE_CLEAN, Z_SMALL, S_SILENT,
    I_REPTILE, HT_AMPHIBIOUS, FL_NONE, 13, SWIM_ENERGY(6),
    MONUSE_NOTHING, MONEAT_NOTHING, SIZE_LITTLE, MON_SHAPE_SNAKE
},

{
    MONS_WATER_MOCCASIN, 'S', BROWN, "water moccasin",
    M_COLD_BLOOD,
    MR_RES_POISON,
    300, 11, MONS_SNAKE, MONS_WATER_MOCCASIN, MH_NATURAL, 20,
    { {AT_BITE, AF_POISON, 10}, AT_NO_ATK, AT_NO_ATK, AT_NO_ATK },
    { 5, 3, 5, 0 },
    2, 15, MST_NO_SPELLS, CE_POISONOUS, Z_SMALL, S_HISS,
    I_REPTILE, HT_AMPHIBIOUS, FL_NONE, 14, SWIM_ENERGY(6),
    MONUSE_NOTHING, MONEAT_NOTHING, SIZE_SMALL, MON_SHAPE_SNAKE
},

{
    MONS_BLACK_MAMBA, 'S', BLUE, "black mamba",
    M_COLD_BLOOD,
    MR_RES_POISON,
    500, 12, MONS_SNAKE, MONS_BLACK_MAMBA, MH_NATURAL, 20,
    { {AT_BITE, AF_POISON, 20}, AT_NO_ATK, AT_NO_ATK, AT_NO_ATK },
    { 7, 3, 5, 0 },
    4, 15, MST_NO_SPELLS, CE_POISONOUS, Z_SMALL, S_HISS,
    I_REPTILE, HT_LAND, FL_NONE, 18, DEFAULT_ENERGY,
    MONUSE_NOTHING, MONEAT_NOTHING, SIZE_MEDIUM, MON_SHAPE_SNAKE
},

{
    MONS_SEA_SNAKE, 'S', LIGHTCYAN, "sea snake",
    M_COLD_BLOOD | M_SUBMERGES,
    MR_NO_FLAGS,
    400, 10, MONS_SNAKE, MONS_SEA_SNAKE, MH_NATURAL, 40,
    { {AT_BITE, AF_POISON_STRONG, 24}, AT_NO_ATK, AT_NO_ATK, AT_NO_ATK },
    { 10, 4, 5, 0 },
    2, 15, MST_NO_SPELLS, CE_POISONOUS, Z_SMALL, S_HISS,
    I_REPTILE, HT_AMPHIBIOUS, FL_NONE, 12, SWIM_ENERGY(4),
    MONUSE_NOTHING, MONEAT_NOTHING, SIZE_MEDIUM, MON_SHAPE_SNAKE
},

{
    MONS_ANACONDA, 'S', LIGHTGREY, "anaconda",
    M_COLD_BLOOD,
    MR_NO_FLAGS,
    750, 10, MONS_SNAKE, MONS_ANACONDA, MH_NATURAL, 40,
    { {AT_CONSTRICT, AF_CRUSH, 6}, {AT_BITE, AF_PLAIN, 20},
       AT_NO_ATK, AT_NO_ATK },
    { 11, 3, 5, 0 },
    4, 16, MST_NO_SPELLS, CE_CLEAN, Z_BIG, S_HISS,
    I_REPTILE, HT_AMPHIBIOUS, FL_NONE, 18, DEFAULT_ENERGY,
    MONUSE_NOTHING, MONEAT_NOTHING, SIZE_LARGE, MON_SHAPE_SNAKE
},

{
    MONS_GUARDIAN_SERPENT, 'S', WHITE, "guardian serpent",
    M_SEE_INVIS | M_ACTUAL_SPELLS | M_WARM_BLOOD | M_SPEAKS,
    MR_RES_POISON,
    800, 10, MONS_GUARDIAN_SERPENT, MONS_GUARDIAN_SERPENT, MH_NATURAL, 60,
    { {AT_HIT, AF_PLAIN, 26}, AT_NO_ATK, AT_NO_ATK, AT_NO_ATK },
    { 8, 3, 5, 0 },
    6, 14, MST_GUARDIAN_SERPENT, CE_MUTAGEN, Z_BIG, S_SHOUT,
    I_NORMAL, HT_LAND, FL_NONE, 15, DEFAULT_ENERGY,
    MONUSE_NOTHING, MONEAT_NOTHING, SIZE_LARGE, MON_SHAPE_SNAKE
},

{
    MONS_SHOCK_SERPENT, 'S', LIGHTBLUE, "shock serpent",
    M_COLD_BLOOD,
    mrd(MR_RES_ELEC, 3),
    400, 12, MONS_SNAKE, MONS_SHOCK_SERPENT, MH_NATURAL, 40,
    { {AT_BITE, AF_ELEC, 20}, AT_NO_ATK, AT_NO_ATK, AT_NO_ATK },
    { 10, 3, 5, 0 },
    2, 15, MST_SHOCK_SERPENT, CE_CLEAN, Z_SMALL, S_HISS,
    I_REPTILE, HT_LAND, FL_NONE, 15, DEFAULT_ENERGY,
    MONUSE_NOTHING, MONEAT_NOTHING, SIZE_MEDIUM, MON_SHAPE_SNAKE
},

{
    MONS_MANA_VIPER, 'S', MAGENTA, "mana viper",
    M_COLD_BLOOD | M_SENSE_INVIS,
    MR_RES_POISON,
    0, 10, MONS_SNAKE, MONS_MANA_VIPER, MH_NATURAL, MAG_IMMUNE,
    { {AT_BITE, AF_ANTIMAGIC, 23}, AT_NO_ATK, AT_NO_ATK, AT_NO_ATK },
    { 9, 3, 5, 0 },
    3, 14, MST_NO_SPELLS, CE_NOCORPSE, Z_SMALL, S_HISS,
    I_REPTILE, HT_LAND, FL_NONE, 14, DEFAULT_ENERGY,
    MONUSE_NOTHING, MONEAT_NOTHING, SIZE_MEDIUM, MON_SHAPE_SNAKE
},

// trolls ('T')
{
    MONS_TROLL, 'T', BROWN, "troll",
    M_WARM_BLOOD | M_SPEAKS | M_FAST_REGEN,
    MR_NO_FLAGS,
    1500, 10, MONS_TROLL, MONS_TROLL, MH_NATURAL, 20,
    { {AT_BITE, AF_PLAIN, 20}, {AT_CLAW, AF_PLAIN, 15},
      {AT_CLAW, AF_PLAIN, 15}, AT_NO_ATK },
    { 7, 3, 5, 0 },
    3, 10, MST_NO_SPELLS, CE_CLEAN, Z_BIG, S_SHOUT,
    I_NORMAL, HT_LAND, FL_NONE, 10, DEFAULT_ENERGY,
    MONUSE_OPEN_DOORS, MONEAT_NOTHING, SIZE_LARGE, MON_SHAPE_HUMANOID
},

{
    MONS_IRON_TROLL, 'T', CYAN, "iron troll",
    M_WARM_BLOOD | M_SPEAKS | M_FAST_REGEN,
    MR_RES_FIRE | MR_RES_COLD,
    1800, 10, MONS_TROLL, MONS_IRON_TROLL, MH_NATURAL, 100,
    { {AT_BITE, AF_PLAIN, 35}, {AT_CLAW, AF_PLAIN, 25},
      {AT_CLAW, AF_PLAIN, 25}, AT_NO_ATK },
    { 16, 3, 5, 0 },
    20, 4, MST_NO_SPELLS, CE_POISONOUS, Z_BIG, S_SHOUT,
    I_NORMAL, HT_LAND, FL_NONE, 7, DEFAULT_ENERGY,
    MONUSE_OPEN_DOORS, MONEAT_NOTHING, SIZE_BIG, MON_SHAPE_HUMANOID
},

{
    MONS_DEEP_TROLL, 'T', YELLOW, "deep troll",
    M_WARM_BLOOD | M_SENSE_INVIS | M_SPEAKS | M_FAST_REGEN,
    MR_NO_FLAGS,
    1500, 9, MONS_TROLL, MONS_DEEP_TROLL, MH_NATURAL, 40,
    { {AT_BITE, AF_PLAIN, 27}, {AT_CLAW, AF_PLAIN, 20},
      {AT_CLAW, AF_PLAIN, 20}, AT_NO_ATK },
    { 10, 3, 5, 0 },
    6, 10, MST_NO_SPELLS, CE_CLEAN, Z_BIG, S_SHOUT,
    I_NORMAL, HT_LAND, FL_NONE, 10, DEFAULT_ENERGY,
    MONUSE_OPEN_DOORS, MONEAT_NOTHING, SIZE_LARGE, MON_SHAPE_HUMANOID
},

{
    MONS_DEEP_TROLL_EARTH_MAGE, 'T', MAGENTA, "deep troll earth mage",
    M_ACTUAL_SPELLS | M_WARM_BLOOD | M_SENSE_INVIS | M_SPEAKS,
    MR_NO_FLAGS,
    1500, 12, MONS_TROLL, MONS_DEEP_TROLL, MH_NATURAL, 40,
    { {AT_BITE, AF_PLAIN, 27}, {AT_CLAW, AF_PLAIN, 20},
      {AT_CLAW, AF_PLAIN, 20}, AT_NO_ATK },
    { 12, 2, 4, 0 },
    // the extra AC is essentially a perma-stoneskin
    12, 10, MST_DEEP_TROLL_EARTH_MAGE, CE_CLEAN, Z_NOZOMBIE, S_SHOUT,
    I_NORMAL, HT_LAND, FL_NONE, 10, DEFAULT_ENERGY,
    MONUSE_OPEN_DOORS, MONEAT_NOTHING, SIZE_LARGE, MON_SHAPE_HUMANOID
},

{
    MONS_DEEP_TROLL_SHAMAN, 'T', WHITE, "deep troll shaman",
    M_PRIEST | M_WARM_BLOOD | M_SENSE_INVIS | M_SPEAKS,
    MR_NO_FLAGS,
    1500, 12, MONS_TROLL, MONS_DEEP_TROLL, MH_NATURAL, 40,
    { {AT_BITE, AF_PLAIN, 27}, {AT_CLAW, AF_PLAIN, 20},
      {AT_CLAW, AF_PLAIN, 20}, AT_NO_ATK },
    { 12, 2, 4, 0 },
    6, 10, MST_DEEP_TROLL_SHAMAN, CE_CLEAN, Z_NOZOMBIE, S_SHOUT,
    I_NORMAL, HT_LAND, FL_NONE, 10, DEFAULT_ENERGY,
    MONUSE_OPEN_DOORS, MONEAT_NOTHING, SIZE_LARGE, MON_SHAPE_HUMANOID
},

// vampires ('V')
{
    MONS_VAMPIRE, 'V', RED, "vampire",
    M_ACTUAL_SPELLS | M_SEE_INVIS | M_SPEAKS | M_BLOOD_SCENT
        | M_WARM_BLOOD,
    MR_RES_COLD,
    0, 11, MONS_VAMPIRE, MONS_VAMPIRE, MH_UNDEAD, 40,
    { {AT_HIT, AF_PLAIN, 15}, {AT_BITE, AF_VAMPIRIC, 15}, AT_NO_ATK,
       AT_NO_ATK },
    { 6, 3, 5, 0 },
    10, 10, MST_VAMPIRE, CE_NOCORPSE, Z_NOZOMBIE, S_SILENT,
    I_NORMAL, HT_LAND, FL_NONE, 10, DEFAULT_ENERGY,
    MONUSE_WEAPONS_ARMOUR, MONEAT_NOTHING, SIZE_MEDIUM, MON_SHAPE_HUMANOID
},

{
    MONS_VAMPIRE_KNIGHT, 'V', CYAN, "vampire knight",
    M_FIGHTER | M_ACTUAL_SPELLS | M_SEE_INVIS | M_SPEAKS
        | M_BLOOD_SCENT | M_WARM_BLOOD,
    MR_RES_COLD,
    0, 16, MONS_VAMPIRE, MONS_VAMPIRE, MH_UNDEAD, 80,
    { {AT_HIT, AF_PLAIN, 33}, {AT_BITE, AF_VAMPIRIC, 15}, AT_NO_ATK,
       AT_NO_ATK },
    { 11, 3, 7, 0 },
    10, 10, MST_VAMPIRE_KNIGHT, CE_NOCORPSE, Z_NOZOMBIE, S_SHOUT,
    I_HIGH, HT_LAND, FL_NONE, 10, DEFAULT_ENERGY,
    MONUSE_WEAPONS_ARMOUR, MONEAT_NOTHING, SIZE_MEDIUM, MON_SHAPE_HUMANOID
},

{
    MONS_VAMPIRE_MAGE, 'V', MAGENTA, "vampire mage",
    M_ACTUAL_SPELLS | M_SEE_INVIS | M_SPEAKS | M_BLOOD_SCENT
        | M_WARM_BLOOD,
    MR_RES_COLD,
    0, 15, MONS_VAMPIRE, MONS_VAMPIRE, MH_UNDEAD, 80,
    { {AT_HIT, AF_PLAIN, 15}, {AT_BITE, AF_VAMPIRIC, 15}, AT_NO_ATK,
       AT_NO_ATK },
    { 10, 3, 5, 0 },
    10, 10, MST_VAMPIRE_MAGE, CE_NOCORPSE, Z_NOZOMBIE, S_SILENT,
    I_HIGH, HT_LAND, FL_LEVITATE, 10, DEFAULT_ENERGY,
    MONUSE_WEAPONS_ARMOUR, MONEAT_NOTHING, SIZE_MEDIUM, MON_SHAPE_HUMANOID
},

{
    MONS_JIANGSHI, 'V', YELLOW, "jiangshi",
    M_SENSE_INVIS | M_BLOOD_SCENT | M_FIGHTER,
    MR_RES_COLD,
    0, 10, MONS_JIANGSHI, MONS_VAMPIRE, MH_UNDEAD, 80,
    { {AT_CLAW, AF_VAMPIRIC, 27}, {AT_CLAW, AF_VAMPIRIC, 27}, AT_NO_ATK,
       AT_NO_ATK },
    { 10, 4, 5, 0 },
    10, 10, MST_NO_SPELLS, CE_NOCORPSE, Z_NOZOMBIE, S_SILENT,
    I_ANIMAL, HT_LAND, FL_NONE, 18, MOVE_ENERGY(6),
    MONUSE_NOTHING, MONEAT_NOTHING, SIZE_MEDIUM, MON_SHAPE_HUMANOID
},

// incorporeal undead ('W')
{ // dummy genus monster, but also used for removed monsters
    MONS_GHOST, 'W', WHITE, "ghost",
    M_INSUBSTANTIAL | M_NO_POLY_TO,
    MR_NO_FLAGS,
    0, 0, MONS_GHOST, MONS_GHOST, MH_UNDEAD, 0,
    { AT_NO_ATK, AT_NO_ATK, AT_NO_ATK, AT_NO_ATK },
    { 1, 1, 0, 0 },
    0, 0, MST_NO_SPELLS, CE_NOCORPSE, Z_NOZOMBIE, S_SILENT,
    I_NORMAL, HT_LAND, FL_LEVITATE, 10, DEFAULT_ENERGY,
    MONUSE_OPEN_DOORS, MONEAT_NOTHING, SIZE_MEDIUM, MON_SHAPE_HUMANOID
},

// XP modifier is 5 for these, because they really aren't all that
// dangerous, but still come out at 200+ XP
{
    MONS_PHANTOM, 'W', BLUE, "phantom",
    M_INSUBSTANTIAL | M_BLINKER,
    mrd(MR_RES_COLD, 2),
    0, 5, MONS_GHOST, MONS_PHANTOM, MH_UNDEAD, 40,
    { {AT_HIT, AF_BLINK, 10}, AT_NO_ATK, AT_NO_ATK, AT_NO_ATK },
    { 7, 3, 5, 0 },
    3, 13, MST_NO_SPELLS, CE_NOCORPSE, Z_NOZOMBIE, S_SILENT,
    I_NORMAL, HT_LAND, FL_LEVITATE, 10, DEFAULT_ENERGY,
    MONUSE_OPEN_DOORS, MONEAT_NOTHING, SIZE_MEDIUM, MON_SHAPE_HUMANOID
},

{
    MONS_HUNGRY_GHOST, 'W', GREEN, "hungry ghost",
    M_SENSE_INVIS | M_INSUBSTANTIAL | M_SPEAKS,
    mrd(MR_RES_COLD, 2),
    0, 8, MONS_GHOST, MONS_HUNGRY_GHOST, MH_UNDEAD, 40,
    { {AT_HIT, AF_HUNGER, 5}, AT_NO_ATK, AT_NO_ATK, AT_NO_ATK },
    { 7, 3, 5, 0 },
    0, 17, MST_NO_SPELLS, CE_NOCORPSE, Z_NOZOMBIE, S_SILENT,
    I_NORMAL, HT_LAND, FL_LEVITATE, 10, DEFAULT_ENERGY,
    MONUSE_OPEN_DOORS, MONEAT_CORPSES, SIZE_MEDIUM, MON_SHAPE_HUMANOID
},

{
    MONS_FLAYED_GHOST, 'W', RED, "flayed ghost",
    M_INSUBSTANTIAL | M_SPEAKS,
    MR_NO_FLAGS,
    0, 10, MONS_GHOST, MONS_FLAYED_GHOST, MH_UNDEAD, 60,
    { {AT_HIT, AF_PLAIN, 30}, AT_NO_ATK, AT_NO_ATK, AT_NO_ATK },
    { 11, 3, 5, 0 },
    0, 14, MST_FLAYED_GHOST, CE_NOCORPSE, Z_NOZOMBIE, S_SILENT,
    I_NORMAL, HT_LAND, FL_LEVITATE, 10, DEFAULT_ENERGY,
    MONUSE_OPEN_DOORS, MONEAT_NOTHING, SIZE_MEDIUM, MON_SHAPE_HUMANOID
},

// player ghost - stats are stored in ghost struct
{
    MONS_PLAYER_GHOST, 'W', WHITE, "player ghost",
    M_FIGHTER | M_SPEAKS | M_ACTUAL_SPELLS
        | M_INSUBSTANTIAL | M_NO_POLY_TO,
    MR_NO_FLAGS,
    0, 15, MONS_GHOST, MONS_PLAYER_GHOST, MH_UNDEAD, -5,
    { {AT_HIT, AF_PLAIN, 5}, AT_NO_ATK, AT_NO_ATK, AT_NO_ATK },
    { 4, 2, 3, 0 },
    1, 2, MST_GHOST, CE_NOCORPSE, Z_NOZOMBIE, S_SHOUT,
    I_HIGH, HT_LAND, FL_LEVITATE, 10, DEFAULT_ENERGY,
    MONUSE_OPEN_DOORS, MONEAT_NOTHING, SIZE_MEDIUM, MON_SHAPE_HUMANOID
},


{
    MONS_SHADOW, 'W', MAGENTA, "shadow",
    M_SHADOW | M_SEE_INVIS | M_INSUBSTANTIAL,
    mrd(MR_RES_COLD, 3),
    0, 18, MONS_WRAITH, MONS_SHADOW, MH_UNDEAD, 40,
    { {AT_HIT, AF_SHADOWSTAB, 14}, AT_NO_ATK, AT_NO_ATK, AT_NO_ATK },
    { 6, 2, 4, 0 },
    7, 10, MST_SHADOW, CE_NOCORPSE, Z_NOZOMBIE, S_SILENT,
    I_ANIMAL, HT_LAND, FL_LEVITATE, 10, DEFAULT_ENERGY,
    MONUSE_OPEN_DOORS, MONEAT_NOTHING, SIZE_SMALL, MON_SHAPE_HUMANOID
},

{
    MONS_SILENT_SPECTRE, 'W', CYAN, "silent spectre",
    M_SPEAKS /* uh... */ | M_SEE_INVIS | M_INSUBSTANTIAL,
    mrd(MR_RES_COLD, 3),
    0, 10, MONS_WRAITH, MONS_SILENT_SPECTRE, MH_UNDEAD, 40,
    { {AT_HIT, AF_PLAIN, 15}, AT_NO_ATK, AT_NO_ATK, AT_NO_ATK },
    { 8, 3, 5, 0 },
    5, 15, MST_NO_SPELLS, CE_NOCORPSE, Z_NOZOMBIE, S_SILENT,
    I_NORMAL, HT_LAND, FL_LEVITATE, 10, DEFAULT_ENERGY,
    MONUSE_OPEN_DOORS, MONEAT_NOTHING, SIZE_MEDIUM, MON_SHAPE_HUMANOID
},

{
    MONS_DROWNED_SOUL, 'W', LIGHTCYAN, "drowned soul",
    M_SENSE_INVIS | M_INSUBSTANTIAL | M_SPEAKS,
    mrd(MR_RES_COLD, 3),
    0, 8, MONS_GHOST, MONS_DROWNED_SOUL, MH_UNDEAD, 60,
    { {AT_TOUCH, AF_DROWN, 0}, AT_NO_ATK, AT_NO_ATK, AT_NO_ATK },
    { 13, 1, 1, 0 },
    0, 13, MST_NO_SPELLS, CE_NOCORPSE, Z_NOZOMBIE, S_SILENT,
    I_NORMAL, HT_LAND, FL_LEVITATE, 12, DEFAULT_ENERGY,
    MONUSE_OPEN_DOORS, MONEAT_NOTHING, SIZE_MEDIUM, MON_SHAPE_HUMANOID
},

{
    MONS_WRAITH, 'W', LIGHTGREY, "wraith",
    M_SEE_INVIS | M_INSUBSTANTIAL,
    MR_RES_COLD,
    0, 14, MONS_WRAITH, MONS_WRAITH, MH_UNDEAD, 60,
    { {AT_HIT, AF_DRAIN_SPEED, 13}, AT_NO_ATK, AT_NO_ATK, AT_NO_ATK },
    { 6, 3, 5, 0 },
    10, 10, MST_NO_SPELLS, CE_NOCORPSE, Z_NOZOMBIE, S_SILENT,
    I_NORMAL, HT_LAND, FL_LEVITATE, 10, DEFAULT_ENERGY,
    MONUSE_OPEN_DOORS, MONEAT_NOTHING, SIZE_MEDIUM, MON_SHAPE_HUMANOID
},

{
    MONS_SHADOW_WRAITH, 'W', LIGHTMAGENTA, "shadow wraith",
    M_SEE_INVIS | M_INVIS | M_INSUBSTANTIAL,
    MR_NO_FLAGS,
    0, 15, MONS_WRAITH, MONS_SHADOW_WRAITH, MH_UNDEAD, 100,
    { {AT_HIT, AF_DRAIN_SPEED, 27}, AT_NO_ATK, AT_NO_ATK, AT_NO_ATK },
    { 10, 3, 5, 0 },
    7, 7, MST_NO_SPELLS, CE_NOCORPSE, Z_NOZOMBIE, S_MOAN,
    I_HIGH, HT_LAND, FL_LEVITATE, 10, DEFAULT_ENERGY,
    MONUSE_OPEN_DOORS, MONEAT_NOTHING, SIZE_MEDIUM, MON_SHAPE_HUMANOID
},

{
    MONS_FREEZING_WRAITH, 'W', LIGHTBLUE, "freezing wraith",
    M_SEE_INVIS | M_INSUBSTANTIAL,
    MR_VUL_FIRE | mrd(MR_RES_COLD, 3),
    0, 10, MONS_WRAITH, MONS_FREEZING_WRAITH, MH_UNDEAD, 40,
    { {AT_HIT, AF_COLD, 16}, {AT_HIT, AF_DRAIN_SPEED, 13}, AT_NO_ATK, AT_NO_ATK },
    { 8, 3, 5, 0 },
    12, 10, MST_NO_SPELLS, CE_NOCORPSE, Z_NOZOMBIE, S_SILENT,
    I_NORMAL, HT_LAND, FL_LEVITATE, 10, DEFAULT_ENERGY,
    MONUSE_OPEN_DOORS, MONEAT_NOTHING, SIZE_MEDIUM, MON_SHAPE_HUMANOID
},

{
    MONS_EIDOLON, 'W', BROWN, "eidolon",
    M_SEE_INVIS | M_GLOWS_LIGHT | M_INSUBSTANTIAL,
    MR_RES_COLD,
    0, 14, MONS_WRAITH, MONS_EIDOLON, MH_UNDEAD, 140,
    { {AT_HIT, AF_DRAIN_SPEED, 27}, {AT_HIT, AF_DRAIN_STAT, 17}, AT_NO_ATK,
       AT_NO_ATK },
    { 13, 3, 5, 0 },
    12, 10, MST_EIDOLON, CE_NOCORPSE, Z_NOZOMBIE, S_MOAN,
    I_NORMAL, HT_LAND, FL_LEVITATE, 10, DEFAULT_ENERGY,
    MONUSE_OPEN_DOORS, MONEAT_NOTHING, SIZE_MEDIUM, MON_SHAPE_HUMANOID
},

{
    MONS_PHANTASMAL_WARRIOR, 'W', LIGHTGREEN, "phantasmal warrior",
    M_FIGHTER | M_SEE_INVIS | M_SHADOW | M_INSUBSTANTIAL,
    MR_RES_COLD,
    0, 13, MONS_WRAITH, MONS_PHANTASMAL_WARRIOR, MH_UNDEAD, 80,
    { {AT_HIT, AF_VULN, 26}, AT_NO_ATK, AT_NO_ATK, AT_NO_ATK },
    { 9, 3, 5, 0 },
    12, 10, MST_PHANTASMAL_WARRIOR, CE_NOCORPSE, Z_NOZOMBIE, S_SILENT,
    I_HIGH, HT_LAND, FL_LEVITATE, 10, DEFAULT_ENERGY,
    MONUSE_OPEN_DOORS, MONEAT_NOTHING, SIZE_MEDIUM, MON_SHAPE_HUMANOID
},

// large abominations ('X')
{
    // See comment under MONS_ABOMINATION_SMALL regarding holiness.
    MONS_ABOMINATION_LARGE, 'X', LIGHTRED, "large abomination",
    M_NO_REGEN,
    MR_NO_FLAGS,
    0, 10, MONS_ABOMINATION_SMALL, MONS_ABOMINATION_LARGE, MH_UNDEAD, 100,
    { {AT_HIT, AF_PLAIN, 40}, AT_NO_ATK, AT_NO_ATK, AT_NO_ATK },
    { 11, 2, 5, 0 },
    0, 0, MST_NO_SPELLS, CE_NOCORPSE, Z_NOZOMBIE, S_SILENT,
    I_PLANT, HT_LAND, FL_NONE, 10, DEFAULT_ENERGY,
    MONUSE_NOTHING, MONEAT_NOTHING, SIZE_BIG, MON_SHAPE_MISC
},

{
    MONS_THRASHING_HORROR, 'X', YELLOW, "thrashing horror",
    M_BATTY | M_NO_POLY_TO,
    MR_RES_POISON | MR_RES_FIRE | MR_RES_COLD | MR_RES_ELEC,
    0, 10, MONS_THRASHING_HORROR, MONS_THRASHING_HORROR, MH_NONLIVING, 60,
    { {AT_TRAMPLE, AF_PLAIN, 17}, {AT_TRAMPLE, AF_PLAIN, 9},
       AT_NO_ATK, AT_NO_ATK },
    { 9, 3, 5, 0 },
    5, 10, MST_THRASHING_HORROR, CE_NOCORPSE, Z_NOZOMBIE, S_ROAR,
    I_ANIMAL, HT_LAND, FL_NONE, 25, DEFAULT_ENERGY,
    MONUSE_OPEN_DOORS, MONEAT_NOTHING, SIZE_BIG, MON_SHAPE_MISC
},

{
    MONS_TENTACLED_MONSTROSITY, 'X', GREEN, "tentacled monstrosity",
    M_SEE_INVIS,
    MR_RES_POISON | MR_RES_FIRE | MR_RES_COLD | MR_RES_ELEC,
    0, 10, MONS_TENTACLED_MONSTROSITY, MONS_TENTACLED_MONSTROSITY,
        MH_DEMONIC, 160,
    { {AT_TENTACLE_SLAP, AF_PLAIN, 22}, {AT_TENTACLE_SLAP, AF_PLAIN, 17},
      {AT_TENTACLE_SLAP, AF_PLAIN, 13}, {AT_CONSTRICT, AF_CRUSH, 9} },
    { 23, 3, 5, 0 },
    5, 5, MST_NO_SPELLS, CE_NOCORPSE, Z_NOZOMBIE, S_SILENT,
    I_NORMAL, HT_AMPHIBIOUS, FL_NONE, 10, DEFAULT_ENERGY,
    MONUSE_OPEN_DOORS, MONEAT_NOTHING, SIZE_GIANT, MON_SHAPE_MISC
},

{
    MONS_ORB_GUARDIAN, 'X', MAGENTA, "Orb Guardian",
    M_FIGHTER | M_SEE_INVIS | M_NO_POLY_TO,
    MR_NO_FLAGS,
    0, 20, MONS_ORB_GUARDIAN, MONS_ORB_GUARDIAN, MH_NATURAL, 120,
    { {AT_HIT, AF_PLAIN, 45}, AT_NO_ATK, AT_NO_ATK, AT_NO_ATK },
    { 15, 3, 5, 0 },
    13, 13, MST_NO_SPELLS, CE_NOCORPSE, Z_NOZOMBIE, S_SILENT,
    I_NORMAL, HT_LAND, FL_NONE, 14, DEFAULT_ENERGY,
    MONUSE_OPEN_DOORS, MONEAT_NOTHING, SIZE_GIANT, MON_SHAPE_MISC
},

{
    MONS_TENTACLED_STARSPAWN, 'X', LIGHTCYAN, "tentacled starspawn",
    M_SEE_INVIS,
    mrd(MR_RES_POISON, 3),
    0, 20, MONS_TENTACLED_STARSPAWN, MONS_TENTACLED_STARSPAWN, MH_NONLIVING, 120,
    { {AT_BITE, AF_PLAIN, 40}, {AT_ENGULF, AF_PLAIN, 25}, AT_NO_ATK,
       AT_NO_ATK },
    { 16, 3, 5, 0 },
    5, 5, MST_TENTACLED_STARSPAWN, CE_NOCORPSE, Z_NOZOMBIE, S_SILENT,
    I_NORMAL, HT_LAND, FL_NONE, 10, DEFAULT_ENERGY,
    MONUSE_OPEN_DOORS, MONEAT_NOTHING, SIZE_GIANT, MON_SHAPE_MISC
},

{
    MONS_STARSPAWN_TENTACLE, 'w', LIGHTCYAN, "starspawn tentacle",
    M_NO_EXP_GAIN | M_STATIONARY | M_NO_POLY_TO,
    mrd(MR_RES_POISON, 3),
    0, 10, MONS_TENTACLED_STARSPAWN, MONS_STARSPAWN_TENTACLE,
        MH_NONLIVING, MAG_IMMUNE,
    { {AT_CONSTRICT, AF_CRUSH, 3}, AT_NO_ATK, AT_NO_ATK, AT_NO_ATK },
    { 22, 0, 1, 10 },
    8, 2, MST_NO_SPELLS, CE_NOCORPSE, Z_NOZOMBIE, S_SILENT,
    I_NORMAL, HT_LAND, FL_LEVITATE, 10, DEFAULT_ENERGY,
    MONUSE_NOTHING, MONEAT_NOTHING, SIZE_LARGE, MON_SHAPE_SNAKE
},

{
    MONS_STARSPAWN_TENTACLE_SEGMENT, '*', LIGHTCYAN, "starspawn tentacle segment",
    M_NO_EXP_GAIN | M_STATIONARY | M_NO_POLY_TO,
    mrd(MR_RES_POISON, 3),
    0, 10, MONS_TENTACLED_STARSPAWN, MONS_STARSPAWN_TENTACLE_SEGMENT,
        MH_NONLIVING, MAG_IMMUNE,
    { AT_NO_ATK, AT_NO_ATK, AT_NO_ATK, AT_NO_ATK },
    { 22, 0, 1, 10 },
    8, 2, MST_NO_SPELLS, CE_NOCORPSE, Z_NOZOMBIE, S_SILENT,
    I_NORMAL, HT_LAND, FL_LEVITATE, 10, DEFAULT_ENERGY,
    MONUSE_NOTHING, MONEAT_NOTHING, SIZE_LARGE, MON_SHAPE_MISC
},

{
    MONS_STARCURSED_MASS, 'X', BLUE, "starcursed mass",
    M_SEE_INVIS | M_FAST_REGEN,
    mrd(MR_RES_POISON, 3),
    0, 12, MONS_STARCURSED_MASS, MONS_STARCURSED_MASS, MH_NONLIVING, 100,
    { {AT_ENGULF, AF_PLAIN, 16}, AT_NO_ATK, AT_NO_ATK, AT_NO_ATK },
    { 12, 9, 7, 0 },
    10, 0, MST_NO_SPELLS, CE_NOCORPSE, Z_NOZOMBIE, S_SILENT,
    I_ANIMAL, HT_LAND, FL_NONE, 10, DEFAULT_ENERGY,
    MONUSE_NOTHING, MONEAT_NOTHING, SIZE_GIANT, MON_SHAPE_MISC
},

// yaks, sheep, elephants, and other beasts ('Y')
{
    MONS_SHEEP, 'Y', LIGHTGREY, "sheep",
    M_WARM_BLOOD | M_HERD,
    MR_NO_FLAGS,
    900, 10, MONS_SHEEP, MONS_SHEEP, MH_NATURAL, 10,
    { {AT_BITE, AF_PLAIN, 13}, AT_NO_ATK, AT_NO_ATK, AT_NO_ATK },
    { 3, 3, 5, 0 },
    2, 7, MST_NO_SPELLS, CE_CLEAN, Z_SMALL, S_BELLOW,
    I_ANIMAL, HT_LAND, FL_NONE, 10, DEFAULT_ENERGY,
    MONUSE_NOTHING, MONEAT_NOTHING, SIZE_MEDIUM, MON_SHAPE_QUADRUPED_TAILLESS
},

{
    MONS_YAK, 'Y', BROWN, "yak",
    M_WARM_BLOOD | M_HERD,
    MR_NO_FLAGS,
    1200, 9, MONS_YAK, MONS_YAK, MH_NATURAL, 20,
    { {AT_GORE, AF_PLAIN, 18}, AT_NO_ATK, AT_NO_ATK, AT_NO_ATK },
    { 7, 3, 5, 0 },
    4, 7, MST_NO_SPELLS, CE_CLEAN, Z_BIG, S_BELLOW,
    I_ANIMAL, HT_LAND, FL_NONE, 10, DEFAULT_ENERGY,
    MONUSE_NOTHING, MONEAT_NOTHING, SIZE_LARGE, MON_SHAPE_QUADRUPED
},

{
    MONS_DEATH_YAK, 'Y', YELLOW, "death yak",
    M_WARM_BLOOD | M_HERD,
    MR_NO_FLAGS,
    1500, 8, MONS_YAK, MONS_DEATH_YAK, MH_NATURAL, 100,
    { {AT_GORE, AF_PLAIN, 30}, AT_NO_ATK, AT_NO_ATK, AT_NO_ATK },
    { 14, 3, 5, 0 },
    9, 5, MST_NO_SPELLS, CE_POISONOUS, Z_BIG, S_BELLOW,
    I_ANIMAL, HT_LAND, FL_NONE, 10, DEFAULT_ENERGY,
    MONUSE_NOTHING, MONEAT_NOTHING, SIZE_BIG, MON_SHAPE_QUADRUPED
},

{
    MONS_CATOBLEPAS, 'Y', MAGENTA, "catoblepas",
<<<<<<< HEAD
    M_SPELLCASTER | M_WARM_BLOOD | M_FAKE_SPELLS,
    MR_RES_PETRIFY,
=======
    M_WARM_BLOOD,
    MR_NO_FLAGS,
>>>>>>> 85094396
    1400, 8, MONS_YAK, MONS_CATOBLEPAS, MH_NATURAL, 100,
    { {AT_GORE, AF_PLAIN, 36}, AT_NO_ATK, AT_NO_ATK, AT_NO_ATK },
    { 14, 3, 5, 0 },
    10, 2, MST_CATOBLEPAS, CE_CLEAN, Z_BIG, S_BELLOW,
    I_ANIMAL, HT_LAND, FL_NONE, 8, DEFAULT_ENERGY,
    MONUSE_NOTHING, MONEAT_NOTHING, SIZE_BIG, MON_SHAPE_QUADRUPED
},

{
    MONS_ELEPHANT, 'Y', GREEN, "elephant",
    M_WARM_BLOOD,
    MR_NO_FLAGS,
    1600, 9, MONS_ELEPHANT, MONS_ELEPHANT, MH_NATURAL, 60,
    { {AT_TRAMPLE, AF_PLAIN, 20}, {AT_TRUNK_SLAP, AF_PLAIN, 5}, AT_NO_ATK,
       AT_NO_ATK },
    { 9, 5, 5, 0 },
    8, 2, MST_NO_SPELLS, CE_CLEAN, Z_BIG, S_TRUMPET,
    I_ANIMAL, HT_LAND, FL_NONE, 10, DEFAULT_ENERGY,
    MONUSE_NOTHING, MONEAT_NOTHING, SIZE_GIANT, MON_SHAPE_QUADRUPED
},

{
    MONS_DIRE_ELEPHANT, 'Y', BLUE, "dire elephant",
    M_WARM_BLOOD,
    MR_NO_FLAGS,
    2200, 8, MONS_ELEPHANT, MONS_DIRE_ELEPHANT, MH_NATURAL, 100,
    { {AT_TRAMPLE, AF_PLAIN, 40}, {AT_TRUNK_SLAP, AF_PLAIN, 15}, AT_NO_ATK,
       AT_NO_ATK },
    { 15, 5, 5, 0 },
    13, 2, MST_NO_SPELLS, CE_CLEAN, Z_BIG, S_TRUMPET,
    I_ANIMAL, HT_LAND, FL_NONE, 10, DEFAULT_ENERGY,
    MONUSE_NOTHING, MONEAT_NOTHING, SIZE_GIANT, MON_SHAPE_QUADRUPED
},

{
    MONS_HELLEPHANT, 'Y', LIGHTRED, "hellephant",
    M_WARM_BLOOD,
    MR_NO_FLAGS,
    2800, 10, MONS_ELEPHANT, MONS_HELLEPHANT, MH_DEMONIC, 140,
    { {AT_TRAMPLE, AF_PLAIN, 45}, {AT_BITE, AF_PLAIN, 20},
      {AT_GORE, AF_PLAIN, 15 }, AT_NO_ATK },
    { 20, 5, 7, 0 },
    13, 10, MST_HELLEPHANT, CE_CLEAN, Z_BIG, S_TRUMPET,
    I_ANIMAL, HT_LAND, FL_NONE, 10, DEFAULT_ENERGY,
    MONUSE_NOTHING, MONEAT_NOTHING, SIZE_GIANT, MON_SHAPE_QUADRUPED
},

{
    MONS_APIS, 'Y', WHITE, "apis",
    M_WARM_BLOOD,
    MR_NO_FLAGS,
    1800, 8, MONS_APIS, MONS_APIS, MH_HOLY, 100,
    { {AT_GORE, AF_HOLY, 40}, AT_NO_ATK, AT_NO_ATK, AT_NO_ATK },
    { 16, 5, 5, 0 },
    9, 5, MST_NO_SPELLS, CE_CLEAN, Z_BIG, S_SILENT,
    I_ANIMAL, HT_LAND, FL_NONE, 10, DEFAULT_ENERGY,
    MONUSE_NOTHING, MONEAT_NOTHING, SIZE_BIG, MON_SHAPE_QUADRUPED
},

{
    MONS_ICE_BEAST, 'Y', LIGHTBLUE, "ice beast",
    M_NO_FLAGS,
    MR_RES_POISON | MR_VUL_FIRE | mrd(MR_RES_COLD, 3),
    0, 13, MONS_ICE_BEAST, MONS_ICE_BEAST, MH_NATURAL, 20,
    { {AT_HIT, AF_COLD, 5}, AT_NO_ATK, AT_NO_ATK, AT_NO_ATK },
    { 5, 3, 5, 0 },
    5, 10, MST_NO_SPELLS, CE_NOCORPSE, Z_NOZOMBIE, S_SILENT,
    I_ANIMAL, HT_AMPHIBIOUS, FL_NONE, 10, DEFAULT_ENERGY,
    MONUSE_NOTHING, MONEAT_NOTHING, SIZE_LARGE, MON_SHAPE_QUADRUPED
},

{
    MONS_SKY_BEAST, 'Y', LIGHTCYAN, "sky beast",
    M_NO_SKELETON,
    MR_RES_ASPHYX | mrd(MR_RES_ELEC, 3),
    480, 13, MONS_SKY_BEAST, MONS_SKY_BEAST, MH_NATURAL, 20,
    { {AT_HIT, AF_ELEC, 5}, AT_NO_ATK, AT_NO_ATK, AT_NO_ATK },
    { 5, 3, 5, 0 },
    3, 13, MST_NO_SPELLS, CE_MUTAGEN, Z_BIG, S_SILENT,
    I_ANIMAL, HT_LAND, FL_WINGED, 10, DEFAULT_ENERGY,
    MONUSE_NOTHING, MONEAT_NOTHING, SIZE_LARGE, MON_SHAPE_QUADRUPED_WINGED
},

// zombies and derived undead ('Z')
// zombie, skeleton and simulacra species depend on corpse species,
// or else are chosen randomly
{
    MONS_ZOMBIE, 'Z', BROWN, "zombie",
    M_NO_REGEN,
    mrd(MR_RES_COLD, 2),
    0, 9, MONS_ZOMBIE, MONS_ZOMBIE, MH_UNDEAD, -1,
    { {AT_HIT, AF_PLAIN, 10}, AT_NO_ATK, AT_NO_ATK, AT_NO_ATK },
    { 1, 5, 5, 0 },
    0, 4, MST_NO_SPELLS, CE_NOCORPSE, Z_NOZOMBIE, S_SILENT,
    I_PLANT, HT_LAND, FL_NONE, 5, DEFAULT_ENERGY,
    MONUSE_NOTHING, MONEAT_NOTHING, SIZE_SMALL, MON_SHAPE_MISC
},

{
    MONS_SKELETON, 'Z', LIGHTGREY, "skeleton",
    M_NO_REGEN,
    mrd(MR_RES_COLD, 2),
    0, 9, MONS_SKELETON, MONS_SKELETON, MH_UNDEAD, -1,
    { AT_NO_ATK, AT_NO_ATK, AT_NO_ATK, AT_NO_ATK },
    { 0, 0, 0, 0 },
    0, 0, MST_NO_SPELLS, CE_NOCORPSE, Z_NOZOMBIE, S_SILENT,
    I_PLANT, HT_LAND, FL_NONE, 5, DEFAULT_ENERGY,
    MONUSE_NOTHING, MONEAT_NOTHING, SIZE_SMALL, MON_SHAPE_MISC
},

{
    MONS_SIMULACRUM, 'Z', LIGHTBLUE, "simulacrum",
    M_NO_REGEN,
    MR_VUL_FIRE | mrd(MR_RES_COLD, 3),
    0, 9, MONS_SIMULACRUM, MONS_SIMULACRUM, MH_UNDEAD, -1,
    { {AT_HIT, AF_PLAIN, 6}, AT_NO_ATK, AT_NO_ATK, AT_NO_ATK },
    { 2, 3, 5, 0 },
    10, 4, MST_NO_SPELLS, CE_NOCORPSE, Z_NOZOMBIE, S_SILENT,
    I_PLANT, HT_LAND, FL_NONE, 7, DEFAULT_ENERGY,
    MONUSE_NOTHING, MONEAT_NOTHING, SIZE_SMALL, MON_SHAPE_MISC
},

{
    MONS_ZOMBIE_SMALL, 'Z', BROWN, "small zombie",
    M_NO_REGEN,
    mrd(MR_RES_COLD, 2),
    0, 9, MONS_ZOMBIE, MONS_ZOMBIE, MH_UNDEAD, -1,
    { {AT_HIT, AF_PLAIN, 10}, AT_NO_ATK, AT_NO_ATK, AT_NO_ATK },
    { 1, 5, 5, 0 },
    0, 4, MST_NO_SPELLS, CE_NOCORPSE, Z_NOZOMBIE, S_SILENT,
    I_PLANT, HT_LAND, FL_NONE, 5, DEFAULT_ENERGY,
    MONUSE_NOTHING, MONEAT_NOTHING, SIZE_SMALL, MON_SHAPE_MISC
},

{
    MONS_SKELETON_SMALL, 'Z', LIGHTGREY, "small skeleton",
    M_NO_REGEN,
    mrd(MR_RES_COLD, 2),
    0, 9, MONS_SKELETON, MONS_SKELETON, MH_UNDEAD, -1,
    { AT_NO_ATK, AT_NO_ATK, AT_NO_ATK, AT_NO_ATK },
    { 0, 0, 0, 0 },
    0, 0, MST_NO_SPELLS, CE_NOCORPSE, Z_NOZOMBIE, S_SILENT,
    I_PLANT, HT_LAND, FL_NONE, 5, DEFAULT_ENERGY,
    MONUSE_NOTHING, MONEAT_NOTHING, SIZE_SMALL, MON_SHAPE_MISC
},

{
    MONS_SIMULACRUM_SMALL, 'Z', LIGHTBLUE, "small simulacrum",
    M_NO_REGEN,
    MR_VUL_FIRE | mrd(MR_RES_COLD, 3),
    0, 9, MONS_SIMULACRUM, MONS_SIMULACRUM, MH_UNDEAD, -1,
    { {AT_HIT, AF_PLAIN, 6}, AT_NO_ATK, AT_NO_ATK, AT_NO_ATK },
    { 2, 3, 5, 0 },
    10, 4, MST_NO_SPELLS, CE_NOCORPSE, Z_NOZOMBIE, S_SILENT,
    I_PLANT, HT_LAND, FL_NONE, 7, DEFAULT_ENERGY,
    MONUSE_NOTHING, MONEAT_NOTHING, SIZE_SMALL, MON_SHAPE_MISC
},

{
    MONS_ZOMBIE_LARGE, 'Z', YELLOW, "large zombie",
    M_NO_REGEN,
    mrd(MR_RES_COLD, 2),
    0, 9, MONS_ZOMBIE, MONS_ZOMBIE, MH_UNDEAD, -1,
    { {AT_HIT, AF_PLAIN, 23}, AT_NO_ATK, AT_NO_ATK, AT_NO_ATK },
    { 6, 3, 5, 0 },
    8, 5, MST_NO_SPELLS, CE_NOCORPSE, Z_NOZOMBIE, S_SILENT,
    I_PLANT, HT_LAND, FL_NONE, 5, DEFAULT_ENERGY,
    MONUSE_NOTHING, MONEAT_NOTHING, SIZE_LARGE, MON_SHAPE_MISC
},

{
    MONS_SKELETON_LARGE, 'Z', WHITE, "large skeleton",
    M_NO_REGEN,
    mrd(MR_RES_COLD, 2),
    0, 9, MONS_SKELETON, MONS_SKELETON, MH_UNDEAD, -1,
    { AT_NO_ATK, AT_NO_ATK, AT_NO_ATK, AT_NO_ATK },
    { 0, 0, 0, 0 },
    0, 0, MST_NO_SPELLS, CE_NOCORPSE, Z_NOZOMBIE, S_SILENT,
    I_PLANT, HT_LAND, FL_NONE, 5, DEFAULT_ENERGY,
    MONUSE_NOTHING, MONEAT_NOTHING, SIZE_LARGE, MON_SHAPE_MISC
},

{
    MONS_SIMULACRUM_LARGE, 'Z', LIGHTCYAN, "large simulacrum",
    M_NO_REGEN,
    MR_VUL_FIRE | mrd(MR_RES_COLD, 3),
    0, 9, MONS_SIMULACRUM, MONS_SIMULACRUM, MH_UNDEAD, -1,
    { {AT_HIT, AF_PLAIN, 14}, AT_NO_ATK, AT_NO_ATK, AT_NO_ATK },
    { 5, 3, 5, 0 },
    10, 5, MST_NO_SPELLS, CE_NOCORPSE, Z_NOZOMBIE, S_SILENT,
    I_PLANT, HT_LAND, FL_NONE, 7, DEFAULT_ENERGY,
    MONUSE_NOTHING, MONEAT_NOTHING, SIZE_LARGE, MON_SHAPE_MISC
},

// spectral thing - similar to zombies/skeletons
{
    MONS_SPECTRAL_THING, 'Z', GREEN, "spectral thing",
    M_SEE_INVIS | M_GLOWS_LIGHT | M_INSUBSTANTIAL,
    MR_RES_COLD,
    0, 11, MONS_WRAITH, MONS_SPECTRAL_THING, MH_UNDEAD, MAG_IMMUNE,
    { {AT_HIT, AF_PLAIN, 20}, AT_NO_ATK, AT_NO_ATK, AT_NO_ATK },
    { 8, 3, 5, 0 },
    8, 5, MST_NO_SPELLS, CE_NOCORPSE, Z_NOZOMBIE, S_SILENT,
    I_PLANT, HT_LAND, FL_LEVITATE, 7, DEFAULT_ENERGY,
    MONUSE_NOTHING, MONEAT_NOTHING, SIZE_MEDIUM, MON_SHAPE_MISC
},

// water monsters
{
    MONS_ELECTRIC_EEL, ';', LIGHTBLUE, "electric eel",
    M_NO_GEN_DERIVED | M_COLD_BLOOD | M_SUBMERGES,
    mrd(MR_RES_ELEC, 2),
    300, 19, MONS_ELECTRIC_EEL, MONS_ELECTRIC_EEL, MH_NATURAL, 10,
    { AT_NO_ATK, AT_NO_ATK, AT_NO_ATK, AT_NO_ATK },
    { 3, 3, 5, 0 },
    1, 15, MST_ELECTRIC_EEL, CE_CLEAN, Z_SMALL, S_SILENT,
    I_REPTILE, HT_WATER, FL_NONE, 10, DEFAULT_ENERGY,
    MONUSE_NOTHING, MONEAT_NOTHING, SIZE_SMALL, MON_SHAPE_SNAKE
},

// A kraken and its tentacles get a random colour from ETC_KRAKEN.
{
    MONS_KRAKEN, 'X', BLACK, "kraken",
    M_NO_SKELETON | M_COLD_BLOOD | M_FLEES,
    MR_NO_FLAGS,
    3000, 6, MONS_KRAKEN, MONS_KRAKEN, MH_NATURAL, 60,
    { {AT_BITE, AF_PLAIN, 50}, AT_NO_ATK, AT_NO_ATK, AT_NO_ATK },
    { 16, 10, 6, 0 },
    20, 0, MST_KRAKEN, CE_POISONOUS, Z_BIG, S_SILENT,
    I_ANIMAL, HT_WATER, FL_NONE, 14, DEFAULT_ENERGY,
    MONUSE_NOTHING, MONEAT_NOTHING, SIZE_GIANT, MON_SHAPE_MISC
},

{
    MONS_KRAKEN_TENTACLE, 'w', BLACK, "tentacle",
    M_COLD_BLOOD | M_NO_EXP_GAIN | M_STATIONARY | M_NO_POLY_TO,
    MR_NO_FLAGS,
    0, 10, MONS_KRAKEN, MONS_KRAKEN_TENTACLE, MH_NATURAL, MAG_IMMUNE,
    { {AT_TENTACLE_SLAP, AF_PLAIN, 29}, AT_NO_ATK, AT_NO_ATK, AT_NO_ATK },
    { 12, 3, 2, 0 },
    5, 7, MST_NO_SPELLS, CE_NOCORPSE, Z_NOZOMBIE, S_SILENT,
    I_ANIMAL, HT_AMPHIBIOUS, FL_LEVITATE, 17, DEFAULT_ENERGY,
    MONUSE_NOTHING, MONEAT_NOTHING, SIZE_LARGE, MON_SHAPE_SNAKE
},

{
    MONS_KRAKEN_TENTACLE_SEGMENT, '*', BLACK, "tentacle segment",
    M_COLD_BLOOD | M_NO_EXP_GAIN | M_STATIONARY | M_SUBMERGES | M_NO_POLY_TO,
    MR_NO_FLAGS,
    0, 10, MONS_KRAKEN, MONS_KRAKEN_TENTACLE_SEGMENT, MH_NATURAL, MAG_IMMUNE,
    { AT_NO_ATK, AT_NO_ATK, AT_NO_ATK, AT_NO_ATK },
    { 12, 3, 2, 0 },
    5, 7, MST_NO_SPELLS, CE_NOCORPSE, Z_NOZOMBIE, S_SILENT,
    I_ANIMAL, HT_AMPHIBIOUS, FL_LEVITATE, 18, DEFAULT_ENERGY,
    MONUSE_NOTHING, MONEAT_NOTHING, SIZE_LARGE, MON_SHAPE_MISC
},

// Octopode race, not a 'normal' octopus.
// Dummy monster for recolouring.
{
    MONS_OCTOPODE, 'x', LIGHTCYAN, "octopode",
    M_NO_SKELETON | M_SPEAKS,
    MR_NO_FLAGS,
    700, 10, MONS_OCTOPODE, MONS_OCTOPODE, MH_NATURAL, 10,
    { {AT_TENTACLE_SLAP, AF_PLAIN, 24}, {AT_CONSTRICT, AF_CRUSH, 5},
       AT_NO_ATK, AT_NO_ATK },
    { 8, 4, 6, 0 },
    1, 5, MST_NO_SPELLS, CE_CLEAN, Z_SMALL, S_SHOUT,
    I_NORMAL, HT_AMPHIBIOUS, FL_NONE, 10, DEFAULT_ENERGY,
    MONUSE_WEAPONS_ARMOUR, MONEAT_NOTHING, SIZE_MEDIUM, MON_SHAPE_MISC
},

{
    MONS_OCTOPODE_CRUSHER, 'x', YELLOW, "octopode crusher",
    M_NO_SKELETON | M_FIGHTER | M_ACTUAL_SPELLS | M_SPEAKS,
    MR_NO_FLAGS,
    700, 13, MONS_OCTOPODE, MONS_OCTOPODE, MH_NATURAL, 60,
    { {AT_TENTACLE_SLAP, AF_PLAIN, 35}, {AT_CONSTRICT, AF_CRUSH, 10},
       AT_NO_ATK, AT_NO_ATK },
    { 16, 5, 4, 0 },
    1, 18, MST_OCTOPODE_CRUSHER, CE_CLEAN, Z_SMALL, S_SHOUT,
    I_NORMAL, HT_AMPHIBIOUS, FL_NONE, 10, DEFAULT_ENERGY,
    MONUSE_WEAPONS_ARMOUR, MONEAT_NOTHING, SIZE_MEDIUM, MON_SHAPE_MISC
},

// lava monsters
{
    MONS_LAVA_SNAKE, 'S', LIGHTRED, "lava snake",
    M_WARM_BLOOD | M_SUBMERGES,
    mrd(MR_RES_FIRE, 3) | MR_VUL_COLD,
    0, 17, MONS_SNAKE, MONS_LAVA_SNAKE, MH_NATURAL, 10,
    { {AT_BITE, AF_FIRE, 7}, AT_NO_ATK, AT_NO_ATK, AT_NO_ATK },
    { 3, 3, 5, 0 },
    2, 17, MST_NO_SPELLS, CE_NOCORPSE, Z_SMALL, S_HISS,
    I_REPTILE, HT_LAVA, FL_NONE, 10, DEFAULT_ENERGY,
    MONUSE_NOTHING, MONEAT_NOTHING, SIZE_SMALL, MON_SHAPE_SNAKE
},

{
    MONS_SALAMANDER, 'N', LIGHTRED, "salamander",
    M_FIGHTER | M_WARM_BLOOD | M_SUBMERGES,
    mrd(MR_RES_FIRE, 3) | MR_VUL_COLD,
    1000, 10, MONS_SALAMANDER, MONS_SALAMANDER, MH_NATURAL, 40,
    { {AT_HIT, AF_FIRE, 17}, AT_NO_ATK, AT_NO_ATK, AT_NO_ATK },
    { 8, 5, 6, 0 },
    5, 7, MST_NO_SPELLS, CE_CLEAN, Z_SMALL, S_SILENT,
    // energy here is MOVE_ENERGY, but excludes swimming
    I_HIGH, HT_AMPHIBIOUS_LAVA, FL_NONE, 10, {14, 10, 10, 10, 10, 10, 10, 100},
    MONUSE_WEAPONS_ARMOUR, MONEAT_NOTHING, SIZE_MEDIUM, MON_SHAPE_NAGA
},

{
    MONS_SALAMANDER_FIREBRAND, 'N', WHITE, "salamander firebrand",
    M_FIGHTER | M_WARM_BLOOD | M_SUBMERGES,
    mrd(MR_RES_FIRE, 3) | MR_VUL_COLD,
    1000, 10, MONS_SALAMANDER, MONS_SALAMANDER, MH_NATURAL, 80,
    { {AT_HIT, AF_FIREBRAND, 28}, AT_NO_ATK, AT_NO_ATK, AT_NO_ATK },
    { 15, 4, 5, 0 },
    5, 15, MST_NO_SPELLS, CE_CLEAN, Z_SMALL, S_SILENT,
    I_HIGH, HT_AMPHIBIOUS_LAVA, FL_NONE, 10, {8, 7, 10, 10, 10, 10, 10, 100},
    MONUSE_WEAPONS_ARMOUR, MONEAT_NOTHING, SIZE_MEDIUM, MON_SHAPE_NAGA
},

{
    MONS_SALAMANDER_MYSTIC, 'N', YELLOW, "salamander mystic",
    M_ACTUAL_SPELLS | M_WARM_BLOOD | M_SUBMERGES,
    mrd(MR_RES_FIRE, 3) | MR_VUL_COLD,
    1000, 10, MONS_SALAMANDER, MONS_SALAMANDER, MH_NATURAL, 60,
    { {AT_HIT, AF_FIRE, 10}, AT_NO_ATK, AT_NO_ATK, AT_NO_ATK },
    { 10, 4, 5, 0 },
    5, 7, MST_SALAMANDER_MYSTIC, CE_CLEAN, Z_SMALL, S_SILENT,
    // energy here is MOVE_ENERGY, but excludes swimming
    I_HIGH, HT_AMPHIBIOUS_LAVA, FL_NONE, 10, {14, 10, 10, 10, 10, 10, 10, 100},
    MONUSE_WEAPONS_ARMOUR, MONEAT_NOTHING, SIZE_MEDIUM, MON_SHAPE_NAGA
},

// Semi-unique humans ('@')
{
    MONS_HELLBINDER, '@', ETC_FIRE, "Hellbinder",
    M_SPEAKS | M_ACTUAL_SPELLS | M_WARM_BLOOD,
    MR_NO_FLAGS,
    550, 10, MONS_HUMAN, MONS_HUMAN, MH_NATURAL, 100,
    { {AT_HIT, AF_PLAIN, 6}, AT_NO_ATK, AT_NO_ATK, AT_NO_ATK },
    { 20, 0, 0, 150 },
    0, 13, MST_HELLBINDER, CE_CLEAN, Z_NOZOMBIE, S_SHOUT,
    I_HIGH, HT_LAND, FL_NONE, 10, DEFAULT_ENERGY,
    MONUSE_WEAPONS_ARMOUR, MONEAT_NOTHING, SIZE_MEDIUM, MON_SHAPE_HUMANOID
},

{
    MONS_CLOUD_MAGE, '@', ETC_SILVER, "Cloud Mage",
    M_SPEAKS | M_ACTUAL_SPELLS | M_WARM_BLOOD,
    MR_NO_FLAGS,
    550, 10, MONS_HUMAN, MONS_HUMAN, MH_NATURAL, 100,
    { {AT_HIT, AF_PLAIN, 6}, AT_NO_ATK, AT_NO_ATK, AT_NO_ATK },
    { 20, 0, 0, 150 },
    0, 13, MST_CLOUD_MAGE, CE_CLEAN, Z_NOZOMBIE, S_SHOUT,
    I_HIGH, HT_LAND, FL_NONE, 10, DEFAULT_ENERGY,
    MONUSE_WEAPONS_ARMOUR, MONEAT_NOTHING, SIZE_MEDIUM, MON_SHAPE_HUMANOID
},

// 'dummy' a fairly accurate description
DUMMY(MONS_PLAYER, '@', LIGHTGREY, "player")

// player illusion (Mara) - stats are stored in ghost struct. Undead/demonic
// flags are set based on the current player's species!
{
    MONS_PLAYER_ILLUSION, '@', WHITE, "player illusion",
    M_FIGHTER | M_SPEAKS | M_ACTUAL_SPELLS | M_INSUBSTANTIAL
        | M_NO_POLY_TO,
    MR_RES_POISON,
    0, 15, MONS_PLAYER_ILLUSION, MONS_PLAYER_ILLUSION, MH_NATURAL, -5,
    { {AT_HIT, AF_PLAIN, 5}, AT_NO_ATK, AT_NO_ATK, AT_NO_ATK },
    { 4, 2, 3, 0 },
    1, 2, MST_GHOST, CE_NOCORPSE, Z_NOZOMBIE, S_SHOUT,
    I_HIGH, HT_LAND, FL_LEVITATE, 10, DEFAULT_ENERGY,
    MONUSE_OPEN_DOORS, MONEAT_NOTHING, SIZE_MEDIUM, MON_SHAPE_HUMANOID
},

{
    MONS_PLAYER_SHADOW, 'W', MAGENTA, "shadow",
    M_CANT_SPAWN | M_NO_EXP_GAIN,
    MR_NO_FLAGS,
    0, 10, MONS_HUMAN, MONS_HUMAN, MH_NONLIVING, -3,
    { {AT_HIT, AF_PLAIN, 0}, AT_NO_ATK, AT_NO_ATK, AT_NO_ATK },
    { 0, 0, 0, 1 },
    3, 13, MST_NO_SPELLS, CE_NOCORPSE, Z_NOZOMBIE, S_SILENT,
    I_NORMAL, HT_LAND, FL_LEVITATE, 10, DEFAULT_ENERGY,
    MONUSE_WEAPONS_ARMOUR, MONEAT_NOTHING, SIZE_MEDIUM, MON_SHAPE_HUMANOID
},
// dancing weapon
// These are named more explicitly when they attack, also when you use 'x'
// to examine them.
{
    MONS_DANCING_WEAPON, '(', BLACK, "dancing weapon",
    M_FIGHTER,
    MR_RES_POISON | mrd(MR_RES_FIRE | MR_RES_COLD, 2) | mrd(MR_RES_ELEC, 3),
    0, 10, MONS_DANCING_WEAPON, MONS_DANCING_WEAPON, MH_NONLIVING, MAG_IMMUNE,
    { {AT_HIT, AF_PLAIN, 30}, AT_NO_ATK, AT_NO_ATK, AT_NO_ATK },
    { 15, 0, 0, 15 },
    10, 20, MST_NO_SPELLS, CE_NOCORPSE, Z_NOZOMBIE, S_SILENT,
    I_PLANT, HT_LAND, FL_LEVITATE, 15, DEFAULT_ENERGY,
    MONUSE_NOTHING, MONEAT_NOTHING, SIZE_SMALL, MON_SHAPE_MISC
},

// spectral weapon, for skalds!
{
    MONS_SPECTRAL_WEAPON, '(', GREEN, "spectral weapon",
    M_SHADOW | M_INSUBSTANTIAL | M_NO_REGEN,
    MR_RES_POISON | MR_RES_FIRE | MR_RES_COLD |  MR_RES_ELEC,
    0, 11, MONS_WRAITH, MONS_SPECTRAL_WEAPON, MH_NONLIVING, MAG_IMMUNE,
    { {AT_HIT, AF_PLAIN, 6}, AT_NO_ATK, AT_NO_ATK, AT_NO_ATK },
    { 5, 3, 0, 0},
    5, 10, MST_NO_SPELLS, CE_NOCORPSE, Z_NOZOMBIE, S_SILENT,
    I_PLANT, HT_LAND, FL_LEVITATE, 30, DEFAULT_ENERGY,
    MONUSE_NOTHING, MONEAT_NOTHING, SIZE_MEDIUM, MON_SHAPE_MISC
},

// Demonic tentacle things.
{
    MONS_ELDRITCH_TENTACLE, 'w', BLACK, "eldritch tentacle",
    M_NO_POLY_TO | M_STATIONARY | M_SEE_INVIS,
    mrd(MR_RES_POISON | MR_RES_COLD | MR_RES_ELEC | MR_RES_ACID, 3)
        | MR_RES_HELLFIRE | MR_RES_STICKY_FLAME,
    0, 10, MONS_ELDRITCH_TENTACLE, MONS_ELDRITCH_TENTACLE,
        MH_NONLIVING, MAG_IMMUNE,
    { {AT_TENTACLE_SLAP, AF_CHAOS, 30}, {AT_CLAW, AF_CHAOS, 40}, AT_NO_ATK,
       AT_NO_ATK },
    { 16, 5, 5, 0 },
    13, 0, MST_NO_SPELLS, CE_NOCORPSE, Z_NOZOMBIE, S_SILENT,
    I_ANIMAL, HT_AMPHIBIOUS, FL_LEVITATE, 12, DEFAULT_ENERGY,
    MONUSE_NOTHING, MONEAT_NOTHING, SIZE_GIANT, MON_SHAPE_SNAKE
},

{
    MONS_ELDRITCH_TENTACLE_SEGMENT, '*', BLACK, "eldritch tentacle segment",
    M_NO_EXP_GAIN | M_STATIONARY | M_NO_POLY_TO | M_SEE_INVIS,
    mrd(MR_RES_POISON | MR_RES_COLD | MR_RES_ELEC | MR_RES_ACID, 3)
        | MR_RES_HELLFIRE | MR_RES_STICKY_FLAME,
    0, 10, MONS_ELDRITCH_TENTACLE, MONS_ELDRITCH_TENTACLE_SEGMENT,
        MH_NONLIVING, MAG_IMMUNE,
    { AT_NO_ATK, AT_NO_ATK, AT_NO_ATK, AT_NO_ATK },
    { 16, 5, 5, 0 },
    13, 0, MST_NO_SPELLS, CE_NOCORPSE, Z_NOZOMBIE, S_SILENT,
    I_ANIMAL, HT_AMPHIBIOUS, FL_LEVITATE, 12, DEFAULT_ENERGY,
    MONUSE_NOTHING, MONEAT_NOTHING, SIZE_GIANT, MON_SHAPE_MISC
},

// demonspawn ('6')
{
    MONS_DEMONSPAWN, '6', BROWN, "demonspawn",
    M_WARM_BLOOD | M_SPEAKS | M_NO_POLY_TO,
    MR_NO_FLAGS,
    550, 10, MONS_DEMONSPAWN, MONS_DEMONSPAWN, MH_NATURAL, 20,
    { {AT_HIT, AF_PLAIN, 10}, AT_NO_ATK, AT_NO_ATK, AT_NO_ATK },
    { 6, 3, 5, 0 },
    3, 13, MST_NO_SPELLS, CE_CLEAN, Z_SMALL, S_SHOUT,
    I_NORMAL, HT_LAND, FL_NONE, 10, DEFAULT_ENERGY,
    MONUSE_WEAPONS_ARMOUR, MONEAT_NOTHING, SIZE_MEDIUM, MON_SHAPE_HUMANOID
},

{
    MONS_MONSTROUS_DEMONSPAWN, '6', LIGHTGRAY, "monstrous demonspawn",
    M_WARM_BLOOD | M_SPEAKS | M_SEE_INVIS | M_NO_POLY_TO,
    MR_NO_FLAGS,
    550, 10, MONS_DEMONSPAWN, MONS_MONSTROUS_DEMONSPAWN, MH_NATURAL, 40,
    { {AT_HIT, AF_PLAIN, 20}, {AT_CLAW, AF_PLAIN, 15},
      {AT_GORE, AF_PLAIN, 15}, AT_NO_ATK },
    { 10, 9, 2, 0 },
    3, 10, MST_NO_SPELLS, CE_CLEAN, Z_SMALL, S_SHOUT,
    I_NORMAL, HT_LAND, FL_NONE, 10, DEFAULT_ENERGY,
    MONUSE_WEAPONS_ARMOUR, MONEAT_NOTHING, SIZE_MEDIUM, MON_SHAPE_HUMANOID
},

{
    MONS_GELID_DEMONSPAWN, '6', BLUE, "gelid demonspawn",
    M_WARM_BLOOD | M_SPEAKS | M_NO_POLY_TO,
    mrd(MR_RES_COLD, 2),
    550, 10, MONS_DEMONSPAWN, MONS_GELID_DEMONSPAWN, MH_NATURAL, 40,
    { {AT_HIT, AF_PLAIN, 20}, AT_NO_ATK, AT_NO_ATK, AT_NO_ATK },
    { 10, 3, 5, 0 },
    6, 12, MST_NO_SPELLS, CE_CLEAN, Z_SMALL, S_SHOUT,
    I_NORMAL, HT_LAND, FL_NONE, 10, DEFAULT_ENERGY,
    MONUSE_WEAPONS_ARMOUR, MONEAT_NOTHING, SIZE_MEDIUM, MON_SHAPE_HUMANOID
},

{
    MONS_INFERNAL_DEMONSPAWN, '6', RED, "infernal demonspawn",
    M_WARM_BLOOD | M_SPEAKS | M_NO_POLY_TO,
    mrd(MR_RES_FIRE, 2),
    550, 10, MONS_DEMONSPAWN, MONS_INFERNAL_DEMONSPAWN, MH_NATURAL, 40,
    { {AT_HIT, AF_FIRE, 20}, AT_NO_ATK, AT_NO_ATK, AT_NO_ATK },
    { 10, 3, 5, 0 },
    6, 12, MST_NO_SPELLS, CE_CLEAN, Z_SMALL, S_SHOUT,
    I_NORMAL, HT_LAND, FL_NONE, 10, DEFAULT_ENERGY,
    MONUSE_WEAPONS_ARMOUR, MONEAT_NOTHING, SIZE_MEDIUM, MON_SHAPE_HUMANOID
},

{
    MONS_PUTRID_DEMONSPAWN, '6', GREEN, "putrid demonspawn",
    M_WARM_BLOOD | M_SPEAKS | M_ALWAYS_CORPSE | M_NO_POLY_TO,
    MR_RES_POISON,
    550, 10, MONS_DEMONSPAWN, MONS_PUTRID_DEMONSPAWN, MH_NATURAL, 40,
    { {AT_HIT, AF_PLAIN, 20}, AT_NO_ATK, AT_NO_ATK, AT_NO_ATK },
    { 10, 3, 4, 0 },
    3, 13, MST_NO_SPELLS, CE_POISONOUS, Z_SMALL, S_SHOUT,
    I_NORMAL, HT_LAND, FL_NONE, 10, DEFAULT_ENERGY,
    MONUSE_WEAPONS_ARMOUR, MONEAT_NOTHING, SIZE_MEDIUM, MON_SHAPE_HUMANOID
},

{
    MONS_TORTUROUS_DEMONSPAWN, '6', MAGENTA, "torturous demonspawn",
    M_WARM_BLOOD | M_SPEAKS | M_NO_POLY_TO,
    MR_NO_FLAGS,
    550, 10, MONS_DEMONSPAWN, MONS_TORTUROUS_DEMONSPAWN, MH_NATURAL, 40,
    { {AT_HIT, AF_PLAIN, 20}, AT_NO_ATK, AT_NO_ATK, AT_NO_ATK },
    { 10, 3, 4, 0 },
    3, 13, MST_NO_SPELLS, CE_CLEAN, Z_SMALL, S_SHOUT,
    I_NORMAL, HT_LAND, FL_NONE, 10, DEFAULT_ENERGY,
    MONUSE_WEAPONS_ARMOUR, MONEAT_NOTHING, SIZE_MEDIUM, MON_SHAPE_HUMANOID
},

// The nonbase demonspawn's hit dice HP values, AC, and EV are added to
// those of the relevant base demonspawn type.
{
    MONS_BLOOD_SAINT, '6', LIGHTBLUE, "blood saint",
    M_WARM_BLOOD | M_SPEAKS | M_ACTUAL_SPELLS,
    MR_NO_FLAGS,
    550, 10, MONS_DEMONSPAWN, MONS_DEMONSPAWN, MH_NATURAL, 60,
    { {AT_HIT, AF_PLAIN, 15}, AT_NO_ATK, AT_NO_ATK, AT_NO_ATK },
    { 15, 0, 0, 0 },
    0, 0, MST_DEMONSPAWN_BLOOD_SAINT, CE_CLEAN, Z_NOZOMBIE, S_SHOUT,
    I_NORMAL, HT_LAND, FL_NONE, 10, DEFAULT_ENERGY,
    MONUSE_WEAPONS_ARMOUR, MONEAT_NOTHING, SIZE_MEDIUM, MON_SHAPE_HUMANOID
},

{
    MONS_CHAOS_CHAMPION, '6', ETC_RANDOM, "chaos champion",
    M_WARM_BLOOD | M_SPEAKS | M_ACTUAL_SPELLS | M_FIGHTER,
    MR_NO_FLAGS,
    550, 10, MONS_DEMONSPAWN, MONS_DEMONSPAWN, MH_NATURAL, 60,
    { {AT_HIT, AF_PLAIN, 25}, AT_NO_ATK, AT_NO_ATK, AT_NO_ATK },
    { 15, 0, 1, 0 },
    0, 0, MST_DEMONSPAWN_CHAOS_CHAMPION, CE_CLEAN, Z_NOZOMBIE, S_SHOUT,
    I_NORMAL, HT_LAND, FL_NONE, 10, DEFAULT_ENERGY,
    MONUSE_WEAPONS_ARMOUR, MONEAT_NOTHING, SIZE_MEDIUM, MON_SHAPE_HUMANOID
},

{
    MONS_WARMONGER, '6', LIGHTCYAN, "warmonger",
    M_WARM_BLOOD | M_SPEAKS | M_PRIEST | M_FIGHTER,
    MR_NO_FLAGS,
    550, 10, MONS_DEMONSPAWN, MONS_DEMONSPAWN, MH_NATURAL, 60,
    { {AT_HIT, AF_PLAIN, 40}, AT_NO_ATK, AT_NO_ATK, AT_NO_ATK },
    { 15, 1, 2, 0 },
    0, 2, MST_DEMONSPAWN_WARMONGER, CE_CLEAN, Z_NOZOMBIE, S_SHOUT,
    I_NORMAL, HT_LAND, FL_NONE, 10, DEFAULT_ENERGY,
    MONUSE_WEAPONS_ARMOUR, MONEAT_NOTHING, SIZE_MEDIUM, MON_SHAPE_HUMANOID
},

{
    MONS_CORRUPTER, '6', LIGHTGREEN, "corrupter",
    M_WARM_BLOOD | M_SPEAKS | M_PRIEST,
    MR_NO_FLAGS,
    550, 10, MONS_DEMONSPAWN, MONS_DEMONSPAWN, MH_NATURAL, 60,
    { {AT_HIT, AF_PLAIN, 20}, AT_NO_ATK, AT_NO_ATK, AT_NO_ATK },
    { 15, 0, 1, 0 },
    0, 0, MST_DEMONSPAWN_CORRUPTER, CE_CLEAN, Z_NOZOMBIE, S_SHOUT,
    I_NORMAL, HT_LAND, FL_NONE, 10, DEFAULT_ENERGY,
    MONUSE_WEAPONS_ARMOUR, MONEAT_NOTHING, SIZE_MEDIUM, MON_SHAPE_HUMANOID
},

{
    MONS_BLACK_SUN, '6', LIGHTMAGENTA, "black sun",
    M_WARM_BLOOD | M_SPEAKS | M_PRIEST | M_SEE_INVIS,
    MR_NO_FLAGS,
    550, 10, MONS_DEMONSPAWN, MONS_DEMONSPAWN, MH_NATURAL, 60,
    { {AT_HIT, AF_PLAIN, 25}, AT_NO_ATK, AT_NO_ATK, AT_NO_ATK },
    { 15, 0, 0, 0 },
    3, 13, MST_DEMONSPAWN_BLACK_SUN, CE_CLEAN, Z_NOZOMBIE, S_SHOUT,
    I_NORMAL, HT_LAND, FL_NONE, 10, DEFAULT_ENERGY,
    MONUSE_WEAPONS_ARMOUR, MONEAT_NOTHING, SIZE_MEDIUM, MON_SHAPE_HUMANOID
},

// minor demons: imps, etc. ('5')
{
    MONS_CRIMSON_IMP, '5', RED, "crimson imp",
    M_SPEAKS | M_FAST_REGEN | M_BLINKER,
    MR_RES_POISON | MR_RES_HELLFIRE | MR_VUL_COLD,
    0, 13, MONS_CRIMSON_IMP, MONS_CRIMSON_IMP, MH_DEMONIC, 40,
    { {AT_HIT, AF_PLAIN, 4}, AT_NO_ATK, AT_NO_ATK, AT_NO_ATK },
    { 3, 3, 3, 0 },
    3, 14, MST_NO_SPELLS, CE_NOCORPSE, Z_NOZOMBIE, S_SHOUT,
    I_NORMAL, HT_LAND, FL_WINGED, 10, DEFAULT_ENERGY,
    MONUSE_WEAPONS_ARMOUR, MONEAT_NOTHING, SIZE_LITTLE,
         MON_SHAPE_HUMANOID_WINGED
},

{
    MONS_QUASIT, '5', LIGHTGREY, "quasit",
    M_NO_FLAGS,
    MR_RES_POISON | MR_RES_FIRE | MR_RES_COLD,
    0, 13, MONS_QUASIT, MONS_QUASIT, MH_DEMONIC, 10,
    { {AT_BITE, AF_DRAIN_DEX, 3}, {AT_CLAW, AF_DRAIN_DEX, 2},
      {AT_CLAW, AF_DRAIN_DEX, 2}, AT_NO_ATK },
    { 3, 2, 6, 0 },
    5, 17, MST_NO_SPELLS, CE_NOCORPSE, Z_NOZOMBIE, S_MOAN,
    I_NORMAL, HT_LAND, FL_NONE, 13, DEFAULT_ENERGY,
    MONUSE_OPEN_DOORS, MONEAT_NOTHING, SIZE_SMALL, MON_SHAPE_HUMANOID
},

{
    MONS_WHITE_IMP, '5', WHITE, "white imp",
    M_SPEAKS,
    MR_RES_POISON | mrd(MR_RES_COLD, 2) | MR_VUL_FIRE,
    0, 10, MONS_WHITE_IMP, MONS_WHITE_IMP, MH_DEMONIC, 10,
    { {AT_HIT, AF_COLD, 4}, AT_NO_ATK, AT_NO_ATK, AT_NO_ATK },
    { 2, 3, 5, 0 },
    4, 10, MST_WHITE_IMP, CE_NOCORPSE, Z_NOZOMBIE, S_SHOUT,
    I_NORMAL, HT_LAND, FL_WINGED, 10, DEFAULT_ENERGY,
    MONUSE_OPEN_DOORS, MONEAT_NOTHING, SIZE_LITTLE,
         MON_SHAPE_HUMANOID_WINGED
},

{
    MONS_UFETUBUS, '5', LIGHTCYAN, "ufetubus",
    M_NO_FLAGS,
    MR_VUL_FIRE | MR_RES_COLD,
    0, 28, MONS_UFETUBUS, MONS_UFETUBUS, MH_DEMONIC, 10,
    { {AT_HIT, AF_PLAIN, 5}, {AT_HIT, AF_PLAIN, 5}, AT_NO_ATK, AT_NO_ATK },
    { 1, 4, 6, 0 },
    2, 15, MST_NO_SPELLS, CE_NOCORPSE, Z_NOZOMBIE, S_SHOUT,
    I_NORMAL, HT_LAND, FL_NONE, 15, DEFAULT_ENERGY,
    MONUSE_OPEN_DOORS, MONEAT_NOTHING, SIZE_MEDIUM, MON_SHAPE_HUMANOID
},

{
    MONS_IRON_IMP, '5', CYAN, "iron imp",
    M_SPEAKS,
    MR_RES_POISON | mrd(MR_RES_ELEC, 2) | MR_RES_HELLFIRE | MR_RES_COLD,
    0, 14, MONS_IRON_IMP, MONS_IRON_IMP, MH_DEMONIC, 10,
    { {AT_HIT, AF_PLAIN, 12}, AT_NO_ATK, AT_NO_ATK, AT_NO_ATK },
    { 3, 3, 5, 0 },
    6, 8, MST_NO_SPELLS, CE_NOCORPSE, Z_NOZOMBIE, S_SHOUT,
    I_NORMAL, HT_LAND, FL_NONE, 8, DEFAULT_ENERGY,
    MONUSE_WEAPONS_ARMOUR, MONEAT_NOTHING, SIZE_SMALL, MON_SHAPE_HUMANOID
},

{
    MONS_SHADOW_IMP, '5', MAGENTA, "shadow imp",
    M_SEE_INVIS | M_SPEAKS,
    MR_RES_POISON | mrd(MR_RES_COLD, 2),
    0, 11, MONS_SHADOW_IMP, MONS_SHADOW_IMP, MH_DEMONIC, 10,
    { {AT_HIT, AF_PLAIN, 6}, AT_NO_ATK, AT_NO_ATK, AT_NO_ATK },
    { 2, 3, 5, 0 },
    3, 11, MST_SHADOW_IMP, CE_NOCORPSE, Z_NOZOMBIE, S_SHOUT,
    I_NORMAL, HT_LAND, FL_NONE, 10, DEFAULT_ENERGY,
    MONUSE_OPEN_DOORS, MONEAT_NOTHING, SIZE_LITTLE, MON_SHAPE_HUMANOID
},

// devils etc. ('4')
{
    MONS_BLUE_DEVIL, '4', BLUE, "blue devil",
    M_NO_FLAGS,
    MR_RES_POISON | MR_VUL_FIRE | mrd(MR_RES_COLD, 3),
    0, 14, MONS_BLUE_DEVIL, MONS_BLUE_DEVIL, MH_DEMONIC, 40,
    { {AT_HIT, AF_PLAIN, 21}, AT_NO_ATK, AT_NO_ATK, AT_NO_ATK },
    { 7, 3, 5, 0 },
    14, 10, MST_NO_SPELLS, CE_NOCORPSE, Z_NOZOMBIE, S_SILENT,
    I_HIGH, HT_LAND, FL_WINGED, 10, DEFAULT_ENERGY,
    MONUSE_OPEN_DOORS, MONEAT_NOTHING, SIZE_MEDIUM, MON_SHAPE_HUMANOID_WINGED
},

{
    MONS_RUST_DEVIL, '4', BROWN, "rust devil",
    M_NO_FLAGS,
    MR_RES_POISON | mrd(MR_RES_ELEC, 2) | MR_RES_HELLFIRE | MR_RES_COLD,
    0, 15, MONS_RUST_DEVIL, MONS_RUST_DEVIL, MH_DEMONIC, 60,
    { {AT_TOUCH, AF_CORRODE, 16}, AT_NO_ATK, AT_NO_ATK, AT_NO_ATK },
    { 8, 3, 5, 0 },
    10, 8, MST_NO_SPELLS, CE_NOCORPSE, Z_NOZOMBIE, S_SCREECH,
    I_HIGH, HT_LAND, FL_NONE, 10, DEFAULT_ENERGY,
    MONUSE_OPEN_DOORS, MONEAT_NOTHING, SIZE_MEDIUM, MON_SHAPE_HUMANOID
},

{
    MONS_ORANGE_DEMON, '4', LIGHTRED, "orange demon",
    M_NO_FLAGS,
    MR_NO_FLAGS,
    0, 12, MONS_ORANGE_DEMON, MONS_ORANGE_DEMON, MH_DEMONIC, 60,
    { {AT_REACH_STING, AF_WEAKNESS_POISON, 10}, {AT_HIT, AF_PLAIN, 8}, AT_NO_ATK,
       AT_NO_ATK },
    { 8, 4, 5, 0 },
    3, 7, MST_NO_SPELLS, CE_NOCORPSE, Z_NOZOMBIE, S_SCREECH,
    I_NORMAL, HT_LAND, FL_NONE, 10, DEFAULT_ENERGY,
    MONUSE_OPEN_DOORS, MONEAT_NOTHING, SIZE_MEDIUM, MON_SHAPE_HUMANOID_TAILED
},

{
    MONS_RED_DEVIL, '4', RED, "red devil",
    M_FIGHTER,
    MR_RES_POISON | MR_RES_HELLFIRE | MR_VUL_COLD,
    0, 13, MONS_RED_DEVIL, MONS_RED_DEVIL, MH_DEMONIC, 60,
    { {AT_HIT, AF_PLAIN, 19}, AT_NO_ATK, AT_NO_ATK, AT_NO_ATK },
    { 7, 3, 3, 0 },
    7, 13, MST_NO_SPELLS, CE_NOCORPSE, Z_NOZOMBIE, S_SILENT,
    I_NORMAL, HT_LAND, FL_WINGED, 10, DEFAULT_ENERGY,
    MONUSE_WEAPONS_ARMOUR, MONEAT_NOTHING, SIZE_MEDIUM,
        MON_SHAPE_HUMANOID_WINGED
},

{
    MONS_SIXFIRHY, '4', LIGHTBLUE, "sixfirhy",
    M_NO_FLAGS,
    MR_NO_FLAGS, // Can't have RES_ELEC since most sources of damage do nothing
                 // in that case.  We want to "suffer" the damage to get healed.
    0, 6, MONS_SIXFIRHY, MONS_SIXFIRHY, MH_DEMONIC, 60,
    { {AT_HIT, AF_ELEC, 15}, AT_NO_ATK, AT_NO_ATK, AT_NO_ATK },
    { 7, 3, 5, 0 },
    2, 20, MST_NO_SPELLS, CE_NOCORPSE, Z_NOZOMBIE, S_SILENT,
    I_NORMAL, HT_LAND, FL_NONE, 40, MOVE_ENERGY(6), // speed is cut to 1/3 later
    MONUSE_OPEN_DOORS, MONEAT_NOTHING, SIZE_LITTLE, MON_SHAPE_HUMANOID
},

{
    MONS_HELLWING, '4', LIGHTGREY, "hellwing",
    M_FAST_REGEN,
    MR_RES_POISON,
    0, 12, MONS_HELLWING, MONS_HELLWING, MH_DEMONIC, 60,
    { {AT_HIT, AF_PLAIN, 17}, {AT_HIT, AF_PLAIN, 10}, AT_NO_ATK, AT_NO_ATK },
    { 7, 4, 5, 0 },
    8, 10, MST_HELLWING, CE_NOCORPSE, Z_NOZOMBIE, S_MOAN,
    I_NORMAL, HT_LAND, FL_WINGED, 10, DEFAULT_ENERGY,
    MONUSE_OPEN_DOORS, MONEAT_NOTHING, SIZE_LARGE, MON_SHAPE_HUMANOID_WINGED
},

// middle demons ('3')
{
    MONS_SUN_DEMON, '3', YELLOW, "sun demon",
    M_SEE_INVIS | M_GLOWS_LIGHT,
    MR_RES_ELEC | MR_RES_POISON | MR_VUL_COLD | MR_RES_HELLFIRE | MR_VUL_WATER,
    0, 14, MONS_SUN_DEMON, MONS_SUN_DEMON, MH_DEMONIC, 80,
    { {AT_HIT, AF_FIRE, 30}, AT_NO_ATK, AT_NO_ATK, AT_NO_ATK },
    { 10, 3, 5, 0 },
    10, 12, MST_NO_SPELLS, CE_NOCORPSE, Z_NOZOMBIE, S_SHOUT,
    I_NORMAL, HT_LAND, FL_LEVITATE, 12, DEFAULT_ENERGY,
    MONUSE_OPEN_DOORS, MONEAT_NOTHING, SIZE_MEDIUM, MON_SHAPE_HUMANOID
},

{
    MONS_SOUL_EATER, '3', MAGENTA, "soul eater",
    M_SEE_INVIS,
    MR_RES_POISON | MR_RES_COLD,
    0, 13, MONS_SOUL_EATER, MONS_SOUL_EATER, MH_DEMONIC, 140,
    { {AT_HIT, AF_DRAIN_XP, 25}, AT_NO_ATK, AT_NO_ATK, AT_NO_ATK },
    { 11, 3, 5, 0 },
    18, 10, MST_SOUL_EATER, CE_NOCORPSE, Z_NOZOMBIE, S_SILENT,
    I_HIGH, HT_LAND, FL_LEVITATE, 10, DEFAULT_ENERGY,
    MONUSE_OPEN_DOORS, MONEAT_NOTHING, SIZE_MEDIUM, MON_SHAPE_HUMANOID
},

{
    MONS_ICE_DEVIL, '3', WHITE, "ice devil",
    M_NO_FLAGS,
    MR_RES_POISON | MR_VUL_FIRE | mrd(MR_RES_COLD, 3),
    0, 11, MONS_ICE_DEVIL, MONS_ICE_DEVIL, MH_DEMONIC, 80,
    { {AT_HIT, AF_COLD, 16}, AT_NO_ATK, AT_NO_ATK, AT_NO_ATK },
    { 11, 3, 5, 0 },
    12, 10, MST_NO_SPELLS, CE_NOCORPSE, Z_NOZOMBIE, S_SILENT,
    I_HIGH, HT_LAND, FL_NONE, 10, DEFAULT_ENERGY,
    MONUSE_OPEN_DOORS, MONEAT_NOTHING, SIZE_MEDIUM, MON_SHAPE_HUMANOID
},

{
    MONS_SMOKE_DEMON, '3', LIGHTGREY, "smoke demon",
    M_INSUBSTANTIAL | M_UNBREATHING,
    MR_RES_POISON | mrd(MR_RES_FIRE, 2),
    0, 15, MONS_SMOKE_DEMON, MONS_SMOKE_DEMON, MH_DEMONIC, 60,
    { {AT_HIT, AF_PLAIN, 8}, {AT_HIT, AF_PLAIN, 5}, {AT_HIT, AF_PLAIN, 5},
       AT_NO_ATK },
    { 7, 3, 5, 0 },
    5, 9, MST_SMOKE_DEMON, CE_NOCORPSE, Z_NOZOMBIE, S_ROAR,
    I_NORMAL, HT_LAND, FL_LEVITATE, 10, DEFAULT_ENERGY,
    MONUSE_OPEN_DOORS, MONEAT_NOTHING, SIZE_SMALL, MON_SHAPE_HUMANOID
},

{
    MONS_NEQOXEC, '3', LIGHTMAGENTA, "neqoxec",
    M_NO_FLAGS,
    MR_RES_POISON,
    0, 12, MONS_NEQOXEC, MONS_NEQOXEC, MH_DEMONIC, 40,
    { {AT_HIT, AF_PLAIN, 15}, AT_NO_ATK, AT_NO_ATK, AT_NO_ATK },
    { 6, 3, 5, 0 },
    4, 12, MST_NEQOXEC, CE_NOCORPSE, Z_NOZOMBIE, S_SHOUT,
    I_NORMAL, HT_LAND, FL_LEVITATE, 10, DEFAULT_ENERGY,
    MONUSE_OPEN_DOORS, MONEAT_NOTHING, SIZE_MEDIUM, MON_SHAPE_HUMANOID
},

{
    MONS_YNOXINUL, '3', LIGHTCYAN, "ynoxinul",
    M_SEE_INVIS,
    mrd(MR_RES_ELEC, 2) | MR_RES_POISON | MR_RES_COLD,
    0, 13, MONS_YNOXINUL, MONS_YNOXINUL, MH_DEMONIC, 40,
    { {AT_HIT, AF_PLAIN, 12}, AT_NO_ATK, AT_NO_ATK, AT_NO_ATK },
    { 6, 3, 5, 0 },
    3, 10, MST_YNOXINUL, CE_NOCORPSE, Z_NOZOMBIE, S_BELLOW,
    I_NORMAL, HT_LAND, FL_WINGED, 10, DEFAULT_ENERGY,
    MONUSE_OPEN_DOORS, MONEAT_NOTHING, SIZE_MEDIUM, MON_SHAPE_HUMANOID_WINGED
},

{
    MONS_CHAOS_SPAWN, '3', ETC_RANDOM, "chaos spawn",
    M_SEE_INVIS,
    MR_NO_FLAGS,
    0, 12, MONS_CHAOS_SPAWN, MONS_CHAOS_SPAWN, MH_DEMONIC, 60,
    { {AT_RANDOM, AF_CHAOS, 21}, AT_NO_ATK, AT_NO_ATK, AT_NO_ATK },
    { 6, 3, 5, 0 },
    7, 12, MST_NO_SPELLS, CE_NOCORPSE, Z_NOZOMBIE, S_RANDOM,
    I_ANIMAL, HT_LAND, FL_NONE, 10, DEFAULT_ENERGY,
    MONUSE_OPEN_DOORS, MONEAT_NOTHING, SIZE_BIG, MON_SHAPE_MISC
},

// greater demons ('2')

{
    MONS_SHADOW_DEMON, '2', MAGENTA, "shadow demon",
    M_SEE_INVIS,
    MR_RES_POISON | mrd(MR_RES_COLD, 2),
    0, 13, MONS_SHADOW_DEMON, MONS_SHADOW_DEMON, MH_DEMONIC, 100,
    { {AT_HIT, AF_PLAIN, 21}, AT_NO_ATK, AT_NO_ATK, AT_NO_ATK },
    { 10, 3, 5, 0 },
    7, 12, MST_SHADOW_DEMON, CE_NOCORPSE, Z_NOZOMBIE, S_CROAK,
    I_HIGH, HT_LAND, FL_NONE, 10, DEFAULT_ENERGY,
    MONUSE_OPEN_DOORS, MONEAT_NOTHING, SIZE_SMALL, MON_SHAPE_HUMANOID
},

{
    MONS_GREEN_DEATH, '2', GREEN, "green death",
    M_SEE_INVIS,
    MR_RES_POISON,
    0, 14, MONS_GREEN_DEATH, MONS_GREEN_DEATH, MH_DEMONIC, 160,
    { {AT_HIT, AF_PLAIN, 32}, AT_NO_ATK, AT_NO_ATK, AT_NO_ATK },
    { 13, 3, 5, 0 },
    5, 7, MST_GREEN_DEATH, CE_POISONOUS, Z_NOZOMBIE, S_ROAR,
    I_HIGH, HT_LAND, FL_NONE, 10, DEFAULT_ENERGY,
    MONUSE_OPEN_DOORS, MONEAT_NOTHING, SIZE_LARGE, MON_SHAPE_HUMANOID
},

{
    MONS_BLIZZARD_DEMON, '2', LIGHTBLUE, "blizzard demon",
    M_SEE_INVIS,
    MR_RES_POISON | MR_VUL_FIRE | mrd(MR_RES_COLD | MR_RES_ELEC, 2),
    0, 16, MONS_BLIZZARD_DEMON, MONS_BLIZZARD_DEMON, MH_DEMONIC, 140,
    { {AT_HIT, AF_PLAIN, 20}, {AT_HIT, AF_PLAIN, 20}, AT_NO_ATK, AT_NO_ATK },
    { 12, 3, 5, 0 },
    10, 10, MST_BLIZZARD_DEMON, CE_NOCORPSE, Z_NOZOMBIE, S_SHOUT,
    I_HIGH, HT_LAND, FL_LEVITATE, 10, DEFAULT_ENERGY,
    MONUSE_OPEN_DOORS, MONEAT_NOTHING, SIZE_LARGE, MON_SHAPE_HUMANOID
},

{
    MONS_BALRUG, '2', RED, "balrug",
    M_FIGHTER | M_SEE_INVIS | M_GLOWS_LIGHT,
    MR_RES_POISON | MR_RES_HELLFIRE | MR_VUL_COLD | MR_VUL_WATER,
    0, 12, MONS_BALRUG, MONS_BALRUG, MH_DEMONIC, 160,
    { {AT_HIT, AF_FIRE, 25}, AT_NO_ATK, AT_NO_ATK, AT_NO_ATK },
    { 14, 3, 5, 0 },
    5, 12, MST_BALRUG, CE_NOCORPSE, Z_NOZOMBIE, S_SHOUT,
    I_HIGH, HT_LAND, FL_WINGED, 12, DEFAULT_ENERGY,
    MONUSE_WEAPONS_ARMOUR, MONEAT_NOTHING, SIZE_LARGE, MON_SHAPE_HUMANOID_WINGED
},

{
    MONS_CACODEMON, '2', YELLOW, "cacodemon",
    M_SEE_INVIS | M_FAST_REGEN,
    MR_RES_POISON | MR_RES_ELEC,
    0, 17, MONS_CACODEMON, MONS_CACODEMON, MH_DEMONIC, 160,
    { {AT_HIT, AF_PLAIN, 22}, {AT_HIT, AF_PLAIN, 22}, AT_NO_ATK, AT_NO_ATK },
    { 13, 5, 5, 0 },
    11, 10, MST_CACODEMON, CE_NOCORPSE, Z_NOZOMBIE, S_SHOUT,
    I_HIGH, HT_LAND, FL_LEVITATE, 10, DEFAULT_ENERGY,
    MONUSE_OPEN_DOORS, MONEAT_NOTHING, SIZE_LARGE, MON_SHAPE_HUMANOID
},

{   // with randomised stats
    MONS_HELL_BEAST, '2', BROWN, "hell beast",
    M_FIGHTER,
    MR_NO_FLAGS,
    0, 17, MONS_HELL_BEAST, MONS_HELL_BEAST, MH_DEMONIC, 20,
    { {AT_BITE, AF_PLAIN, 28}, {AT_TRAMPLE, AF_PLAIN, 20}, AT_NO_ATK,
       AT_NO_ATK },
    { 7, 9, 6, 0 },
    4, 9, MST_NO_SPELLS, CE_NOCORPSE, Z_NOZOMBIE, S_RANDOM,
    I_NORMAL, HT_LAND, FL_NONE, 10, DEFAULT_ENERGY,
    MONUSE_OPEN_DOORS, MONEAT_NOTHING, SIZE_LARGE, MON_SHAPE_QUADRUPED
},

{
    MONS_HELLION, '2', LIGHTRED, "hellion",
    M_GLOWS_LIGHT,
    MR_RES_POISON | MR_RES_HELLFIRE | MR_VUL_COLD | MR_VUL_WATER,
    0, 12, MONS_HELLION, MONS_HELLION, MH_DEMONIC, 60,
    { {AT_HIT, AF_PLAIN, 10}, AT_NO_ATK, AT_NO_ATK, AT_NO_ATK },
    { 7, 3, 5, 0 },
    5, 10, MST_HELLION, CE_NOCORPSE, Z_NOZOMBIE, S_SCREAM,
    I_HIGH, HT_LAND, FL_NONE, 12, DEFAULT_ENERGY,
    MONUSE_OPEN_DOORS, MONEAT_NOTHING, SIZE_MEDIUM, MON_SHAPE_HUMANOID
},

{
    MONS_REAPER, '2', LIGHTGREY, "reaper",
    M_FIGHTER | M_SEE_INVIS | M_SPEAKS,
    MR_RES_POISON | MR_RES_COLD,
    0, 14, MONS_REAPER, MONS_REAPER, MH_DEMONIC, MAG_IMMUNE,
    { {AT_HIT, AF_PLAIN, 45}, AT_NO_ATK, AT_NO_ATK, AT_NO_ATK },
    { 14, 3, 5, 0 },
    15, 10, MST_NO_SPELLS, CE_NOCORPSE, Z_NOZOMBIE, S_SILENT,
    I_HIGH, HT_LAND, FL_NONE, 10, DEFAULT_ENERGY,
    MONUSE_STARTING_EQUIPMENT, MONEAT_NOTHING, SIZE_MEDIUM, MON_SHAPE_HUMANOID
},

{
    MONS_LOROCYPROCA, '2', BLUE, "lorocyproca",
    M_SEE_INVIS | M_INVIS,
    MR_RES_POISON | MR_RES_COLD | MR_RES_FIRE | MR_RES_ELEC,
    0, 14, MONS_LOROCYPROCA, MONS_LOROCYPROCA, MH_DEMONIC, 140,
    { {AT_HIT, AF_ANTIMAGIC, 40}, AT_NO_ATK, AT_NO_ATK, AT_NO_ATK },
    { 14, 3, 5, 0 },
    10, 12, MST_NO_SPELLS, CE_NOCORPSE, Z_NOZOMBIE, S_MOAN,
    I_HIGH, HT_LAND, FL_NONE, 10, DEFAULT_ENERGY,
    MONUSE_OPEN_DOORS, MONEAT_NOTHING, SIZE_MEDIUM, MON_SHAPE_HUMANOID
},

{
    MONS_TORMENTOR, '2', LIGHTMAGENTA, "tormentor",
    M_SPEAKS,
    MR_RES_POISON | MR_RES_FIRE,
    0, 10, MONS_TORMENTOR, MONS_TORMENTOR, MH_DEMONIC, 60,
    { {AT_HIT, AF_PAIN, 8}, {AT_HIT, AF_PAIN, 8}, AT_NO_ATK, AT_NO_ATK },
    { 7, 3, 5, 0 },
    12, 12, MST_TORMENTOR, CE_NOCORPSE, Z_NOZOMBIE, S_ROAR,
    I_HIGH, HT_LAND, FL_NONE, 13, DEFAULT_ENERGY,
    MONUSE_OPEN_DOORS, MONEAT_NOTHING, SIZE_MEDIUM, MON_SHAPE_HUMANOID
},

// fiends, etc. ('1')
{
    MONS_BRIMSTONE_FIEND, '1', LIGHTRED, "Brimstone Fiend",
    M_SEE_INVIS | M_GLOWS_LIGHT,
    MR_RES_POISON | MR_RES_HELLFIRE | MR_VUL_COLD | MR_VUL_WATER,
    0, 17, MONS_BRIMSTONE_FIEND, MONS_BRIMSTONE_FIEND, MH_DEMONIC, MAG_IMMUNE,
    { {AT_HIT, AF_PLAIN, 25}, {AT_HIT, AF_PLAIN, 15}, {AT_HIT, AF_PLAIN, 15},
       AT_NO_ATK },
    { 18, 3, 5, 0 },
    15, 6, MST_FIEND, CE_NOCORPSE, Z_NOZOMBIE, S_ROAR,
    I_HIGH, HT_LAND, FL_WINGED, 10, DEFAULT_ENERGY,
    MONUSE_OPEN_DOORS, MONEAT_NOTHING, SIZE_LARGE, MON_SHAPE_HUMANOID_WINGED
},

{
    MONS_ICE_FIEND, '1', WHITE, "Ice Fiend",
    M_SEE_INVIS | M_GLOWS_LIGHT,
    MR_RES_POISON | MR_VUL_FIRE | mrd(MR_RES_COLD, 3),
    0, 17, MONS_ICE_FIEND, MONS_ICE_FIEND, MH_DEMONIC, MAG_IMMUNE,
    { {AT_CLAW, AF_COLD, 25}, {AT_CLAW, AF_COLD, 25}, AT_NO_ATK, AT_NO_ATK },
    { 18, 3, 5, 0 },
    15, 6, MST_ICE_FIEND, CE_NOCORPSE, Z_NOZOMBIE, S_ROAR,
    I_HIGH, HT_LAND, FL_WINGED, 10, DEFAULT_ENERGY,
    MONUSE_OPEN_DOORS, MONEAT_NOTHING, SIZE_LARGE, MON_SHAPE_HUMANOID_WINGED
},

{
    MONS_SHADOW_FIEND, '1', MAGENTA, "Shadow Fiend",
    M_SEE_INVIS | M_SHADOW,
    MR_RES_POISON | mrd(MR_RES_COLD, 2) | MR_RES_ELEC,
    0, 14, MONS_SHADOW_FIEND, MONS_SHADOW_FIEND, MH_DEMONIC, MAG_IMMUNE,
    { {AT_HIT, AF_PAIN, 25}, {AT_HIT, AF_DRAIN_XP, 15},
      {AT_HIT, AF_DRAIN_XP, 15}, AT_NO_ATK },
    { 18, 3, 5, 0 },
    15, 6, MST_SHADOW_FIEND, CE_NOCORPSE, Z_NOZOMBIE, S_ROAR,
    I_HIGH, HT_LAND, FL_LEVITATE, 10, DEFAULT_ENERGY,
    MONUSE_OPEN_DOORS, MONEAT_NOTHING, SIZE_LARGE, MON_SHAPE_HUMANOID
},

{
    MONS_HELL_SENTINEL, '1', BROWN, "Hell Sentinel",
    M_SEE_INVIS | M_GLOWS_LIGHT,
    MR_RES_HELLFIRE | mrd(MR_RES_POISON | MR_RES_COLD | MR_RES_ELEC, 3),
    0, 10, MONS_HELL_SENTINEL, MONS_HELL_SENTINEL, MH_DEMONIC, MAG_IMMUNE,
    { {AT_HIT, AF_PLAIN, 40}, {AT_HIT, AF_PLAIN, 25}, AT_NO_ATK, AT_NO_ATK },
    { 19, 5, 5, 0 },
    25, 3, MST_HELL_SENTINEL, CE_NOCORPSE, Z_NOZOMBIE, S_ROAR,
    I_HIGH, HT_LAND, FL_NONE, 10, DEFAULT_ENERGY,
    MONUSE_OPEN_DOORS, MONEAT_NOTHING, SIZE_LARGE, MON_SHAPE_HUMANOID
},

{
    MONS_EXECUTIONER, '1', LIGHTGREY, "Executioner",
    M_FIGHTER | M_SEE_INVIS,
    MR_RES_ELEC | MR_RES_FIRE | MR_RES_COLD | MR_RES_POISON,
    0, 18, MONS_EXECUTIONER, MONS_EXECUTIONER, MH_DEMONIC, 140,
    { {AT_HIT, AF_PLAIN, 30}, {AT_HIT, AF_PLAIN, 10}, {AT_HIT, AF_PLAIN, 10},
       AT_NO_ATK },
    { 12, 3, 5, 0 },
    10, 15, MST_EXECUTIONER, CE_NOCORPSE, Z_NOZOMBIE, S_SCREAM,
    I_HIGH, HT_LAND, FL_NONE, 20, DEFAULT_ENERGY,
    MONUSE_OPEN_DOORS, MONEAT_NOTHING, SIZE_LARGE, MON_SHAPE_HUMANOID
},

// trees and related creatures ('7')
DUMMY(MONS_ANIMATED_TREE, '7', ETC_TREE, "animated tree")

// non-living creatures
// golems ('8')
DUMMY(MONS_GOLEM, '8', LIGHTGREY, "golem")

{
    MONS_IRON_GOLEM, '8', CYAN, "iron golem",
    M_ARTIFICIAL,
    mrd(MR_RES_POISON | MR_RES_FIRE | MR_RES_COLD | MR_RES_ELEC, 3),
    0, 10, MONS_GOLEM, MONS_IRON_GOLEM, MH_NONLIVING, MAG_IMMUNE,
    { {AT_HIT, AF_PLAIN, 35}, AT_NO_ATK, AT_NO_ATK, AT_NO_ATK },
    { 15, 7, 4, 0 },
    15, 3, MST_NO_SPELLS, CE_NOCORPSE, Z_NOZOMBIE, S_SILENT,
    I_PLANT, HT_LAND, FL_NONE, 7, DEFAULT_ENERGY,
    MONUSE_OPEN_DOORS, MONEAT_NOTHING, SIZE_LARGE, MON_SHAPE_HUMANOID
},

{
    MONS_CRYSTAL_GUARDIAN, '8', GREEN, "crystal guardian",
    M_SEE_INVIS | M_SPEAKS | M_ARTIFICIAL,
    mrd(MR_RES_POISON | MR_RES_FIRE | MR_RES_COLD | MR_RES_ELEC, 3),
    0, 10, MONS_GOLEM, MONS_CRYSTAL_GUARDIAN, MH_NONLIVING, MAG_IMMUNE,
    { {AT_HIT, AF_PLAIN, 35}, AT_NO_ATK, AT_NO_ATK, AT_NO_ATK },
    { 16, 3, 2, 0 },
    22, 0, MST_CRYSTAL_GUARDIAN, CE_NOCORPSE, Z_NOZOMBIE, S_SILENT,
    I_PLANT, HT_LAND, FL_NONE, 10, DEFAULT_ENERGY,
    MONUSE_OPEN_DOORS, MONEAT_NOTHING, SIZE_LARGE, MON_SHAPE_HUMANOID
},

{
    MONS_TOENAIL_GOLEM, '8', RED, "toenail golem",
    M_ARTIFICIAL,
    MR_RES_POISON | MR_RES_FIRE | MR_RES_COLD | MR_RES_ELEC,
    0, 10, MONS_GOLEM, MONS_TOENAIL_GOLEM, MH_NONLIVING, MAG_IMMUNE,
    { {AT_HIT, AF_PLAIN, 13}, AT_NO_ATK, AT_NO_ATK, AT_NO_ATK },
    { 9, 5, 3, 0 },
    8, 5, MST_NO_SPELLS, CE_NOCORPSE, Z_NOZOMBIE, S_SILENT,
    I_PLANT, HT_LAND, FL_NONE, 10, DEFAULT_ENERGY,
    MONUSE_OPEN_DOORS, MONEAT_NOTHING, SIZE_LARGE, MON_SHAPE_HUMANOID
},

{
    MONS_ELECTRIC_GOLEM, '8', LIGHTCYAN, "electric golem",
    M_SEE_INVIS | M_INSUBSTANTIAL | M_GLOWS_LIGHT | M_SPEAKS
        | M_ARTIFICIAL,
    mrd(MR_RES_ELEC | MR_RES_POISON, 3) | MR_RES_FIRE | MR_RES_COLD,
    0, 12, MONS_GOLEM, MONS_ELECTRIC_GOLEM, MH_NONLIVING, MAG_IMMUNE,
    { {AT_HIT, AF_ELEC, 15}, {AT_HIT, AF_ELEC, 15}, {AT_HIT, AF_PLAIN, 15},
      {AT_HIT, AF_PLAIN, 15} },
    { 15, 7, 4, 0 },
    5, 20, MST_ELECTRIC_GOLEM, CE_NOCORPSE, Z_NOZOMBIE, S_SILENT,
    I_PLANT, HT_LAND, FL_NONE, 16, DEFAULT_ENERGY,
    MONUSE_OPEN_DOORS, MONEAT_NOTHING, SIZE_LARGE, MON_SHAPE_HUMANOID
},

{
    MONS_GUARDIAN_GOLEM, '8', LIGHTGREEN, "guardian golem",
    M_ARTIFICIAL,
    mrd(MR_RES_POISON, 3) | MR_RES_FIRE | MR_RES_COLD | MR_RES_ELEC,
    0, 10, MONS_GOLEM, MONS_GUARDIAN_GOLEM, MH_NONLIVING, MAG_IMMUNE,
    { AT_NO_ATK, AT_NO_ATK, AT_NO_ATK, AT_NO_ATK },
    { 5, 6, 4, 0 },
    10, 2, MST_NO_SPELLS, CE_NOCORPSE, Z_NOZOMBIE, S_SILENT,
    I_PLANT, HT_LAND, FL_NONE, 10, DEFAULT_ENERGY,
    MONUSE_OPEN_DOORS, MONEAT_NOTHING, SIZE_LARGE, MON_SHAPE_HUMANOID
},

{
   MONS_SPELLFORGED_SERVITOR, '8', LIGHTMAGENTA, "spellforged servitor",
    M_ARTIFICIAL | M_NO_POLY_TO | M_SPELLCASTER | M_ACTUAL_SPELLS,
    mrd(MR_RES_POISON, 3) | mrd(MR_RES_FIRE | MR_RES_COLD | MR_RES_ELEC, 2),
    0, 10, MONS_GOLEM, MONS_GOLEM, MH_NONLIVING, MAG_IMMUNE,
    { AT_NO_ATK, AT_NO_ATK, AT_NO_ATK, AT_NO_ATK },
    { 8, 0, 0, 80 },
    10, 10, MST_NO_SPELLS, CE_NOCORPSE, Z_NOZOMBIE, S_SILENT,
    I_PLANT, HT_LAND, FL_LEVITATE, 10, DEFAULT_ENERGY,
    MONUSE_NOTHING, MONEAT_NOTHING, SIZE_MEDIUM, MON_SHAPE_HUMANOID
},

// statues and statue-like things (also '8')
{
    MONS_ICE_STATUE, '8', LIGHTBLUE, "ice statue",
<<<<<<< HEAD
    M_ARTIFICIAL | M_SPELLCASTER | M_STATIONARY | M_SPEAKS,
    MR_RES_POISON | MR_VUL_FIRE | mrd(MR_RES_COLD, 3) | mrd(MR_RES_ELEC, 2)
        | MR_RES_PETRIFY,
=======
    M_ARTIFICIAL | M_STATIONARY | M_SPEAKS,
    MR_RES_POISON | MR_VUL_FIRE | mrd(MR_RES_COLD, 3) | mrd(MR_RES_ELEC, 2),
>>>>>>> 85094396
    0, 10, MONS_STATUE, MONS_ICE_STATUE, MH_NONLIVING, MAG_IMMUNE,
    { AT_NO_ATK, AT_NO_ATK, AT_NO_ATK, AT_NO_ATK },
    { 8, 0, 0, 70 },
    12, 1, MST_ICE_STATUE, CE_NOCORPSE, Z_NOZOMBIE, S_SILENT,
    I_HIGH, HT_LAND, FL_NONE, 16, DEFAULT_ENERGY,
    MONUSE_NOTHING, MONEAT_NOTHING, SIZE_LARGE, MON_SHAPE_HUMANOID
},

{
    MONS_SILVER_STATUE, '8', WHITE, "silver statue",
<<<<<<< HEAD
    M_ARTIFICIAL | M_SPELLCASTER | M_FAKE_SPELLS | M_STATIONARY | M_SPEAKS,
    mrd(MR_RES_POISON | MR_RES_FIRE | MR_RES_COLD | MR_RES_ELEC, 2)
        | MR_RES_PETRIFY,
=======
    M_ARTIFICIAL | M_STATIONARY | M_SPEAKS,
    mrd(MR_RES_POISON | MR_RES_FIRE | MR_RES_COLD | MR_RES_ELEC, 2),
>>>>>>> 85094396
    0, 10, MONS_STATUE, MONS_SILVER_STATUE, MH_NONLIVING, MAG_IMMUNE,
    { AT_NO_ATK, AT_NO_ATK, AT_NO_ATK, AT_NO_ATK },
    { 10, 0, 0, 70 },
    12, 1, MST_SILVER_STATUE, CE_NOCORPSE, Z_NOZOMBIE, S_SILENT,
    I_HIGH, HT_LAND, FL_NONE, 10, DEFAULT_ENERGY,
    MONUSE_NOTHING, MONEAT_NOTHING, SIZE_LARGE, MON_SHAPE_HUMANOID
},

{
    MONS_ORANGE_STATUE, '8', LIGHTRED, "orange crystal statue",
<<<<<<< HEAD
    M_ARTIFICIAL | M_SPELLCASTER | M_FAKE_SPELLS | M_STATIONARY | M_SPEAKS,
    mrd(MR_RES_POISON | MR_RES_FIRE | MR_RES_COLD | MR_RES_ELEC, 2)
        | MR_RES_PETRIFY,
=======
    M_ARTIFICIAL | M_STATIONARY | M_SPEAKS,
    mrd(MR_RES_POISON | MR_RES_FIRE | MR_RES_COLD | MR_RES_ELEC, 2),
>>>>>>> 85094396
    0, 10, MONS_STATUE, MONS_ORANGE_STATUE, MH_NONLIVING, MAG_IMMUNE,
    { AT_NO_ATK, AT_NO_ATK, AT_NO_ATK, AT_NO_ATK },
    { 10, 0, 0, 70 },
    12, 1, MST_ORANGE_CRYSTAL_STATUE, CE_NOCORPSE, Z_NOZOMBIE, S_SILENT,
    I_HIGH, HT_LAND, FL_NONE, 6, DEFAULT_ENERGY,
    MONUSE_NOTHING, MONEAT_NOTHING, SIZE_LARGE, MON_SHAPE_HUMANOID
},

{ // always redefined
    MONS_STATUE, '8', LIGHTGREY, "statue",
    M_ARTIFICIAL | M_STATIONARY | M_SPEAKS | M_ARCHER | M_DONT_MELEE | M_NO_POLY_TO,
    mrd(MR_RES_POISON | MR_RES_FIRE | MR_RES_COLD | MR_RES_ELEC, 2)
        | MR_RES_PETRIFY,
    0, 10, MONS_STATUE, MONS_STATUE, MH_NONLIVING, MAG_IMMUNE,
    { {AT_WEAP_ONLY, AF_PLAIN, 20}, AT_NO_ATK, AT_NO_ATK, AT_NO_ATK },
    { 8, 0, 0, 70 },
    12, 1, MST_NO_SPELLS, CE_NOCORPSE, Z_NOZOMBIE, S_SILENT,
    I_HIGH, HT_LAND, FL_NONE, 10, DEFAULT_ENERGY,
    MONUSE_STARTING_EQUIPMENT, MONEAT_NOTHING, SIZE_LARGE, MON_SHAPE_HUMANOID
},

{
    MONS_TRAINING_DUMMY, '8', LIGHTGREY, "training dummy",
    M_STATIONARY,
    MR_RES_PETRIFY,
    0, 10, MONS_TRAINING_DUMMY, MONS_TRAINING_DUMMY, MH_NONLIVING, MAG_IMMUNE,
    { {AT_WEAP_ONLY, AF_PLAIN, 1}, AT_NO_ATK, AT_NO_ATK, AT_NO_ATK },
    { 1, 0, 0, 6 },
    0, 0, MST_NO_SPELLS, CE_NOCORPSE, Z_NOZOMBIE, S_SILENT,
    I_HIGH, HT_LAND, FL_NONE, 10, DEFAULT_ENERGY,
    MONUSE_STARTING_EQUIPMENT, MONEAT_NOTHING, SIZE_LARGE, MON_SHAPE_HUMANOID
},

{
    MONS_PILLAR_OF_SALT, '8', WHITE, "pillar of salt",
    M_NO_EXP_GAIN | M_STATIONARY,
    MR_RES_POISON,
    0, 10, MONS_PILLAR_OF_SALT, MONS_PILLAR_OF_SALT, MH_NONLIVING, MAG_IMMUNE,
    { AT_NO_ATK, AT_NO_ATK, AT_NO_ATK, AT_NO_ATK },
    { 1, 0, 0, 1 },
    1, 0, MST_NO_SPELLS, CE_NOCORPSE, Z_NOZOMBIE, S_SILENT,
    I_PLANT, HT_LAND, FL_NONE, 10, DEFAULT_ENERGY,
    MONUSE_STARTING_EQUIPMENT, MONEAT_NOTHING, SIZE_MEDIUM, MON_SHAPE_MISC
},

{
    MONS_BLOCK_OF_ICE, '8', ETC_ICE, "block of ice",
    M_NO_EXP_GAIN | M_STATIONARY,
    mrd(MR_RES_COLD, 3) | MR_VUL_FIRE | MR_RES_POISON,
    0, 10, MONS_BLOCK_OF_ICE, MONS_BLOCK_OF_ICE, MH_NONLIVING, MAG_IMMUNE,
    { AT_NO_ATK, AT_NO_ATK, AT_NO_ATK, AT_NO_ATK },
    { 3, 0, 5, 20 },
    15, 0, MST_NO_SPELLS, CE_NOCORPSE, Z_NOZOMBIE, S_SILENT,
    I_PLANT, HT_LAND, FL_NONE, 10, DEFAULT_ENERGY,
    MONUSE_STARTING_EQUIPMENT, MONEAT_NOTHING, SIZE_MEDIUM, MON_SHAPE_MISC
},

{
    MONS_DIAMOND_OBELISK, '8', WHITE, "diamond obelisk",
    M_ARTIFICIAL | M_STATIONARY | M_NO_EXP_GAIN | M_NO_POLY_TO,
    MR_RES_PETRIFY,
    0, 10, MONS_DIAMOND_OBELISK, MONS_DIAMOND_OBELISK, MH_NONLIVING, MAG_IMMUNE,
    { AT_NO_ATK, AT_NO_ATK, AT_NO_ATK, AT_NO_ATK },
    { 8, 0, 0, 10000 },
    12, 1, MST_NO_SPELLS, CE_NOCORPSE, Z_NOZOMBIE, S_SILENT,
    I_HIGH, HT_LAND, FL_NONE, 10, DEFAULT_ENERGY,
    MONUSE_STARTING_EQUIPMENT, MONEAT_NOTHING, SIZE_LARGE, MON_SHAPE_MISC
},

{
    MONS_LIGHTNING_SPIRE, '8', ETC_ELECTRICITY, "lightning spire",
    M_STATIONARY | M_NO_POLY_TO,
    mrd(MR_RES_POISON | MR_RES_FIRE | MR_RES_COLD | MR_RES_ELEC, 2)
        | MR_RES_PETRIFY,
    0, 10, MONS_LIGHTNING_SPIRE, MONS_LIGHTNING_SPIRE, MH_NONLIVING, MAG_IMMUNE,
    { AT_NO_ATK, AT_NO_ATK, AT_NO_ATK, AT_NO_ATK },
    { 3, 0, 0, 20 },
    13, 3, MST_ELECTRIC_EEL, CE_NOCORPSE, Z_NOZOMBIE, S_SILENT,
    I_PLANT, HT_LAND, FL_NONE, 10, DEFAULT_ENERGY,
    MONUSE_NOTHING, MONEAT_NOTHING, SIZE_SMALL, MON_SHAPE_MISC
},

<<<<<<< HEAD
=======
{
   MONS_SPELLFORGED_SERVITOR, '8', LIGHTMAGENTA, "spellforged servitor",
    M_ARTIFICIAL | M_NO_POLY_TO | M_ACTUAL_SPELLS,
    mrd(MR_RES_POISON, 3) | mrd(MR_RES_FIRE | MR_RES_COLD | MR_RES_ELEC, 2),
    0, 10, MONS_STATUE, MONS_STATUE, MH_NONLIVING, MAG_IMMUNE,
    { AT_NO_ATK, AT_NO_ATK, AT_NO_ATK, AT_NO_ATK },
    { 8, 0, 0, 80 },
    10, 10, MST_NO_SPELLS, CE_NOCORPSE, Z_NOZOMBIE, S_SILENT,
    I_PLANT, HT_LAND, FL_LEVITATE, 10, DEFAULT_ENERGY,
    MONUSE_NOTHING, MONEAT_NOTHING, SIZE_MEDIUM, MON_SHAPE_HUMANOID
},

>>>>>>> 85094396
// gargoyles ('9')
{
    MONS_GARGOYLE, '9', LIGHTGREY, "gargoyle",
    M_ARTIFICIAL,
    mrd(MR_RES_POISON, 3) | MR_RES_ELEC,
    0, 26, MONS_GARGOYLE, MONS_GARGOYLE, MH_NONLIVING, 40,
    { {AT_HIT, AF_PLAIN, 20}, AT_NO_ATK, AT_NO_ATK, AT_NO_ATK },
    { 6, 3, 3, 0 },
    18, 6, MST_GARGOYLE, CE_NOCORPSE, Z_NOZOMBIE, S_SILENT,
    I_NORMAL, HT_LAND, FL_WINGED, 10, DEFAULT_ENERGY,
    MONUSE_STARTING_EQUIPMENT, MONEAT_NOTHING, SIZE_MEDIUM,
        MON_SHAPE_HUMANOID_WINGED_TAILED
},

{
    MONS_WAR_GARGOYLE, '9', CYAN, "war gargoyle",
    M_ARTIFICIAL | M_SEE_INVIS | M_FIGHTER,
    MR_RES_ELEC | MR_RES_FIRE | MR_RES_COLD | mrd(MR_RES_POISON, 3),
    0, 18, MONS_GARGOYLE, MONS_WAR_GARGOYLE, MH_NONLIVING, 100,
    { {AT_HIT, AF_PLAIN, 30}, AT_NO_ATK, AT_NO_ATK, AT_NO_ATK },
    { 13, 2, 4, 0 },
    22, 4, MST_IRON_DRAGON, CE_NOCORPSE, Z_NOZOMBIE, S_SILENT,
    I_HIGH, HT_LAND, FL_WINGED, 14, DEFAULT_ENERGY,
    MONUSE_STARTING_EQUIPMENT, MONEAT_NOTHING, SIZE_MEDIUM,
        MON_SHAPE_HUMANOID_WINGED_TAILED
},

{
    MONS_MOLTEN_GARGOYLE, '9', RED, "molten gargoyle",
    M_ARTIFICIAL,
    mrd(MR_RES_POISON, 3) | MR_RES_ELEC | mrd(MR_RES_FIRE, 3),
    0, 18, MONS_GARGOYLE, MONS_MOLTEN_GARGOYLE, MH_NONLIVING, 60,
    { {AT_HIT, AF_FIRE, 20}, AT_NO_ATK, AT_NO_ATK, AT_NO_ATK },
    { 7, 3, 3, 0 },
    14, 7, MST_MOLTEN_GARGOYLE, CE_NOCORPSE, Z_NOZOMBIE, S_SILENT,
    I_NORMAL, HT_LAND, FL_WINGED, 10, DEFAULT_ENERGY,
    MONUSE_STARTING_EQUIPMENT, MONEAT_NOTHING, SIZE_MEDIUM,
        MON_SHAPE_HUMANOID_WINGED_TAILED
},

// major demons ('&')
// Random demon in pan - only one per level.  Stats are stored in ghost struct.
{
    MONS_PANDEMONIUM_LORD, '&', BLACK, "pandemonium lord",
    // See invis is also set in ghost.cc
    M_FIGHTER | M_SPEAKS | M_HYBRID | M_SEE_INVIS,
    MR_RES_POISON,
    0, 14, MONS_PANDEMONIUM_LORD, MONS_PANDEMONIUM_LORD, MH_DEMONIC, -5,
    { {AT_HIT, AF_PLAIN, 5}, AT_NO_ATK, AT_NO_ATK, AT_NO_ATK },
    { 19, 0, 8, 100 },
    1, 2, MST_GHOST, CE_NOCORPSE, Z_NOZOMBIE, S_DEMON_TAUNT,
    I_HIGH, HT_LAND, FL_NONE, 10, DEFAULT_ENERGY,
    MONUSE_OPEN_DOORS, MONEAT_NOTHING, SIZE_LARGE, MON_SHAPE_HUMANOID
},

// Demon in hell.  Currently only used as genus/species for hell guardians.
{ // dummy genus monster -- used as a species so not a DUMMY
    MONS_HELL_LORD, '&', BLACK, "hell lord",
    M_FIGHTER | M_SPEAKS | M_CANT_SPAWN,
    MR_RES_POISON,
    0, 14, MONS_HELL_LORD, MONS_HELL_LORD, MH_DEMONIC, -5,
    { {AT_HIT, AF_PLAIN, 5}, AT_NO_ATK, AT_NO_ATK, AT_NO_ATK },
    { 19, 0, 8, 100 },
    1, 2, MST_GHOST, CE_NOCORPSE, Z_NOZOMBIE, S_DEMON_TAUNT,
    I_HIGH, HT_LAND, FL_NONE, 10, DEFAULT_ENERGY,
    MONUSE_OPEN_DOORS, MONEAT_NOTHING, SIZE_LARGE, MON_SHAPE_HUMANOID
},

// explodey things / orb of fire ('*')
{
    MONS_BALL_LIGHTNING, '*', LIGHTCYAN, "ball lightning",
    M_INSUBSTANTIAL | M_GLOWS_LIGHT,
    mrd(MR_RES_ELEC | MR_RES_POISON | MR_RES_FIRE | MR_RES_COLD, 3)
        | MR_RES_WIND,
    0, 20, MONS_BALL_LIGHTNING, MONS_BALL_LIGHTNING, MH_NONLIVING, MAG_IMMUNE,
    { {AT_HIT, AF_PLAIN, 5}, AT_NO_ATK, AT_NO_ATK, AT_NO_ATK },
    { 12, 0, 0, 1 },
    0, 10, MST_NO_SPELLS, CE_NOCORPSE, Z_NOZOMBIE, S_SILENT,
    I_PLANT, HT_LAND, FL_LEVITATE, 20, DEFAULT_ENERGY,
    MONUSE_NOTHING, MONEAT_NOTHING, SIZE_LITTLE, MON_SHAPE_ORB
},

{
    MONS_GIANT_SPORE, '*', GREEN, "giant spore",
    M_NO_FLAGS,
    MR_RES_POISON,
    0, 10, MONS_FUNGUS, MONS_GIANT_SPORE, MH_PLANT, 0,
    { {AT_HIT, AF_PLAIN, 1}, AT_NO_ATK, AT_NO_ATK, AT_NO_ATK },
    { 1, 0, 0, 1 },
    0, 10, MST_NO_SPELLS, CE_NOCORPSE, Z_NOZOMBIE, S_SILENT,
    I_PLANT, HT_LAND, FL_LEVITATE, 15, DEFAULT_ENERGY,
    MONUSE_NOTHING, MONEAT_NOTHING, SIZE_SMALL, MON_SHAPE_ORB
},

{
    MONS_LOST_SOUL, '*', LIGHTGREEN, "lost soul",
    M_INSUBSTANTIAL | M_MAINTAIN_RANGE | M_SUBMERGES,
    mrd(MR_RES_POISON | MR_RES_ELEC, 1) | MR_RES_FIRE | MR_RES_COLD,
    0, 2, MONS_LOST_SOUL, MONS_LOST_SOUL, MH_UNDEAD, MAG_IMMUNE,
    { AT_NO_ATK, AT_NO_ATK, AT_NO_ATK, AT_NO_ATK },
    { 10, 1, 3, 0 },
    0, 10, MST_NO_SPELLS, CE_NOCORPSE, Z_NOZOMBIE, S_SILENT,
    I_PLANT, HT_LAND, FL_LEVITATE, 13, DEFAULT_ENERGY,
    MONUSE_NOTHING, MONEAT_NOTHING, SIZE_SMALL, MON_SHAPE_ORB
},

{
    MONS_LURKING_HORROR, '*', BLUE, "lurking horror",
    M_INSUBSTANTIAL, MR_NO_FLAGS,
    0, 10, MONS_LURKING_HORROR, MONS_LURKING_HORROR, MH_NONLIVING, 10,
    { {AT_HIT, AF_PLAIN, 1}, AT_NO_ATK, AT_NO_ATK, AT_NO_ATK },
    { 1, 0, 0, 1 },
    0, 10, MST_NO_SPELLS, CE_NOCORPSE, Z_NOZOMBIE, S_SILENT,
    I_PLANT, HT_LAND, FL_LEVITATE, 12, DEFAULT_ENERGY,
    MONUSE_NOTHING, MONEAT_NOTHING, SIZE_SMALL, MON_SHAPE_ORB
},

{
    MONS_ORB_OF_FIRE, '*', RED, "orb of fire",
    M_SEE_INVIS | M_INSUBSTANTIAL | M_GLOWS_LIGHT
        | M_GLOWS_RADIATION,
    mrd(MR_RES_POISON | MR_RES_ELEC, 3) | MR_RES_HELLFIRE | MR_RES_COLD
        | MR_VUL_WATER,
    0, 13, MONS_ORB_OF_FIRE, MONS_ORB_OF_FIRE, MH_NONLIVING, MAG_IMMUNE,
    { AT_NO_ATK, AT_NO_ATK, AT_NO_ATK, AT_NO_ATK },
    { 30, 0, 0, 150 },
    20, 20, MST_ORB_OF_FIRE, CE_NOCORPSE, Z_NOZOMBIE, S_SILENT,
    I_NORMAL, HT_LAND, FL_LEVITATE, 15, DEFAULT_ENERGY,
    MONUSE_NOTHING, MONEAT_NOTHING, SIZE_LITTLE, MON_SHAPE_ORB
},

{ // not an actual monster, used by a spell
    MONS_ORB_OF_DESTRUCTION, '*', WHITE, "orb of destruction",
    M_INSUBSTANTIAL | M_GLOWS_LIGHT | M_NO_EXP_GAIN | M_NO_POLY_TO,
    mrd(MR_RES_POISON | MR_RES_COLD | MR_RES_ELEC, 3) | MR_RES_HELLFIRE
        | mrd(MR_RES_ACID, 3) | MR_RES_STICKY_FLAME,
    0, 0, MONS_ORB_OF_DESTRUCTION, MONS_ORB_OF_DESTRUCTION,
        MH_NONLIVING, MAG_IMMUNE,
    { AT_NO_ATK, AT_NO_ATK, AT_NO_ATK, AT_NO_ATK },
    { 5, 0, 0, 1000 /* unkillable */ },
    0, 10, MST_NO_SPELLS, CE_NOCORPSE, Z_NOZOMBIE, S_SILENT,
    I_PLANT, HT_LAND, FL_LEVITATE, 30, DEFAULT_ENERGY,
    MONUSE_NOTHING, MONEAT_NOTHING, SIZE_LITTLE, MON_SHAPE_ORB
},

{ // not an actual monster, used by a spell
    MONS_FULMINANT_PRISM, '*', ETC_MAGIC, "fulminant prism",
    M_GLOWS_LIGHT | M_NO_POLY_TO | M_STATIONARY,
    mrd(MR_RES_POISON, 3) | mrd(MR_RES_FIRE | MR_RES_COLD | MR_RES_ELEC, 1),
    0, 0, MONS_FULMINANT_PRISM, MONS_FULMINANT_PRISM,
        MH_NONLIVING, MAG_IMMUNE,
    { AT_NO_ATK, AT_NO_ATK, AT_NO_ATK, AT_NO_ATK },
    { 5, 2, 2, 0},
    3, 0, MST_NO_SPELLS, CE_NOCORPSE, Z_NOZOMBIE, S_SILENT,
    I_PLANT, HT_LAND, FL_LEVITATE, 10, DEFAULT_ENERGY,
    MONUSE_NOTHING, MONEAT_NOTHING, SIZE_LITTLE, MON_SHAPE_ORB
},

{
    MONS_WRETCHED_STAR, '*', MAGENTA, "wretched star",
    M_SEE_INVIS | M_INSUBSTANTIAL | M_GLOWS_LIGHT
        | M_GLOWS_RADIATION,
    mrd(MR_RES_POISON | MR_RES_ELEC, 1) | MR_RES_FIRE | MR_RES_COLD,
    0, 13, MONS_WRETCHED_STAR, MONS_WRETCHED_STAR, MH_NONLIVING, MAG_IMMUNE,
    { AT_NO_ATK, AT_NO_ATK, AT_NO_ATK, AT_NO_ATK },
    { 10, 0, 0, 70 },
    10, 10, MST_WRETCHED_STAR, CE_NOCORPSE, Z_NOZOMBIE, S_SILENT,
    I_NORMAL, HT_LAND, FL_LEVITATE, 10, MOVE_ENERGY(8),
    MONUSE_NOTHING, MONEAT_NOTHING, SIZE_LITTLE, MON_SHAPE_ORB
},

{
    MONS_BATTLESPHERE, '*', ETC_MAGIC, "battlesphere",
    M_SEE_INVIS | M_INSUBSTANTIAL | M_GLOWS_LIGHT | M_NO_EXP_GAIN
        | M_NO_POLY_TO | M_MAINTAIN_RANGE,
    mrd(MR_RES_POISON | MR_RES_COLD | MR_RES_ELEC | MR_RES_FIRE, 2)
    | MR_RES_ACID | MR_RES_STICKY_FLAME,
    0, 0, MONS_BATTLESPHERE, MONS_BATTLESPHERE, MH_NONLIVING, MAG_IMMUNE,
    { AT_NO_ATK, AT_NO_ATK, AT_NO_ATK, AT_NO_ATK },
    { 5, 2, 2, 0},
    0, 5, MST_NO_SPELLS, CE_NOCORPSE, Z_NOZOMBIE, S_SILENT,
    I_PLANT, HT_LAND, FL_LEVITATE, 30, DEFAULT_ENERGY,
    MONUSE_NOTHING, MONEAT_NOTHING, SIZE_LITTLE, MON_SHAPE_ORB
},

// other symbols
{
    MONS_DEATH_COB, '%', YELLOW, "death cob",
    M_SPEAKS,
    MR_RES_COLD,
    0, 10, MONS_DEATH_COB, MONS_DEATH_COB, MH_UNDEAD, 40,
    { {AT_HIT, AF_PLAIN, 20}, AT_NO_ATK, AT_NO_ATK, AT_NO_ATK },
    { 10, 4, 5, 0 },
    10, 15, MST_NO_SPELLS, CE_NOCORPSE, Z_NOZOMBIE, S_MOAN,
    I_NORMAL, HT_LAND, FL_NONE, 25, DEFAULT_ENERGY,
    MONUSE_OPEN_DOORS, MONEAT_NOTHING, SIZE_TINY, MON_SHAPE_HUMANOID
},

// non-human uniques
// "A"ngels.
{
    MONS_MENNAS, 'A', LIGHTCYAN, "Mennas",
    M_FIGHTER | M_ACTUAL_SPELLS | M_SEE_INVIS | M_SPEAKS
        | M_GLOWS_LIGHT | M_UNIQUE,
    MR_RES_POISON | mrd(MR_RES_ELEC, 2),
    0, 10, MONS_ANGEL, MONS_ANGEL, MH_HOLY, MAG_IMMUNE,
    { {AT_HIT, AF_PLAIN, 30}, {AT_HIT, AF_PLAIN, 20}, AT_NO_ATK,
       AT_NO_ATK },
    { 19, 0, 0, 150 },
    15, 28, MST_MENNAS, CE_NOCORPSE, Z_NOZOMBIE, S_SILENT,
    I_HIGH, HT_LAND, FL_WINGED, 15, DEFAULT_ENERGY,
    MONUSE_WEAPONS_ARMOUR, MONEAT_NOTHING, SIZE_MEDIUM,
        MON_SHAPE_HUMANOID_WINGED
},

// "c"entaurs.
{
    MONS_NESSOS, 'c', MAGENTA, "Nessos",
    M_UNIQUE | M_WARM_BLOOD | M_ARCHER | M_ACTUAL_SPELLS | M_SPEAKS,
    MR_NO_FLAGS,
    1500, 12, MONS_CENTAUR, MONS_CENTAUR, MH_NATURAL, 20,
    { {AT_HIT, AF_PLAIN, 16}, AT_NO_ATK, AT_NO_ATK, AT_NO_ATK },
    { 9, 0, 0, 72 },
    4, 8, MST_NESSOS, CE_CLEAN, Z_NOZOMBIE, S_SHOUT,
    I_NORMAL, HT_LAND, FL_NONE, 15, DEFAULT_ENERGY,
    MONUSE_WEAPONS_ARMOUR, MONEAT_NOTHING, SIZE_LARGE, MON_SHAPE_CENTAUR
},

// "C"yclopes and giants.
{
    MONS_CHUCK, 'C', WHITE, "Chuck",
    M_WARM_BLOOD | M_SPEAKS | M_UNIQUE,
    MR_NO_FLAGS,
    2300, 10, MONS_GIANT, MONS_STONE_GIANT, MH_NATURAL, 100,
    { {AT_HIT, AF_PLAIN, 45}, AT_NO_ATK, AT_NO_ATK, AT_NO_ATK },
    { 18, 0, 0, 120 },
    14, 2, MST_NO_SPELLS, CE_CLEAN, Z_NOZOMBIE, S_SHOUT,
    I_NORMAL, HT_LAND, FL_NONE, 10, DEFAULT_ENERGY,
    MONUSE_STARTING_EQUIPMENT, MONEAT_NOTHING, SIZE_GIANT, MON_SHAPE_HUMANOID
},

{
    MONS_IRON_GIANT, 'C', CYAN, "the iron giant",
    M_WARM_BLOOD | M_SPEAKS | M_FIGHTER | M_UNIQUE,
    MR_RES_POISON | MR_RES_FIRE | MR_RES_COLD,
    3500, 10, MONS_GIANT, MONS_IRON_GIANT, MH_NATURAL, 120,
    { {AT_HIT, AF_PLAIN, 60}, AT_NO_ATK, AT_NO_ATK, AT_NO_ATK },
    { 22, 0, 0, 220 },
    18, 2, MST_IRON_GIANT, CE_CLEAN, Z_BIG, S_SHOUT,
    I_NORMAL, HT_LAND, FL_NONE, 10, DEFAULT_ENERGY,
    MONUSE_STARTING_EQUIPMENT, MONEAT_NOTHING, SIZE_GIANT, MON_SHAPE_HUMANOID
},

{
    MONS_POLYPHEMUS, 'C', GREEN, "Polyphemus",
    M_UNIQUE | M_WARM_BLOOD | M_SPEAKS,
    MR_NO_FLAGS,
    2500, 10, MONS_GIANT, MONS_CYCLOPS, MH_NATURAL, 60,
    { {AT_HIT, AF_PLAIN, 50}, {AT_HIT, AF_PLAIN, 35}, AT_NO_ATK, AT_NO_ATK },
    { 16, 0, 0, 150 },
    10, 3, MST_NO_SPELLS, CE_CLEAN, Z_NOZOMBIE, S_SHOUT,
    I_NORMAL, HT_LAND, FL_NONE, 10, DEFAULT_ENERGY,
    MONUSE_STARTING_EQUIPMENT, MONEAT_NOTHING, SIZE_GIANT, MON_SHAPE_HUMANOID
},

{
    MONS_ANTAEUS, 'C', LIGHTCYAN, "Antaeus",
    M_UNIQUE | M_WARM_BLOOD | M_FIGHTER | M_SEE_INVIS
        | M_SPEAKS,
    mrd(MR_RES_ELEC | MR_RES_COLD, 2) | MR_VUL_FIRE,
    0, 15, MONS_GIANT, MONS_TITAN, MH_DEMONIC, MAG_IMMUNE,
    { {AT_HIT, AF_COLD, 75}, {AT_HIT, AF_COLD, 30}, AT_NO_ATK, AT_NO_ATK },
    { 22, 0, 0, 700 },
    28, 4, MST_ANTAEUS, CE_NOCORPSE, Z_NOZOMBIE, S_DEMON_TAUNT,
    I_HIGH, HT_AMPHIBIOUS, FL_NONE, 10, DEFAULT_ENERGY,
    MONUSE_WEAPONS_ARMOUR, MONEAT_NOTHING, SIZE_GIANT, MON_SHAPE_HUMANOID
},

// "d"raconians.
{
    MONS_TIAMAT, 'd', BLACK, "Tiamat",
    M_UNIQUE | M_SEE_INVIS | M_COLD_BLOOD | M_SPEAKS,
    MR_RES_POISON,
    900, 10, MONS_DRACONIAN, MONS_DRACONIAN, MH_NATURAL, 140,
    { {AT_HIT, AF_PLAIN, 60}, {AT_TAIL_SLAP, AF_PLAIN, 45}, AT_NO_ATK,
       AT_NO_ATK },
    { 22, 0, 0, 380 },
    30, 10, MST_DRACONIAN, CE_NOCORPSE, Z_NOZOMBIE, S_ROAR,
    I_HIGH, HT_LAND, FL_WINGED, 10, DEFAULT_ENERGY,
    MONUSE_WEAPONS_ARMOUR, MONEAT_NOTHING, SIZE_MEDIUM,
        MON_SHAPE_HUMANOID_WINGED_TAILED
},

// "D"ragons and hydras.
{
    MONS_XTAHUA, 'D', RED, "Xtahua",
    M_UNIQUE | M_SEE_INVIS | M_WARM_BLOOD | M_SPEAKS,
    MR_RES_POISON | mrd(MR_RES_FIRE, 2) | MR_VUL_COLD,
    2400, 18, MONS_DRAGON, MONS_FIRE_DRAGON, MH_NATURAL, 180,
    { {AT_BITE, AF_PLAIN, 35}, {AT_CLAW, AF_PLAIN, 17},
      {AT_TRAMPLE, AF_PLAIN, 20}, AT_NO_ATK },
    { 19, 0, 0, 133 },
    15, 7, MST_FIRE_DRAGON_BREATH, CE_CLEAN, Z_NOZOMBIE, S_ROAR,
    I_NORMAL, HT_LAND, FL_WINGED, 10, DEFAULT_ENERGY,
    MONUSE_NOTHING, MONEAT_DOORS, SIZE_GIANT, MON_SHAPE_QUADRUPED_WINGED
},

{
    MONS_LERNAEAN_HYDRA, 'D', YELLOW, "the Lernaean hydra",
    M_UNIQUE | M_COLD_BLOOD | M_FAST_REGEN,
    MR_RES_POISON,
    2100, 11, MONS_HYDRA, MONS_HYDRA, MH_NATURAL, 120,
    { {AT_BITE, AF_PLAIN, 18}, AT_NO_ATK, AT_NO_ATK, AT_NO_ATK },
    { 30, 0, 0, 150 },
    0, 5, MST_NO_SPELLS, CE_POISONOUS, Z_NOZOMBIE, S_ROAR,
    I_REPTILE, HT_AMPHIBIOUS, FL_NONE, 10, SWIM_ENERGY(6),
    MONUSE_NOTHING, MONEAT_NOTHING, SIZE_GIANT, MON_SHAPE_QUADRUPED
},

{
    MONS_SERPENT_OF_HELL, 'D', ETC_FIRE, "the Serpent of Hell",
    M_SEE_INVIS | M_UNIQUE,
    MR_RES_POISON | MR_RES_HELLFIRE,
    0, 18, MONS_DRAGON, MONS_SERPENT_OF_HELL, MH_DEMONIC, 180,
    { {AT_BITE, AF_FIRE, 35}, {AT_CLAW, AF_PLAIN, 15},
      {AT_TRAMPLE, AF_PLAIN, 15}, AT_NO_ATK },
    { 20, 0, 0, 320 },
    16, 12, MST_SERPENT_OF_HELL, CE_CLEAN, Z_NOZOMBIE, S_ROAR,
    I_HIGH, HT_LAND, FL_WINGED, 14, DEFAULT_ENERGY,
    MONUSE_NOTHING, MONEAT_DOORS, SIZE_GIANT, MON_SHAPE_QUADRUPED_WINGED
},

{
    MONS_SERPENT_OF_HELL_COCYTUS, 'D', ETC_ICE, "the Serpent of Hell",
    M_SEE_INVIS | M_UNIQUE,
    MR_RES_POISON | mrd(MR_RES_COLD, 3),
    0, 18, MONS_DRAGON, MONS_SERPENT_OF_HELL, MH_DEMONIC, 180,
    { {AT_BITE, AF_COLD, 35}, {AT_CLAW, AF_PLAIN, 15},
      {AT_TRAMPLE, AF_PLAIN, 15}, AT_NO_ATK },
    { 20, 0, 0, 320 },
    20, 12, MST_SERPENT_OF_HELL, CE_CLEAN, Z_NOZOMBIE, S_ROAR,
    I_HIGH, HT_LAND, FL_WINGED, 14, DEFAULT_ENERGY,
    MONUSE_NOTHING, MONEAT_DOORS, SIZE_GIANT, MON_SHAPE_QUADRUPED_WINGED
},

{
    MONS_SERPENT_OF_HELL_DIS, 'D', ETC_IRON, "the Serpent of Hell",
    M_SEE_INVIS | M_UNIQUE,
    MR_RES_POISON | MR_RES_FIRE | MR_RES_COLD,
    0, 18, MONS_DRAGON, MONS_SERPENT_OF_HELL, MH_DEMONIC, 180,
    { {AT_BITE, AF_PLAIN /* XXX? */, 50}, {AT_CLAW, AF_PLAIN, 25},
      {AT_TRAMPLE, AF_PLAIN, 25}, {AT_TAIL_SLAP, AF_PLAIN, 15} },
    { 20, 0, 0, 320 },
    30, 12, MST_SERPENT_OF_HELL, CE_CLEAN, Z_NOZOMBIE, S_ROAR,
    I_HIGH, HT_LAND, FL_NONE, 14, DEFAULT_ENERGY,
    MONUSE_NOTHING, MONEAT_DOORS, SIZE_GIANT, MON_SHAPE_QUADRUPED_WINGED
},

{
    MONS_SERPENT_OF_HELL_TARTARUS, 'D', ETC_DEATH, "the Serpent of Hell",
    M_SEE_INVIS | M_UNIQUE,
    MR_RES_POISON | mrd(MR_RES_COLD, 2),
    0, 18, MONS_DRAGON, MONS_SERPENT_OF_HELL, MH_DEMONIC, 180,
    { {AT_BITE, AF_DRAIN_XP, 35}, {AT_CLAW, AF_PLAIN, 15},
      {AT_TRAMPLE, AF_PLAIN, 15}, AT_NO_ATK },
    { 20, 0, 0, 320 },
    16, 12, MST_SERPENT_OF_HELL, CE_CLEAN, Z_NOZOMBIE, S_ROAR,
    I_HIGH, HT_LAND, FL_WINGED, 14, DEFAULT_ENERGY,
    MONUSE_NOTHING, MONEAT_DOORS, SIZE_GIANT, MON_SHAPE_QUADRUPED_WINGED
},

// "e"lves
{
    MONS_DUVESSA, 'e', BLUE, "Duvessa",
    M_UNIQUE | M_FIGHTER | M_WARM_BLOOD | M_SPEAKS,
    MR_NO_FLAGS,
    450, 10, MONS_ELF, MONS_ELF, MH_NATURAL, 40,
    { {AT_HIT, AF_PLAIN, 10}, AT_NO_ATK, AT_NO_ATK, AT_NO_ATK },
    { 4, 0, 0, 35 },
    2, 9, MST_NO_SPELLS, CE_CLEAN, Z_NOZOMBIE, S_SHOUT,
    I_HIGH, HT_LAND, FL_NONE, 10, DEFAULT_ENERGY,
    MONUSE_WEAPONS_ARMOUR, MONEAT_NOTHING, SIZE_MEDIUM, MON_SHAPE_HUMANOID
},

{
    MONS_DOWAN, 'e', RED, "Dowan",
    M_UNIQUE | M_ACTUAL_SPELLS | M_WARM_BLOOD | M_SPEAKS,
    MR_NO_FLAGS,
    450, 10, MONS_ELF, MONS_ELF, MH_NATURAL, 20,
    { {AT_HIT, AF_PLAIN, 5}, AT_NO_ATK, AT_NO_ATK, AT_NO_ATK },
    { 3, 0, 0, 25 },
    0, 13, MST_DOWAN, CE_CLEAN, Z_NOZOMBIE, S_SHOUT,
    I_HIGH, HT_LAND, FL_NONE, 10, DEFAULT_ENERGY,
    MONUSE_WEAPONS_ARMOUR, MONEAT_NOTHING, SIZE_MEDIUM, MON_SHAPE_HUMANOID
},

{
    MONS_FANNAR, 'e', LIGHTBLUE, "Fannar",
    M_UNIQUE | M_ACTUAL_SPELLS | M_WARM_BLOOD | M_SPEAKS
        | M_OZOCUBUS_ARMOUR,
    MR_NO_FLAGS,
    450, 16, MONS_ELF, MONS_ELF, MH_NATURAL, 80,
    { {AT_HIT, AF_PLAIN, 8}, AT_NO_ATK, AT_NO_ATK, AT_NO_ATK },
    { 10, 0, 0, 80 },
    0, 13, MST_FANNAR, CE_CLEAN, Z_NOZOMBIE, S_SHOUT,
    I_HIGH, HT_LAND, FL_NONE, 10, DEFAULT_ENERGY,
    MONUSE_WEAPONS_ARMOUR, MONEAT_NOTHING, SIZE_MEDIUM, MON_SHAPE_HUMANOID
},

// "F"rogs.
{
    MONS_PRINCE_RIBBIT, 'F', LIGHTCYAN, "Prince Ribbit",
    M_UNIQUE | M_COLD_BLOOD | M_ACTUAL_SPELLS | M_SPEAKS
        | M_PHASE_SHIFT | M_BLINKER,
    MR_NO_FLAGS,
    450, 12, MONS_BLINK_FROG, MONS_HUMAN, MH_NATURAL, 40,
    { {AT_HIT, AF_PLAIN, 20}, AT_NO_ATK, AT_NO_ATK, AT_NO_ATK },
    { 6, 0, 0, 40 },
    0, 16, MST_PRINCE_RIBBIT, CE_CLEAN, Z_NOZOMBIE, S_CROAK,
    I_NORMAL, HT_AMPHIBIOUS, FL_NONE, 14, SWIM_ENERGY(6),
    MONUSE_NOTHING, MONEAT_NOTHING, SIZE_MEDIUM, MON_SHAPE_QUADRUPED_TAILLESS
},

// "g"oblins, gnolls, and dwarves.
{
    MONS_IJYB, 'g', BLUE, "Ijyb",
    M_UNIQUE | M_WARM_BLOOD | M_SPEAKS,
    MR_NO_FLAGS,
    400, 5, MONS_GOBLIN, MONS_GOBLIN, MH_NATURAL, 10,
    { {AT_HIT, AF_PLAIN, 4}, AT_NO_ATK, AT_NO_ATK, AT_NO_ATK },
    { 3, 0, 0, 28 },
    2, 12, MST_NO_SPELLS, CE_CLEAN, Z_NOZOMBIE, S_SHOUT,
    I_NORMAL, HT_LAND, FL_NONE, 10, DEFAULT_ENERGY,
    MONUSE_WEAPONS_ARMOUR, MONEAT_NOTHING, SIZE_SMALL, MON_SHAPE_HUMANOID
},

{
    MONS_GRUM, 'g', LIGHTRED, "Grum",
    M_UNIQUE | M_WARM_BLOOD | M_SPEAKS,
    MR_NO_FLAGS,
    680, 19, MONS_GNOLL, MONS_GNOLL, MH_NATURAL, 10,
    { {AT_HIT, AF_PLAIN, 20}, AT_NO_ATK, AT_NO_ATK, AT_NO_ATK },
    { 4, 0, 0, 40 },
    2, 9, MST_NO_SPELLS, CE_CLEAN, Z_NOZOMBIE, S_GROWL,
    I_NORMAL, HT_LAND, FL_NONE, 10, DEFAULT_ENERGY,
    MONUSE_WEAPONS_ARMOUR, MONEAT_NOTHING, SIZE_MEDIUM, MON_SHAPE_HUMANOID
},

{
    MONS_CRAZY_YIUF, 'g', BLACK, "Crazy Yiuf",
    M_WARM_BLOOD | M_SPEAKS | M_UNIQUE,
    MR_NO_FLAGS,
    680, 10, MONS_GNOLL, MONS_GNOLL, MH_NATURAL, 10,
    { {AT_HIT, AF_PLAIN, 9}, AT_NO_ATK, AT_NO_ATK, AT_NO_ATK },
    { 3, 0, 0, 20 },
    2, 9, MST_NO_SPELLS, CE_CLEAN, Z_NOZOMBIE, S_SHOUT,
    I_NORMAL, HT_LAND, FL_NONE, 10, DEFAULT_ENERGY,
    MONUSE_STARTING_EQUIPMENT, MONEAT_NOTHING, SIZE_MEDIUM, MON_SHAPE_HUMANOID
},

{
    MONS_WIGLAF, 'g', LIGHTGREEN, "Wiglaf",
    M_UNIQUE | M_PRIEST | M_WARM_BLOOD | M_SPEAKS,
    MR_NO_FLAGS,
    550, 8, MONS_DWARF, MONS_DWARF, MH_NATURAL, 120,
    { {AT_HIT, AF_PLAIN, 30}, AT_NO_ATK, AT_NO_ATK, AT_NO_ATK },
    { 17, 0, 0, 140 },
    1, 10, MST_BK_OKAWARU, CE_CLEAN, Z_NOZOMBIE, S_SHOUT,
    I_NORMAL, HT_LAND, FL_NONE, 10, DEFAULT_ENERGY,
    MONUSE_WEAPONS_ARMOUR, MONEAT_NOTHING, SIZE_MEDIUM, MON_SHAPE_HUMANOID
},

{
    MONS_JORGRUN, 'g', LIGHTMAGENTA, "Jorgrun",
    M_UNIQUE | M_ACTUAL_SPELLS | M_WARM_BLOOD | M_SPEAKS
        | M_NO_REGEN,
    MR_NO_FLAGS,
    600, 8, MONS_DWARF, MONS_DEEP_DWARF, MH_NATURAL, 120,
    { {AT_HIT, AF_PLAIN, 20}, AT_NO_ATK, AT_NO_ATK, AT_NO_ATK },
    { 15, 0, 0, 120 },
    2, 15, MST_JORGRUN, CE_CLEAN, Z_NOZOMBIE, S_SHOUT,
    I_HIGH, HT_LAND, FL_NONE, 10, DEFAULT_ENERGY,
    MONUSE_WEAPONS_ARMOUR, MONEAT_NOTHING, SIZE_MEDIUM, MON_SHAPE_HUMANOID
},

// "h" - carnivorous quadrupeds
{
    MONS_NATASHA, 'h', MAGENTA, "Natasha",
    M_SEE_INVIS | M_WARM_BLOOD | M_SPEAKS | M_UNIQUE | M_ACTUAL_SPELLS,
    MR_NO_FLAGS,
    200, 10, MONS_FELID, MONS_FELID, MH_NATURAL, 20,
    { {AT_CLAW, AF_PLAIN, 10}, AT_NO_ATK, AT_NO_ATK, AT_NO_ATK },
    { 3, 5, 0, 0 },
    2, 12, MST_NATASHA, CE_CLEAN, Z_SMALL, S_HISS,
    I_HIGH, HT_LAND, FL_NONE, 10, MOVE_ENERGY(8),
    MONUSE_STARTING_EQUIPMENT, MONEAT_NOTHING, SIZE_LITTLE, MON_SHAPE_QUADRUPED
},

// "H"ybrids.
{
    MONS_ARACHNE, 'H', LIGHTCYAN, "Arachne",
    M_UNIQUE | M_WARM_BLOOD | M_SPEAKS | M_ACTUAL_SPELLS
        | M_SEE_INVIS | M_WEB_SENSE,
    MR_NO_FLAGS, // no rPois- (breathes through the human half)
    900, 10, MONS_SPIDER, MONS_ARACHNE, MH_NATURAL, 60,
    { {AT_HIT, AF_PLAIN, 30}, AT_NO_ATK, AT_NO_ATK, AT_NO_ATK },
    { 17, 0, 0, 200 },
    3, 10, MST_ARACHNE, CE_CLEAN, Z_BIG, S_SHOUT,
    I_HIGH, HT_LAND, FL_NONE, 15, DEFAULT_ENERGY,
    MONUSE_WEAPONS_ARMOUR, MONEAT_NOTHING, SIZE_LARGE, MON_SHAPE_ARACHNID
},

{
    MONS_SOJOBO, 'Q', LIGHTGREEN, "Sojobo",
    M_FIGHTER | M_ACTUAL_SPELLS | M_SEE_INVIS | M_WARM_BLOOD
        | M_SPEAKS | M_DEFLECT_MISSILES | M_UNIQUE,
    MR_NO_FLAGS,
    550, 18, MONS_TENGU, MONS_TENGU, MH_NATURAL, 140,
    { {AT_HIT, AF_PLAIN, 28}, {AT_PECK, AF_PLAIN, 14}, {AT_CLAW, AF_PLAIN, 14},
       AT_NO_ATK },
    { 20, 0, 0, 150 },
    2, 22, MST_SOJOBO, CE_CLEAN, Z_NOZOMBIE, S_SHOUT,
    I_HIGH, HT_LAND, FL_LEVITATE, 10, MOVE_ENERGY(9),
    MONUSE_WEAPONS_ARMOUR, MONEAT_NOTHING, SIZE_MEDIUM, MON_SHAPE_HUMANOID
},

{
    MONS_ASTERION, 'H', LIGHTBLUE, "Asterion",
    M_PRIEST | M_HYBRID | M_WARM_BLOOD | M_SPEAKS
        | M_SEE_INVIS | M_UNIQUE,
    MR_NO_FLAGS,
    900, 15, MONS_MINOTAUR, MONS_MINOTAUR, MH_NATURAL, 100,
    { {AT_HIT, AF_PLAIN, 35}, {AT_GORE, AF_PLAIN, 20}, AT_NO_ATK, AT_NO_ATK },
    { 15, 0, 0, 130 },
    4, 4, MST_ASTERION, CE_CLEAN, Z_SMALL, S_BELLOW,
    I_NORMAL, HT_LAND, FL_NONE, 10, DEFAULT_ENERGY,
    MONUSE_WEAPONS_ARMOUR, MONEAT_NOTHING, SIZE_MEDIUM, MON_SHAPE_HUMANOID
},

// Spr"i"ggans.
{
    MONS_AGNES, 'i', LIGHTCYAN, "Agnes",
    M_UNIQUE | M_FIGHTER | M_WARM_BLOOD | M_SPEAKS | M_SEE_INVIS,
    MR_NO_FLAGS,
    200, 20, MONS_SPRIGGAN, MONS_SPRIGGAN, MH_NATURAL, 100,
    { {AT_HIT, AF_PLAIN, 30}, AT_NO_ATK, AT_NO_ATK, AT_NO_ATK },
    { 11, 0, 0, 100 },
    0, 20, MST_NO_SPELLS, CE_CLEAN, Z_NOZOMBIE, S_SHOUT,
    I_HIGH, HT_LAND, FL_NONE, 18, DEFAULT_ENERGY,
    MONUSE_WEAPONS_ARMOUR, MONEAT_NOTHING, SIZE_LITTLE, MON_SHAPE_HUMANOID
},

{
    MONS_THE_ENCHANTRESS, 'i', LIGHTMAGENTA, "the Enchantress",
    M_WARM_BLOOD | M_SPEAKS | M_SEE_INVIS | M_UNIQUE
        | M_ACTUAL_SPELLS | M_DEFLECT_MISSILES
        | M_PHASE_SHIFT,
    MR_RES_FIRE | MR_RES_COLD,
    200, 35, MONS_SPRIGGAN, MONS_SPRIGGAN, MH_NATURAL, MAG_IMMUNE,
    { {AT_HIT, AF_PLAIN, 26}, AT_NO_ATK, AT_NO_ATK, AT_NO_ATK },
    { 15, 0, 0, 100 },
    1, 28, MST_THE_ENCHANTRESS, CE_CLEAN, Z_NOZOMBIE, S_SHOUT,
    I_HIGH, HT_LAND, FL_NONE, 10, MOVE_ENERGY(6),
    MONUSE_WEAPONS_ARMOUR, MONEAT_NOTHING, SIZE_LITTLE, MON_SHAPE_HUMANOID
},

// "J"ellies.
{
    MONS_ROYAL_JELLY, 'J', YELLOW, "the royal jelly",
    M_SENSE_INVIS | M_ACID_SPLASH | M_UNIQUE,
    MR_RES_POISON | MR_RES_ASPHYX | mrd(MR_RES_ACID, 3),
    0, 20, MONS_JELLY, MONS_JELLY, MH_NATURAL, 180,
    { {AT_HIT, AF_ACID, 50}, {AT_HIT, AF_ACID, 30}, AT_NO_ATK, AT_NO_ATK },
    { 21, 0, 0, 230 },
    8, 4, MST_NO_SPELLS, CE_NOCORPSE, Z_NOZOMBIE, S_SILENT,
    I_PLANT, HT_LAND, FL_NONE, 14, DEFAULT_ENERGY,
    MONUSE_NOTHING, MONEAT_ITEMS, SIZE_MEDIUM, MON_SHAPE_BLOB
},

{
    MONS_DISSOLUTION, 'J', LIGHTMAGENTA, "Dissolution",
    M_UNIQUE | M_SENSE_INVIS | M_ACID_SPLASH | M_BURROWS | M_PRIEST | M_SPEAKS
        | M_FAST_REGEN,
    MR_RES_POISON | MR_RES_ASPHYX | mrd(MR_RES_ACID, 3),
    0, 60, MONS_JELLY, MONS_JELLY, MH_NATURAL, 120,
    { {AT_HIT, AF_ACID, 50}, {AT_HIT, AF_ACID, 30}, AT_NO_ATK, AT_NO_ATK },
    { 12, 0, 0, 180 },
    10, 1, MST_DISSOLUTION, CE_NOCORPSE, Z_NOZOMBIE, S_SILENT,
    I_NORMAL, HT_LAND, FL_NONE, 10, DEFAULT_ENERGY,
    MONUSE_NOTHING, MONEAT_ITEMS, SIZE_LARGE, MON_SHAPE_BLOB
},

// Snails and other gastropods.
{
    MONS_GASTRONOK, 'w', MAGENTA, "Gastronok",
    M_UNIQUE | M_ACTUAL_SPELLS | M_SEE_INVIS
        | M_SPEAKS | M_NO_WAND,
    MR_NO_FLAGS,
    1800, 10, MONS_ELEPHANT_SLUG, MONS_ELEPHANT_SLUG, MH_NATURAL, 80,
    { {AT_BITE, AF_PLAIN, 40}, AT_NO_ATK, AT_NO_ATK, AT_NO_ATK },
    { 20, 0, 0, 150 },
    2, 1, MST_GASTRONOK, CE_POISONOUS, Z_NOZOMBIE, S_GURGLE,
    I_NORMAL, HT_AMPHIBIOUS, FL_NONE, 5, DEFAULT_ENERGY,
    MONUSE_STARTING_EQUIPMENT, MONEAT_NOTHING, SIZE_BIG, MON_SHAPE_SNAIL
},

// "K"obolds.
{
    MONS_SONJA, 'K', RED, "Sonja",
    M_UNIQUE | M_WARM_BLOOD | M_SPEAKS | M_ACTUAL_SPELLS
        | M_SPEAKS,
    MR_NO_FLAGS,
    400, 12, MONS_KOBOLD, MONS_KOBOLD, MH_NATURAL, 10,
    { {AT_HIT, AF_PLAIN, 9}, {AT_HIT, AF_PLAIN, 5}, {AT_HIT, AF_PLAIN, 5},
       AT_NO_ATK },
    { 6, 0, 0, 30 },
    2, 24, MST_SONJA, CE_POISONOUS, Z_NOZOMBIE, S_SHOUT,
    I_NORMAL, HT_LAND, FL_NONE, 14, DEFAULT_ENERGY,
    MONUSE_WEAPONS_ARMOUR, MONEAT_NOTHING, SIZE_SMALL, MON_SHAPE_HUMANOID
},

{
    // XP modifier is very high to compensate for 4 created-friendly humans
    MONS_PIKEL, 'K', BLUE, "Pikel",
    M_WARM_BLOOD | M_SPEAKS | M_UNIQUE,
    MR_NO_FLAGS,
    500, 32, MONS_KOBOLD, MONS_BIG_KOBOLD, MH_NATURAL, 20,
    { {AT_HIT, AF_PLAIN, 9}, AT_NO_ATK, AT_NO_ATK, AT_NO_ATK },
    { 6, 0, 0, 40 },
    4, 12, MST_NO_SPELLS, CE_POISONOUS, Z_NOZOMBIE, S_SHOUT,
    I_NORMAL, HT_LAND, FL_NONE, 10, DEFAULT_ENERGY,
    MONUSE_STARTING_EQUIPMENT, MONEAT_NOTHING, SIZE_MEDIUM, MON_SHAPE_HUMANOID
},

// "L"iches.
{
    // May be re-spawned after his death.
    MONS_BORIS, 'L', RED, "Boris",
    M_UNIQUE | M_ACTUAL_SPELLS | M_SEE_INVIS | M_SPEAKS,
    mrd(MR_RES_COLD, 2) | MR_RES_ELEC,
    0, 15, MONS_LICH, MONS_LICH, MH_UNDEAD, MAG_IMMUNE,
    { {AT_HIT, AF_PLAIN, 25}, {AT_TOUCH, AF_DRAIN_XP, 15}, AT_NO_ATK,
       AT_NO_ATK },
    { 22, 0, 0, 154 },
    12, 10, MST_BORIS, CE_NOCORPSE, Z_NOZOMBIE, S_SHOUT,
    I_HIGH, HT_LAND, FL_NONE, 10, DEFAULT_ENERGY,
    MONUSE_WEAPONS_ARMOUR, MONEAT_NOTHING, SIZE_MEDIUM, MON_SHAPE_HUMANOID
},

// "M"ummies.
{
    MONS_MENKAURE, 'M', MAGENTA, "Menkaure",
    M_UNIQUE | M_SPEAKS | M_SEE_INVIS | M_ACTUAL_SPELLS,
    MR_VUL_FIRE | MR_RES_COLD,
    0, 48, MONS_MUMMY, MONS_MUMMY, MH_UNDEAD, 20,
    { {AT_HIT, AF_PLAIN, 25}, AT_NO_ATK, AT_NO_ATK, AT_NO_ATK },
    { 3, 0, 0, 24 },
    3, 6, MST_MENKAURE, CE_NOCORPSE, Z_NOZOMBIE, S_SHOUT,
    I_NORMAL, HT_LAND, FL_NONE, 8, DEFAULT_ENERGY,
    MONUSE_OPEN_DOORS, MONEAT_NOTHING, SIZE_MEDIUM, MON_SHAPE_HUMANOID
},

{
    MONS_KHUFU, 'M', LIGHTRED, "Khufu",
    M_ACTUAL_SPELLS | M_SEE_INVIS | M_SPEAKS | M_UNIQUE,
    MR_RES_COLD | MR_RES_ELEC,
    0, 20, MONS_MUMMY, MONS_MUMMY, MH_UNDEAD, MAG_IMMUNE,
    { {AT_HIT, AF_PLAIN, 35}, AT_NO_ATK, AT_NO_ATK, AT_NO_ATK },
    { 18, 0, 0, 240 },
    10, 6, MST_KHUFU, CE_NOCORPSE, Z_NOZOMBIE, S_SILENT,
    I_HIGH, HT_LAND, FL_NONE, 10, DEFAULT_ENERGY,
    MONUSE_WEAPONS_ARMOUR, MONEAT_NOTHING, SIZE_MEDIUM, MON_SHAPE_HUMANOID
},

// "m"erfolk.
{
    MONS_ILSUIW, 'm', LIGHTGREEN, "Ilsuiw",
    M_UNIQUE | M_WARM_BLOOD | M_ACTUAL_SPELLS | M_SPEAKS,
    MR_NO_FLAGS,
    500, 10, MONS_MERFOLK, MONS_MERFOLK, MH_NATURAL, 140,
    { {AT_HIT, AF_PLAIN, 10}, AT_NO_ATK, AT_NO_ATK, AT_NO_ATK },
    { 16, 0, 0, 150 },
    5, 18, MST_ILSUIW, CE_CLEAN, Z_NOZOMBIE, S_SHOUT,
    I_HIGH, HT_AMPHIBIOUS, FL_NONE, 10, SWIM_ENERGY(6),
    MONUSE_WEAPONS_ARMOUR, MONEAT_NOTHING, SIZE_MEDIUM, MON_SHAPE_HUMANOID
},

// "N"agas.
{
    MONS_VASHNIA, 'N', LIGHTCYAN, "Vashnia",
    M_ACTUAL_SPELLS | M_SEE_INVIS | M_WARM_BLOOD
        | M_ARCHER | M_DONT_MELEE | M_PHASE_SHIFT | M_SPEAKS | M_SHROUD | M_UNIQUE,
    MR_RES_POISON,
    1000, 14, MONS_NAGA, MONS_NAGA, MH_NATURAL, 120,
    { {AT_HIT, AF_PLAIN, 25}, {AT_CONSTRICT, AF_CRUSH, 7}, AT_NO_ATK, AT_NO_ATK },
    { 16, 0, 0, 160 },
    6, 18, MST_VASHNIA, CE_POISONOUS, Z_NOZOMBIE, S_SHOUT,
    I_NORMAL, HT_LAND, FL_NONE, 10, MOVE_ENERGY(14),
    MONUSE_WEAPONS_ARMOUR, MONEAT_NOTHING, SIZE_LARGE, MON_SHAPE_NAGA
},

// "O"gres.
{
    MONS_EROLCHA, 'O', LIGHTBLUE, "Erolcha",
    M_UNIQUE | M_ACTUAL_SPELLS | M_SEE_INVIS | M_WARM_BLOOD
        | M_SPEAKS,
    MR_NO_FLAGS,
    1300, 26, MONS_OGRE, MONS_OGRE, MH_NATURAL, 60,
    { {AT_HIT, AF_PLAIN, 20}, AT_NO_ATK, AT_NO_ATK, AT_NO_ATK },
    { 6, 0, 0, 54 },
    3, 7, MST_NO_SPELLS, CE_CLEAN, Z_NOZOMBIE, S_SHOUT,
    I_NORMAL, HT_LAND, FL_NONE, 10, DEFAULT_ENERGY,
    MONUSE_WEAPONS_ARMOUR, MONEAT_NOTHING, SIZE_LARGE, MON_SHAPE_HUMANOID
},

// "o"rcs.
{
    MONS_BLORK_THE_ORC, 'o', BROWN, "Blork the orc",
    M_UNIQUE | M_ACTUAL_SPELLS | M_WARM_BLOOD | M_SPEAKS,
    MR_NO_FLAGS,
    600, 15, MONS_ORC, MONS_ORC, MH_NATURAL, 20,
    { {AT_HIT, AF_PLAIN, 7}, AT_NO_ATK, AT_NO_ATK, AT_NO_ATK },
    { 3, 0, 0, 32 },
    0, 9, MST_ORC_WIZARD_III, CE_CLEAN, Z_NOZOMBIE, S_SHOUT,
    I_NORMAL, HT_LAND, FL_NONE, 10, DEFAULT_ENERGY,
    MONUSE_WEAPONS_ARMOUR, MONEAT_NOTHING, SIZE_MEDIUM, MON_SHAPE_HUMANOID
},

{
    MONS_URUG, 'o', RED, "Urug",
    M_UNIQUE | M_FIGHTER | M_WARM_BLOOD | M_SPEAKS,
    MR_NO_FLAGS,
    600, 15, MONS_ORC, MONS_ORC, MH_NATURAL, 40,
    { {AT_HIT, AF_PLAIN, 25}, AT_NO_ATK, AT_NO_ATK, AT_NO_ATK },
    { 9, 0, 0, 66 },
    2, 13, MST_NO_SPELLS, CE_CLEAN, Z_NOZOMBIE, S_SHOUT,
    I_NORMAL, HT_LAND, FL_NONE, 10, DEFAULT_ENERGY,
    MONUSE_WEAPONS_ARMOUR, MONEAT_NOTHING, SIZE_MEDIUM, MON_SHAPE_HUMANOID
},

{
    MONS_NERGALLE, 'o', WHITE, "Nergalle",
    M_UNIQUE | M_SEE_INVIS | M_ACTUAL_SPELLS | M_WARM_BLOOD
        | M_SPEAKS,
    MR_NO_FLAGS,
    600, 12, MONS_ORC, MONS_ORC, MH_NATURAL, 60,
    { {AT_HIT, AF_PLAIN, 6}, AT_NO_ATK, AT_NO_ATK, AT_NO_ATK },
    { 10, 0, 0, 60 },
    9, 11, MST_NERGALLE, CE_CLEAN, Z_NOZOMBIE, S_SHOUT,
    I_HIGH, HT_LAND, FL_NONE, 10, DEFAULT_ENERGY,
    MONUSE_WEAPONS_ARMOUR, MONEAT_NOTHING, SIZE_MEDIUM, MON_SHAPE_HUMANOID
},

{
    MONS_SAINT_ROKA, 'o', LIGHTBLUE, "Saint Roka",
    M_UNIQUE | M_FIGHTER | M_WARM_BLOOD | M_PRIEST | M_SPEAKS,
    MR_NO_FLAGS,
    600, 15, MONS_ORC, MONS_ORC, MH_NATURAL, 80,
    { {AT_HIT, AF_PLAIN, 35}, AT_NO_ATK, AT_NO_ATK, AT_NO_ATK },
    { 18, 0, 0, 200 },
    3, 10, MST_SAINT_ROKA, CE_CLEAN, Z_NOZOMBIE, S_SHOUT,
    I_HIGH, HT_LAND, FL_NONE, 10, DEFAULT_ENERGY,
    MONUSE_WEAPONS_ARMOUR, MONEAT_NOTHING, SIZE_MEDIUM, MON_SHAPE_HUMANOID
},

// Dwarves

// Rakshasas and demons.
{
    MONS_AZRAEL, 'R', LIGHTRED, "Azrael",
    M_UNIQUE | M_GLOWS_LIGHT | M_SPEAKS,
    MR_RES_POISON | MR_RES_HELLFIRE | MR_VUL_COLD | MR_VUL_WATER,
    0, 12, MONS_EFREET, MONS_EFREET, MH_DEMONIC, 40,
    { {AT_HIT, AF_PLAIN, 17}, AT_NO_ATK, AT_NO_ATK, AT_NO_ATK },
    { 11, 0, 0, 88 },
    10, 5, MST_DRAC_SCORCHER, CE_NOCORPSE, Z_NOZOMBIE, S_SILENT,
    I_HIGH, HT_LAND, FL_LEVITATE, 10, DEFAULT_ENERGY,
    MONUSE_WEAPONS_ARMOUR, MONEAT_NOTHING, SIZE_LARGE, MON_SHAPE_HUMANOID
},

{
    MONS_MARA, 'R', LIGHTMAGENTA, "Mara",
    M_SEE_INVIS | M_SPEAKS | M_UNIQUE | M_BLINKER,
    MR_RES_POISON | mrd(MR_RES_FIRE, 2),
    0, 25, MONS_RAKSHASA, MONS_RAKSHASA, MH_DEMONIC, 140,
    { {AT_HIT, AF_PLAIN, 30}, AT_NO_ATK, AT_NO_ATK, AT_NO_ATK },
    { 18, 0, 0, 140 },
    10, 14, MST_MARA, CE_NOCORPSE, Z_NOZOMBIE, S_SILENT,
    I_HIGH, HT_LAND, FL_NONE, 10, DEFAULT_ENERGY,
    MONUSE_WEAPONS_ARMOUR, MONEAT_NOTHING, SIZE_MEDIUM, MON_SHAPE_HUMANOID
},

// "S"nakes and guardian serpents.
{
    MONS_AIZUL, 'S', LIGHTMAGENTA, "Aizul",
    M_SEE_INVIS | M_WARM_BLOOD | M_SPEAKS
        | M_ACTUAL_SPELLS | M_UNIQUE,
    MR_RES_POISON,
    800, 10, MONS_GUARDIAN_SERPENT, MONS_GUARDIAN_SERPENT, MH_NATURAL, 120,
    { {AT_HIT, AF_PLAIN, 25}, AT_NO_ATK, AT_NO_ATK, AT_NO_ATK },
    { 14, 0, 0, 142 },
    8, 18, MST_AIZUL, CE_MUTAGEN, Z_NOZOMBIE, S_SHOUT,
    I_NORMAL, HT_LAND, FL_NONE, 15, DEFAULT_ENERGY,
    MONUSE_NOTHING, MONEAT_NOTHING, SIZE_LARGE, MON_SHAPE_SNAKE
},

// "T"rolls.
{
    // Snorg can go berserk.
    MONS_SNORG, 'T', LIGHTGREEN, "Snorg",
    M_UNIQUE | M_WARM_BLOOD | M_SPEAKS | M_FAST_REGEN,
    MR_NO_FLAGS,
    1500, 25, MONS_TROLL, MONS_TROLL, MH_NATURAL, 60,
    { {AT_BITE, AF_PLAIN, 20}, {AT_CLAW, AF_PLAIN, 15},
      {AT_CLAW, AF_PLAIN, 15}, AT_NO_ATK },
    { 8, 0, 0, 96 },
    0, 10, MST_SNORG, CE_CLEAN, Z_NOZOMBIE, S_SHOUT,
    I_NORMAL, HT_LAND, FL_NONE, 10, DEFAULT_ENERGY,
    MONUSE_OPEN_DOORS, MONEAT_NOTHING, SIZE_LARGE, MON_SHAPE_HUMANOID
},

{
    MONS_PURGY, 'T', GREEN, "Purgy",
    M_UNIQUE | M_WARM_BLOOD | M_SPEAKS | M_FAST_REGEN,
    MR_NO_FLAGS,
    1100, 10, MONS_TROLL, MONS_TROLL, MH_NATURAL, 10,
    { {AT_BITE, AF_PLAIN, 9}, {AT_CLAW, AF_PLAIN, 4},
      {AT_CLAW, AF_PLAIN, 4}, AT_NO_ATK },
    { 5, 0, 0, 35 },
    1, 12, MST_NO_SPELLS, CE_CLEAN, Z_NOZOMBIE, S_SHOUT,
    I_NORMAL, HT_LAND, FL_NONE, 10, DEFAULT_ENERGY,
    MONUSE_OPEN_DOORS, MONEAT_NOTHING, SIZE_LARGE, MON_SHAPE_HUMANOID
},

// "V"ampires.
{
    MONS_JORY, 'V', LIGHTRED, "Jory",
    M_FIGHTER | M_ACTUAL_SPELLS | M_SEE_INVIS | M_SPEAKS
        | M_BLOOD_SCENT | M_WARM_BLOOD | M_UNIQUE,
    MR_RES_COLD,
    0, 13, MONS_VAMPIRE, MONS_VAMPIRE, MH_UNDEAD, 160,
    { {AT_HIT, AF_PLAIN, 40}, {AT_BITE, AF_VAMPIRIC, 15}, AT_NO_ATK,
       AT_NO_ATK },
    { 18, 0, 0, 180 },
    10, 15, MST_JORY, CE_NOCORPSE, Z_NOZOMBIE, S_SHOUT,
    I_HIGH, HT_LAND, FL_NONE, 10, DEFAULT_ENERGY,
    MONUSE_WEAPONS_ARMOUR, MONEAT_NOTHING, SIZE_MEDIUM, MON_SHAPE_HUMANOID
},

// Elephants.
{
    MONS_NELLIE, 'Y', LIGHTMAGENTA, "Nellie",
    M_WARM_BLOOD | M_UNIQUE | M_SPEAKS,
    MR_NO_FLAGS,
    2300, 8, MONS_ELEPHANT, MONS_HELLEPHANT, MH_DEMONIC, 140,
    { {AT_TRAMPLE, AF_PLAIN, 45}, {AT_BITE, AF_PLAIN, 20},
      {AT_GORE, AF_PLAIN, 15 }, AT_NO_ATK },
    { 20, 0, 0, 240 },
    13, 10, MST_HELLEPHANT, CE_CLEAN, Z_NOZOMBIE, S_TRUMPET,
    I_NORMAL, HT_LAND, FL_NONE, 10, DEFAULT_ENERGY,
    MONUSE_NOTHING, MONEAT_NOTHING, SIZE_GIANT, MON_SHAPE_QUADRUPED
},

// Skulls and "z" undead.
{
    MONS_MURRAY, 'z', LIGHTRED, "Murray",
    M_UNIQUE | M_SEE_INVIS | M_SPEAKS,
    mrd(MR_RES_FIRE | MR_RES_ELEC | MR_RES_COLD, 2),
    0, 15, MONS_CURSE_SKULL, MONS_CURSE_SKULL, MH_UNDEAD, MAG_IMMUNE,
    { {AT_BITE, AF_PLAIN, 20}, {AT_BITE, AF_PLAIN, 20}, AT_NO_ATK, AT_NO_ATK },
    { 14, 0, 0, 160 },
    30, 10, MST_MURRAY, CE_NOCORPSE, Z_NOZOMBIE, S_MOAN,
    I_HIGH, HT_LAND, FL_NONE, 10, DEFAULT_ENERGY,
    MONUSE_NOTHING, MONEAT_NOTHING, SIZE_TINY, MON_SHAPE_MISC
},

// numbers!
{
    MONS_IGNACIO, '1', LIGHTMAGENTA, "Ignacio",
    M_UNIQUE | M_FIGHTER | M_SEE_INVIS | M_SPEAKS,
    MR_RES_ELEC | MR_RES_FIRE | MR_RES_COLD | MR_RES_POISON,
    0, 14, MONS_EXECUTIONER, MONS_EXECUTIONER, MH_DEMONIC, 160,
    { {AT_HIT, AF_PLAIN, 20}, {AT_HIT, AF_PLAIN, 10}, {AT_HIT, AF_PLAIN, 10},
      {AT_HIT, AF_PLAIN, 5} },
    { 18, 0, 0, 250 },
    10, 15, MST_IGNACIO, CE_NOCORPSE, Z_NOZOMBIE, S_SHOUT,
    I_HIGH, HT_LAND, FL_NONE, 20, DEFAULT_ENERGY,
    MONUSE_STARTING_EQUIPMENT, MONEAT_NOTHING, SIZE_LARGE, MON_SHAPE_HUMANOID
},

{
    MONS_GRINDER, '5', BLUE, "Grinder",
    M_UNIQUE | M_SEE_INVIS | M_SPEAKS | M_NO_HT_WAND,
    MR_RES_POISON | mrd(MR_RES_COLD, 2),
    0, 11, MONS_SHADOW_IMP, MONS_SHADOW_IMP, MH_DEMONIC, 20,
    { {AT_HIT, AF_PAIN, 11}, AT_NO_ATK, AT_NO_ATK, AT_NO_ATK },
    { 6, 0, 0, 40 },
    3, 11, MST_GRINDER, CE_NOCORPSE, Z_NOZOMBIE, S_SHOUT,
    I_NORMAL, HT_LAND, FL_NONE, 10, DEFAULT_ENERGY,
    MONUSE_STARTING_EQUIPMENT, MONEAT_NOTHING, SIZE_LITTLE, MON_SHAPE_HUMANOID
},

{
    // Roxanne obviously can't use items, but we want to equip her with
    // a spellbook, so MONUSE_STARTING_EQUIPMENT is necessary.
    MONS_ROXANNE, '8', BLUE, "Roxanne",
<<<<<<< HEAD
    M_ARTIFICIAL | M_UNIQUE | M_SPELLCASTER | M_ACTUAL_SPELLS | M_STATIONARY
        | M_SPEAKS | M_NO_WAND,
    mrd(MR_RES_POISON | MR_RES_FIRE | MR_RES_COLD | MR_RES_ELEC, 2)
        | MR_RES_PETRIFY,
=======
    M_ARTIFICIAL | M_UNIQUE | M_ACTUAL_SPELLS | M_STATIONARY
        | M_SPEAKS,
    mrd(MR_RES_POISON | MR_RES_FIRE | MR_RES_COLD | MR_RES_ELEC, 2),
>>>>>>> 85094396
    0, 10, MONS_STATUE, MONS_STATUE, MH_NONLIVING, MAG_IMMUNE,
    { AT_NO_ATK, AT_NO_ATK, AT_NO_ATK, AT_NO_ATK },
    { 14, 0, 0, 180 },
    20, 0, MST_ROXANNE, CE_NOCORPSE, Z_NOZOMBIE, S_SILENT,
    I_HIGH, HT_LAND, FL_NONE, 10, DEFAULT_ENERGY,
    MONUSE_STARTING_EQUIPMENT, MONEAT_NOTHING, SIZE_LARGE, MON_SHAPE_HUMANOID
},

// human uniques
{
    MONS_TERENCE, '@', LIGHTCYAN, "Terence",
    M_UNIQUE | M_WARM_BLOOD | M_SPEAKS,
    MR_NO_FLAGS,
    550, 10, MONS_HUMAN, MONS_HUMAN, MH_NATURAL, 10,
    { {AT_HIT, AF_PLAIN, 5}, AT_NO_ATK, AT_NO_ATK, AT_NO_ATK },
    { 2, 0, 0, 20 },
    0, 10, MST_NO_SPELLS, CE_CLEAN, Z_NOZOMBIE, S_SHOUT,
    I_NORMAL, HT_LAND, FL_NONE, 10, DEFAULT_ENERGY,
    MONUSE_WEAPONS_ARMOUR, MONEAT_NOTHING, SIZE_MEDIUM, MON_SHAPE_HUMANOID
},

{
    MONS_JESSICA, '@', LIGHTGREY, "Jessica",
    M_UNIQUE | M_ACTUAL_SPELLS | M_WARM_BLOOD | M_SPEAKS,
    MR_NO_FLAGS,
    550, 125, MONS_HUMAN, MONS_HUMAN, MH_NATURAL, 10,
    { {AT_HIT, AF_PLAIN, 5}, AT_NO_ATK, AT_NO_ATK, AT_NO_ATK },
    { 1, 0, 0, 10 },
    0, 10, MST_JESSICA, CE_CLEAN, Z_NOZOMBIE, S_SHOUT,
    I_NORMAL, HT_LAND, FL_NONE, 10, DEFAULT_ENERGY,
    MONUSE_WEAPONS_ARMOUR, MONEAT_NOTHING, SIZE_MEDIUM, MON_SHAPE_HUMANOID
},

{
    MONS_SIGMUND, '@', YELLOW, "Sigmund",
    M_UNIQUE | M_ACTUAL_SPELLS | M_WARM_BLOOD | M_SPEAKS,
    MR_NO_FLAGS,
    550, 20, MONS_HUMAN, MONS_HUMAN, MH_NATURAL, 10,
    { {AT_HIT, AF_PLAIN, 5}, AT_NO_ATK, AT_NO_ATK, AT_NO_ATK },
    { 3, 0, 0, 30 },
    0, 11, MST_ORC_WIZARD_II, CE_CLEAN, Z_NOZOMBIE, S_SHOUT,
    I_NORMAL, HT_LAND, FL_NONE, 10, DEFAULT_ENERGY,
    MONUSE_WEAPONS_ARMOUR, MONEAT_NOTHING, SIZE_MEDIUM, MON_SHAPE_HUMANOID
},

{
    MONS_EDMUND, '@', RED, "Edmund",
    M_UNIQUE | M_FIGHTER | M_WARM_BLOOD | M_SPEAKS,
    MR_NO_FLAGS,
    550, 15, MONS_HUMAN, MONS_HUMAN, MH_NATURAL, 20,
    { {AT_HIT, AF_PLAIN, 6}, AT_NO_ATK, AT_NO_ATK, AT_NO_ATK },
    { 4, 0, 0, 44 },
    0, 10, MST_NO_SPELLS, CE_CLEAN, Z_NOZOMBIE, S_SHOUT,
    I_NORMAL, HT_LAND, FL_NONE, 10, DEFAULT_ENERGY,
    MONUSE_WEAPONS_ARMOUR, MONEAT_NOTHING, SIZE_MEDIUM, MON_SHAPE_HUMANOID
},

{
    MONS_PSYCHE, '@', LIGHTMAGENTA, "Psyche",
    M_UNIQUE | M_ACTUAL_SPELLS | M_WARM_BLOOD | M_SPEAKS,
    MR_NO_FLAGS,
    550, 20, MONS_HUMAN, MONS_HUMAN, MH_NATURAL, 20,
    { {AT_HIT, AF_PLAIN, 7}, AT_NO_ATK, AT_NO_ATK, AT_NO_ATK },
    { 5, 0, 0, 39 },
    0, 12, MST_ORC_WIZARD_III, CE_CLEAN, Z_NOZOMBIE, S_SHOUT,
    I_NORMAL, HT_LAND, FL_NONE, 13, DEFAULT_ENERGY,
    MONUSE_WEAPONS_ARMOUR, MONEAT_NOTHING, SIZE_MEDIUM, MON_SHAPE_HUMANOID
},

{
    MONS_DONALD, '@', BLUE, "Donald",
    M_UNIQUE | M_FIGHTER | M_WARM_BLOOD | M_SPEAKS,
    MR_NO_FLAGS,
    550, 20, MONS_HUMAN, MONS_HUMAN, MH_NATURAL, 100,
    { {AT_HIT, AF_PLAIN, 26}, AT_NO_ATK, AT_NO_ATK, AT_NO_ATK },
    { 14, 0, 0, 84 },
    3, 10, MST_NO_SPELLS, CE_CLEAN, Z_NOZOMBIE, S_SHOUT,
    I_NORMAL, HT_AMPHIBIOUS, FL_NONE, 10, DEFAULT_ENERGY,
    MONUSE_WEAPONS_ARMOUR, MONEAT_NOTHING, SIZE_MEDIUM, MON_SHAPE_HUMANOID
},

{
    MONS_JOSEPH, '@', CYAN, "Joseph",
    M_UNIQUE | M_FIGHTER | M_ARCHER | M_WARM_BLOOD | M_SPEAKS,
    MR_NO_FLAGS,
    550, 15, MONS_HUMAN, MONS_HUMAN, MH_NATURAL, 40,
    { {AT_HIT, AF_PLAIN, 15}, AT_NO_ATK, AT_NO_ATK, AT_NO_ATK },
    { 6, 0, 0, 66 },
    0, 10, MST_NO_SPELLS, CE_CLEAN, Z_NOZOMBIE, S_SHOUT,
    I_NORMAL, HT_LAND, FL_NONE, 10, DEFAULT_ENERGY,
    MONUSE_WEAPONS_ARMOUR, MONEAT_NOTHING, SIZE_MEDIUM, MON_SHAPE_HUMANOID
},

{
    MONS_ERICA, '@', MAGENTA, "Erica",
    M_UNIQUE | M_ACTUAL_SPELLS | M_WARM_BLOOD | M_SPEAKS,
    MR_NO_FLAGS,
    550, 20, MONS_HUMAN, MONS_HUMAN, MH_NATURAL, 60,
    { {AT_HIT, AF_PLAIN, 10}, AT_NO_ATK, AT_NO_ATK, AT_NO_ATK },
    { 9, 0, 0, 64 },
    0, 11, MST_WIZARD_II, CE_CLEAN, Z_NOZOMBIE, S_SHOUT,
    I_NORMAL, HT_LAND, FL_NONE, 10, DEFAULT_ENERGY,
    MONUSE_WEAPONS_ARMOUR, MONEAT_NOTHING, SIZE_MEDIUM, MON_SHAPE_HUMANOID
},

{
    MONS_JOSEPHINE, '@', WHITE, "Josephine",
    M_UNIQUE | M_ACTUAL_SPELLS | M_WARM_BLOOD | M_SPEAKS,
    mrd(MR_RES_NEG, 3),
    550, 20, MONS_HUMAN, MONS_HUMAN, MH_NATURAL, 60,
    { {AT_HIT, AF_PLAIN, 11}, AT_NO_ATK, AT_NO_ATK, AT_NO_ATK },
    { 10, 0, 0, 69 },
    0, 10, MST_JOSEPHINE, CE_CLEAN, Z_NOZOMBIE, S_SHOUT,
    I_HIGH, HT_LAND, FL_NONE, 10, DEFAULT_ENERGY,
    MONUSE_WEAPONS_ARMOUR, MONEAT_NOTHING, SIZE_MEDIUM, MON_SHAPE_HUMANOID
},

{
    MONS_HAROLD, '@', LIGHTGREEN, "Harold",
    M_UNIQUE | M_FIGHTER | M_ACTUAL_SPELLS | M_WARM_BLOOD
        | M_SPEAKS,
    MR_NO_FLAGS,
    550, 20, MONS_HUMAN, MONS_HUMAN, MH_NATURAL, 60,
    { {AT_HIT, AF_PLAIN, 12}, AT_NO_ATK, AT_NO_ATK, AT_NO_ATK },
    { 9, 0, 0, 76 },
    0, 8, MST_HAROLD, CE_CLEAN, Z_NOZOMBIE, S_SHOUT,
    I_NORMAL, HT_LAND, FL_NONE, 10, DEFAULT_ENERGY,
    MONUSE_WEAPONS_ARMOUR, MONEAT_NOTHING, SIZE_MEDIUM, MON_SHAPE_HUMANOID
},

{
    MONS_MAUD, '@', RED, "Maud",
    M_UNIQUE | M_FIGHTER | M_WARM_BLOOD | M_SPEAKS,
    MR_NO_FLAGS,
    550, 15, MONS_HUMAN, MONS_HUMAN, MH_NATURAL, 80,
    { {AT_HIT, AF_PLAIN, 32}, AT_NO_ATK, AT_NO_ATK, AT_NO_ATK },
    { 13, 0, 0, 118 },
    0, 10, MST_NO_SPELLS, CE_CLEAN, Z_NOZOMBIE, S_SHOUT,
    I_NORMAL, HT_LAND, FL_NONE, 10, DEFAULT_ENERGY,
    MONUSE_WEAPONS_ARMOUR, MONEAT_NOTHING, SIZE_MEDIUM, MON_SHAPE_HUMANOID
},

{
    MONS_LOUISE, '@', LIGHTMAGENTA, "Louise",
    M_UNIQUE | M_ACTUAL_SPELLS | M_WARM_BLOOD | M_SPEAKS,
    MR_NO_FLAGS,
    550, 15, MONS_HUMAN, MONS_HUMAN, MH_NATURAL, 80,
    { {AT_HIT, AF_PLAIN, 17}, AT_NO_ATK, AT_NO_ATK, AT_NO_ATK },
    { 13, 0, 0, 106 },
    0, 10, MST_WIZARD_IV, CE_CLEAN, Z_NOZOMBIE, S_SHOUT,
    I_NORMAL, HT_LAND, FL_NONE, 10, DEFAULT_ENERGY,
    MONUSE_WEAPONS_ARMOUR, MONEAT_NOTHING, SIZE_MEDIUM, MON_SHAPE_HUMANOID
},

{
    MONS_FRANCES, '@', YELLOW, "Frances",
    M_UNIQUE | M_ACTUAL_SPELLS | M_WARM_BLOOD | M_SEE_INVIS
        | M_SPEAKS,
    MR_NO_FLAGS,
    550, 15, MONS_HUMAN, MONS_HUMAN, MH_NATURAL, 100,
    { {AT_HIT, AF_PLAIN, 29}, AT_NO_ATK, AT_NO_ATK, AT_NO_ATK },
    { 14, 0, 0, 121 },
    0, 10, MST_FRANCES, CE_CLEAN, Z_NOZOMBIE, S_SHOUT,
    I_NORMAL, HT_LAND, FL_NONE, 10, DEFAULT_ENERGY,
    MONUSE_WEAPONS_ARMOUR, MONEAT_NOTHING, SIZE_MEDIUM, MON_SHAPE_HUMANOID
},

{
    MONS_RUPERT, '@', LIGHTRED, "Rupert",
    M_UNIQUE | M_WARM_BLOOD | M_SEE_INVIS | M_SPEAKS,
    MR_NO_FLAGS,
    550, 12, MONS_HUMAN, MONS_HUMAN, MH_NATURAL, 100,
    { {AT_HIT, AF_PLAIN, 21}, AT_NO_ATK, AT_NO_ATK, AT_NO_ATK },
    { 16, 0, 0, 123 },
    0, 10, MST_RUPERT, CE_CLEAN, Z_NOZOMBIE, S_SHOUT,
    I_NORMAL, HT_LAND, FL_NONE, 10, DEFAULT_ENERGY,
    MONUSE_WEAPONS_ARMOUR, MONEAT_NOTHING, SIZE_MEDIUM, MON_SHAPE_HUMANOID
},

{
    MONS_KIRKE, '@', LIGHTBLUE, "Kirke",
    M_UNIQUE | M_ACTUAL_SPELLS | M_WARM_BLOOD | M_SEE_INVIS
        | M_SPEAKS | M_DEFLECT_MISSILES,
    MR_NO_FLAGS,
    550, 15, MONS_HUMAN, MONS_HUMAN, MH_NATURAL, 100,
    { {AT_HIT, AF_PLAIN, 18}, AT_NO_ATK, AT_NO_ATK, AT_NO_ATK },
    { 16, 0, 0, 110 },
    0, 10, MST_KIRKE, CE_CLEAN, Z_NOZOMBIE, S_SHOUT,
    I_HIGH, HT_LAND, FL_NONE, 10, DEFAULT_ENERGY,
    MONUSE_WEAPONS_ARMOUR, MONEAT_NOTHING, SIZE_MEDIUM, MON_SHAPE_HUMANOID
},

{
    MONS_NORRIS, '@', BROWN, "Norris",
    M_UNIQUE | M_FIGHTER | M_ACTUAL_SPELLS | M_WARM_BLOOD
        | M_SEE_INVIS | M_SPEAKS,
    MR_NO_FLAGS,
    550, 10, MONS_HUMAN, MONS_HUMAN, MH_NATURAL, 140,
    { {AT_HIT, AF_PLAIN, 36}, AT_NO_ATK, AT_NO_ATK, AT_NO_ATK },
    { 20, 0, 0, 214 },
    1, 9, MST_NORRIS, CE_CLEAN, Z_NOZOMBIE, S_SHOUT,
    I_NORMAL, HT_LAND, FL_NONE, 10, DEFAULT_ENERGY,
    MONUSE_WEAPONS_ARMOUR, MONEAT_NOTHING, SIZE_MEDIUM, MON_SHAPE_HUMANOID
},

{
    MONS_FREDERICK, '@', GREEN, "Frederick",
    M_UNIQUE | M_ACTUAL_SPELLS | M_WARM_BLOOD | M_SEE_INVIS
        | M_SPEAKS,
    MR_NO_FLAGS,
    550, 12, MONS_DEMIGOD, MONS_DEMIGOD, MH_NATURAL, 140,
    { {AT_HIT, AF_PLAIN, 27}, AT_NO_ATK, AT_NO_ATK, AT_NO_ATK },
    { 21, 0, 0, 159 },
    0, 10, MST_FREDERICK, CE_CLEAN, Z_NOZOMBIE, S_SHOUT,
    I_NORMAL, HT_LAND, FL_NONE, 10, DEFAULT_ENERGY,
    MONUSE_WEAPONS_ARMOUR, MONEAT_NOTHING, SIZE_MEDIUM, MON_SHAPE_HUMANOID
},

{
    MONS_MARGERY, '@', LIGHTRED, "Margery",
    M_UNIQUE | M_ACTUAL_SPELLS | M_WARM_BLOOD | M_SEE_INVIS
        | M_SPEAKS,
    MR_NO_FLAGS,
    550, 15, MONS_HUMAN, MONS_HUMAN, MH_NATURAL, 140,
    { {AT_HIT, AF_PLAIN, 30}, AT_NO_ATK, AT_NO_ATK, AT_NO_ATK },
    { 22, 0, 0, 164 },
    0, 10, MST_MARGERY, CE_CLEAN, Z_NOZOMBIE, S_SHOUT,
    I_HIGH, HT_LAND, FL_NONE, 10, DEFAULT_ENERGY,
    MONUSE_WEAPONS_ARMOUR, MONEAT_NOTHING, SIZE_MEDIUM, MON_SHAPE_HUMANOID
},

{
    MONS_EUSTACHIO, '@', BLUE, "Eustachio",
    M_UNIQUE | M_ACTUAL_SPELLS | M_WARM_BLOOD | M_SPEAKS,
    MR_NO_FLAGS,
    550, 20, MONS_HUMAN, MONS_HUMAN, MH_NATURAL, 20,
    { {AT_HIT, AF_PLAIN, 6}, AT_NO_ATK, AT_NO_ATK, AT_NO_ATK },
    { 4, 0, 0, 40 },
    0, 13, MST_EUSTACHIO, CE_CLEAN, Z_NOZOMBIE, S_SHOUT,
    I_NORMAL, HT_LAND, FL_NONE, 10, DEFAULT_ENERGY,
    MONUSE_WEAPONS_ARMOUR, MONEAT_NOTHING, SIZE_MEDIUM, MON_SHAPE_HUMANOID
},

{
    MONS_MAURICE, '@', GREEN, "Maurice",
    M_UNIQUE | M_ACTUAL_SPELLS | M_WARM_BLOOD | M_SPEAKS,
    MR_NO_FLAGS,
    550, 24, MONS_HUMAN, MONS_HUMAN, MH_NATURAL, 20,
    { {AT_HIT, AF_STEAL, 9}, AT_NO_ATK, AT_NO_ATK, AT_NO_ATK },
    { 5, 0, 0, 60 },
    1, 13, MST_MAURICE, CE_CLEAN, Z_NOZOMBIE, S_SHOUT,
    I_NORMAL, HT_LAND, FL_NONE, 10, DEFAULT_ENERGY,
    MONUSE_WEAPONS_ARMOUR, MONEAT_NOTHING, SIZE_MEDIUM, MON_SHAPE_HUMANOID
},

{
    MONS_NIKOLA, '@', LIGHTCYAN, "Nikola",
    M_UNIQUE | M_ACTUAL_SPELLS | M_WARM_BLOOD | M_SEE_INVIS
        | M_SPEAKS,
    MR_NO_FLAGS, // Xom would hate MR_RES_ELEC here.
    550, 10, MONS_HUMAN, MONS_HUMAN, MH_NATURAL, 120,
    { {AT_HIT, AF_PLAIN, 20}, AT_NO_ATK, AT_NO_ATK, AT_NO_ATK },
    { 18, 0, 0, 190 },
    1, 9, MST_NIKOLA, CE_CLEAN, Z_NOZOMBIE, S_SHOUT,
    I_HIGH, HT_LAND, FL_NONE, 10, DEFAULT_ENERGY,
    MONUSE_WEAPONS_ARMOUR, MONEAT_NOTHING, SIZE_MEDIUM, MON_SHAPE_HUMANOID
},

// unique major demons ('&')
{
    MONS_MNOLEG, '&', LIGHTGREEN, "Mnoleg",
    M_UNIQUE | M_FIGHTER | M_SEE_INVIS | M_SPEAKS,
    mrd(MR_RES_ELEC, 2) | MR_RES_POISON | MR_RES_FIRE,
    0, 15, MONS_PANDEMONIUM_LORD, MONS_PANDEMONIUM_LORD, MH_DEMONIC, MAG_IMMUNE,
    { {AT_HIT, AF_MUTATE, 35}, {AT_HIT, AF_BLINK, 23}, AT_NO_ATK, AT_NO_ATK },
    { 17, 0, 0, 350 },
    10, 25, MST_MNOLEG, CE_NOCORPSE, Z_NOZOMBIE, S_BUZZ,
    I_HIGH, HT_LAND, FL_NONE, 13, DEFAULT_ENERGY,
    MONUSE_OPEN_DOORS, MONEAT_NOTHING, SIZE_LARGE, MON_SHAPE_HUMANOID
},

{
    MONS_MNOLEG_TENTACLE, 'w', BLACK, "Mnoleg's tentacle",
    M_NO_EXP_GAIN | M_NO_POLY_TO | M_STATIONARY | M_SEE_INVIS,
    mrd(MR_RES_ELEC, 2) | MR_RES_POISON | MR_RES_FIRE,
    0, 10, MONS_MNOLEG_TENTACLE, MONS_MNOLEG_TENTACLE,
        MH_DEMONIC, MAG_IMMUNE,
    { {AT_TENTACLE_SLAP, AF_KLOWN, 30}, {AT_CLAW, AF_KLOWN, 40}, AT_NO_ATK,
       AT_NO_ATK },
    { 16, 5, 5, 0 },
    13, 0, MST_NO_SPELLS, CE_NOCORPSE, Z_NOZOMBIE, S_SILENT,
    I_ANIMAL, HT_LAND, FL_LEVITATE, 13, DEFAULT_ENERGY,
    MONUSE_NOTHING, MONEAT_NOTHING, SIZE_GIANT, MON_SHAPE_SNAKE
},

{
    MONS_MNOLEG_TENTACLE_SEGMENT, '*', BLACK, "Mnoleg's tentacle segment",
    M_NO_EXP_GAIN | M_STATIONARY | M_NO_POLY_TO | M_SEE_INVIS,
    mrd(MR_RES_ELEC, 2) | MR_RES_POISON | MR_RES_FIRE,
    0, 10, MONS_MNOLEG_TENTACLE, MONS_MNOLEG_TENTACLE_SEGMENT,
        MH_DEMONIC, MAG_IMMUNE,
    { AT_NO_ATK, AT_NO_ATK, AT_NO_ATK, AT_NO_ATK },
    { 16, 5, 5, 0 },
    13, 0, MST_NO_SPELLS, CE_NOCORPSE, Z_NOZOMBIE, S_SILENT,
    I_ANIMAL, HT_LAND, FL_LEVITATE, 13, DEFAULT_ENERGY,
    MONUSE_NOTHING, MONEAT_NOTHING, SIZE_GIANT, MON_SHAPE_MISC
},

{
    MONS_LOM_LOBON, '&', LIGHTBLUE, "Lom Lobon",
    M_UNIQUE | M_FIGHTER | M_SEE_INVIS | M_SPEAKS,
    MR_RES_POISON | MR_RES_FIRE | mrd(MR_RES_COLD | MR_RES_ELEC, 3),
    0, 15, MONS_PANDEMONIUM_LORD, MONS_PANDEMONIUM_LORD, MH_DEMONIC, MAG_IMMUNE,
    { {AT_HIT, AF_ANTIMAGIC, 40}, AT_NO_ATK, AT_NO_ATK, AT_NO_ATK },
    { 19, 0, 0, 360 },
    10, 20, MST_LOM_LOBON, CE_NOCORPSE, Z_NOZOMBIE, S_SCREAM,
    I_HIGH, HT_LAND, FL_LEVITATE, 10, DEFAULT_ENERGY,
    MONUSE_OPEN_DOORS, MONEAT_NOTHING, SIZE_LARGE, MON_SHAPE_HUMANOID
},

{
    MONS_CEREBOV, '&', RED, "Cerebov",
    M_UNIQUE | M_FIGHTER | M_SEE_INVIS | M_SPEAKS,
    MR_RES_POISON | MR_RES_HELLFIRE,
    0, 15, MONS_PANDEMONIUM_LORD, MONS_PANDEMONIUM_LORD, MH_DEMONIC, 160,
    { {AT_HIT, AF_PLAIN, 60}, AT_NO_ATK, AT_NO_ATK, AT_NO_ATK },
    { 21, 0, 0, 650 },
    30, 8, MST_CEREBOV, CE_NOCORPSE, Z_NOZOMBIE, S_SHOUT,
    I_NORMAL, HT_LAND, FL_NONE, 10, DEFAULT_ENERGY,
    MONUSE_WEAPONS_ARMOUR, MONEAT_NOTHING, SIZE_GIANT, MON_SHAPE_HUMANOID
},

{
    MONS_GLOORX_VLOQ, '&', LIGHTGREY, "Gloorx Vloq",
    M_UNIQUE | M_FIGHTER | M_SEE_INVIS | M_SPEAKS,
    MR_RES_POISON | MR_RES_COLD | mrd(MR_RES_ELEC, 2),
    0, 15, MONS_PANDEMONIUM_LORD, MONS_PANDEMONIUM_LORD, MH_DEMONIC, MAG_IMMUNE,
    { {AT_HIT, AF_PLAIN, 45}, AT_NO_ATK, AT_NO_ATK, AT_NO_ATK },
    { 16, 0, 0, 350 },
    10, 10, MST_GLOORX_VLOQ, CE_NOCORPSE, Z_NOZOMBIE, S_MOAN,
    I_HIGH, HT_LAND, FL_LEVITATE, 20, DEFAULT_ENERGY,
    MONUSE_OPEN_DOORS, MONEAT_NOTHING, SIZE_LARGE, MON_SHAPE_HUMANOID
},

{
    MONS_GERYON, '&', GREEN, "Geryon",
    M_UNIQUE | M_FIGHTER | M_SEE_INVIS | M_SPEAKS,
    MR_NO_FLAGS,
    0, 15, MONS_HELL_LORD, MONS_HELL_LORD, MH_DEMONIC, 120,
    { {AT_TAIL_SLAP, AF_REACH, 35}, AT_NO_ATK, AT_NO_ATK, AT_NO_ATK },
    { 15, 0, 0, 300 },
    15, 6, MST_GERYON, CE_NOCORPSE, Z_NOZOMBIE, S_ROAR,
    I_NORMAL, HT_LAND, FL_WINGED, 10, DEFAULT_ENERGY,
    MONUSE_STARTING_EQUIPMENT, MONEAT_NOTHING, SIZE_GIANT,
        MON_SHAPE_HUMANOID_WINGED
},

{
    MONS_DISPATER, '&', MAGENTA, "Dispater",
    M_UNIQUE | M_FIGHTER | M_SEE_INVIS | M_SPEAKS,
    mrd(MR_RES_ELEC, 3) | MR_RES_POISON | MR_RES_HELLFIRE | MR_RES_COLD,
    0, 15, MONS_HELL_LORD, MONS_HELL_LORD, MH_DEMONIC, MAG_IMMUNE,
    { {AT_HIT, AF_PLAIN, 50}, AT_NO_ATK, AT_NO_ATK, AT_NO_ATK },
    { 16, 0, 0, 450 },
    40, 3, MST_DISPATER, CE_NOCORPSE, Z_NOZOMBIE, S_SHOUT,
    I_HIGH, HT_LAND, FL_NONE, 10, DEFAULT_ENERGY,
    MONUSE_WEAPONS_ARMOUR, MONEAT_NOTHING, SIZE_LARGE, MON_SHAPE_HUMANOID
},

{
    MONS_ASMODEUS, '&', LIGHTRED, "Asmodeus",
    M_UNIQUE | M_FIGHTER | M_SEE_INVIS | M_SPEAKS,
    MR_RES_ELEC | MR_RES_POISON | MR_RES_HELLFIRE,
    0, 25, MONS_HELL_LORD, MONS_HELL_LORD, MH_DEMONIC, MAG_IMMUNE,
    { {AT_HIT, AF_PLAIN, 50}, AT_NO_ATK, AT_NO_ATK, AT_NO_ATK },
    { 17, 0, 0, 450 },
    30, 7, MST_ASMODEUS, CE_NOCORPSE, Z_NOZOMBIE, S_SHOUT,
    I_HIGH, HT_LAND, FL_LEVITATE, 10, DEFAULT_ENERGY,
    MONUSE_WEAPONS_ARMOUR, MONEAT_NOTHING, SIZE_LARGE, MON_SHAPE_HUMANOID
},

{
    MONS_ERESHKIGAL, '&', WHITE, "Ereshkigal",
    M_UNIQUE | M_SEE_INVIS | M_SPEAKS,
    mrd(MR_RES_ELEC, 2) | MR_RES_POISON | MR_RES_COLD,
    0, 15, MONS_HELL_LORD, MONS_HELL_LORD, MH_DEMONIC, MAG_IMMUNE,
    { {AT_HIT, AF_DRAIN_XP, 40}, AT_NO_ATK, AT_NO_ATK, AT_NO_ATK },
    { 18, 0, 0, 350 },
    10, 30, MST_ERESHKIGAL, CE_NOCORPSE, Z_NOZOMBIE, S_SHOUT,
    I_HIGH, HT_LAND, FL_NONE, 14, DEFAULT_ENERGY,
    MONUSE_WEAPONS_ARMOUR, MONEAT_NOTHING, SIZE_LARGE, MON_SHAPE_HUMANOID
},

// Impossible to hit, impossible to damage, immune to everything,
// unkillable, just sits there doing nothing but casting Shadow Creatures
// over and over.
{
    MONS_TEST_SPAWNER, 'X', WHITE, "test spawner",
    M_STATIONARY | M_INSUBSTANTIAL | M_NO_POLY_TO
        | M_FAST_REGEN,
    mrd(MR_RES_ELEC | MR_RES_POISON | MR_RES_FIRE | MR_RES_COLD
        | MR_RES_ROTTING | MR_RES_ACID, 4) | MR_RES_STICKY_FLAME,
    0, 15, MONS_TEST_SPAWNER, MONS_TEST_SPAWNER, MH_NONLIVING, MAG_IMMUNE,
    { AT_NO_ATK, AT_NO_ATK, AT_NO_ATK, AT_NO_ATK },
    { 1000, 1000, 0, 0 },
    127, 127, MST_TEST_SPAWNER, CE_NOCORPSE, Z_NOZOMBIE, S_SILENT,
    I_PLANT, HT_AMPHIBIOUS, FL_NONE, 14, SWIM_ENERGY(6),
    MONUSE_NOTHING, MONEAT_NOTHING, SIZE_LARGE, MON_SHAPE_MISC
},

// an unspecified monster
{
    MONS_SENSED, '{', RED, "sensed monster",
    M_CANT_SPAWN,
    MR_NO_FLAGS,
    0, 0, MONS_SENSED, MONS_SENSED, MH_NONLIVING, 0,
    { AT_NO_ATK, AT_NO_ATK, AT_NO_ATK, AT_NO_ATK },
    { 1, 1, 0, 0 },
    0, 0, MST_NO_SPELLS, CE_NOCORPSE, Z_NOZOMBIE, S_SILENT,
    I_NORMAL, HT_LAND, FL_NONE, 10, DEFAULT_ENERGY,
    MONUSE_NOTHING, MONEAT_NOTHING, SIZE_MEDIUM, MON_SHAPE_MISC
},

{
    MONS_SENSED_FRIENDLY, '{', GREEN, "friendly sensed monster",
    M_CANT_SPAWN,
    MR_NO_FLAGS,
    0, 0, MONS_SENSED, MONS_SENSED, MH_NONLIVING, 0,
    { AT_NO_ATK, AT_NO_ATK, AT_NO_ATK, AT_NO_ATK },
    { 1, 1, 0, 0 },
    0, 0, MST_NO_SPELLS, CE_NOCORPSE, Z_NOZOMBIE, S_SILENT,
    I_NORMAL, HT_LAND, FL_NONE, 10, DEFAULT_ENERGY,
    MONUSE_NOTHING, MONEAT_NOTHING, SIZE_MEDIUM, MON_SHAPE_MISC
},

{
    MONS_SENSED_TRIVIAL, '{', BLUE, "trivial sensed monster",
    M_CANT_SPAWN,
    MR_NO_FLAGS,
    0, 0, MONS_SENSED, MONS_SENSED, MH_NONLIVING, 0,
    { AT_NO_ATK, AT_NO_ATK, AT_NO_ATK, AT_NO_ATK },
    { 1, 1, 0, 0 },
    0, 0, MST_NO_SPELLS, CE_NOCORPSE, Z_NOZOMBIE, S_SILENT,
    I_NORMAL, HT_LAND, FL_NONE, 10, DEFAULT_ENERGY,
    MONUSE_NOTHING, MONEAT_NOTHING, SIZE_MEDIUM, MON_SHAPE_MISC
},

{
    MONS_SENSED_EASY, '{', LIGHTGRAY, "easy sensed monster",
    M_CANT_SPAWN,
    MR_NO_FLAGS,
    0, 0, MONS_SENSED, MONS_SENSED, MH_NONLIVING, 0,
    { AT_NO_ATK, AT_NO_ATK, AT_NO_ATK, AT_NO_ATK },
    { 1, 1, 0, 0 },
    0, 0, MST_NO_SPELLS, CE_NOCORPSE, Z_NOZOMBIE, S_SILENT,
    I_NORMAL, HT_LAND, FL_NONE, 10, DEFAULT_ENERGY,
    MONUSE_NOTHING, MONEAT_NOTHING, SIZE_MEDIUM, MON_SHAPE_MISC
},

{
    MONS_SENSED_TOUGH, '{', YELLOW, "tough sensed monster",
    M_CANT_SPAWN,
    MR_NO_FLAGS,
    0, 0, MONS_SENSED, MONS_SENSED, MH_NONLIVING, 0,
    { AT_NO_ATK, AT_NO_ATK, AT_NO_ATK, AT_NO_ATK },
    { 1, 1, 0, 0 },
    0, 0, MST_NO_SPELLS, CE_NOCORPSE, Z_NOZOMBIE, S_SILENT,
    I_NORMAL, HT_LAND, FL_NONE, 10, DEFAULT_ENERGY,
    MONUSE_NOTHING, MONEAT_NOTHING, SIZE_MEDIUM, MON_SHAPE_MISC
},

{
    MONS_SENSED_NASTY, '{', LIGHTRED, "nasty sensed monster",
    M_CANT_SPAWN,
    MR_NO_FLAGS,
    0, 0, MONS_SENSED, MONS_SENSED, MH_NONLIVING, 0,
    { AT_NO_ATK, AT_NO_ATK, AT_NO_ATK, AT_NO_ATK },
    { 1, 1, 0, 0 },
    0, 0, MST_NO_SPELLS, CE_NOCORPSE, Z_NOZOMBIE, S_SILENT,
    I_NORMAL, HT_LAND, FL_NONE, 10, DEFAULT_ENERGY,
    MONUSE_NOTHING, MONEAT_NOTHING, SIZE_MEDIUM, MON_SHAPE_MISC
},

/*
  For simplicity, here again the explanation:
    - row 1: monster id, display character, display colour, name
    - row 2: monster flags
    - row 3: monster resistance flags
    - row 4: mass, experience modifier, genus, species, holiness, resist magic
    - row 5: damage for each of four attacks
    - row 6: hit dice, described by four parameters
    - row 7: AC, evasion, sec(spell), corpse_thingy, zombie size, shouts
    - row 8: intel, habitat, flight class, speed, energy_usage
    - row 9: gmon_use class, gmon_eat class, body size, body shape
*/

};<|MERGE_RESOLUTION|>--- conflicted
+++ resolved
@@ -1292,13 +1292,8 @@
 
 {
     MONS_WIND_DRAKE, 'k', WHITE, "wind drake",
-<<<<<<< HEAD
-    M_SPELLCASTER | M_WARM_BLOOD | M_FAKE_SPELLS | M_DEFLECT_MISSILES,
+    M_WARM_BLOOD | M_DEFLECT_MISSILES,
     MR_RES_WIND,
-=======
-    M_WARM_BLOOD | M_DEFLECT_MISSILES,
-    MR_NO_FLAGS,
->>>>>>> 85094396
     1000, 6, MONS_DRAKE, MONS_WIND_DRAKE, MH_NATURAL, 40,
     { {AT_BITE, AF_PLAIN, 12}, AT_NO_ATK, AT_NO_ATK, AT_NO_ATK },
     { 8, 5, 5, 0 },
@@ -4346,13 +4341,8 @@
 
 {
     MONS_CATOBLEPAS, 'Y', MAGENTA, "catoblepas",
-<<<<<<< HEAD
-    M_SPELLCASTER | M_WARM_BLOOD | M_FAKE_SPELLS,
+    M_WARM_BLOOD,
     MR_RES_PETRIFY,
-=======
-    M_WARM_BLOOD,
-    MR_NO_FLAGS,
->>>>>>> 85094396
     1400, 8, MONS_YAK, MONS_CATOBLEPAS, MH_NATURAL, 100,
     { {AT_GORE, AF_PLAIN, 36}, AT_NO_ATK, AT_NO_ATK, AT_NO_ATK },
     { 14, 3, 5, 0 },
@@ -5433,7 +5423,7 @@
 
 {
    MONS_SPELLFORGED_SERVITOR, '8', LIGHTMAGENTA, "spellforged servitor",
-    M_ARTIFICIAL | M_NO_POLY_TO | M_SPELLCASTER | M_ACTUAL_SPELLS,
+    M_ARTIFICIAL | M_NO_POLY_TO | M_ACTUAL_SPELLS,
     mrd(MR_RES_POISON, 3) | mrd(MR_RES_FIRE | MR_RES_COLD | MR_RES_ELEC, 2),
     0, 10, MONS_GOLEM, MONS_GOLEM, MH_NONLIVING, MAG_IMMUNE,
     { AT_NO_ATK, AT_NO_ATK, AT_NO_ATK, AT_NO_ATK },
@@ -5446,14 +5436,9 @@
 // statues and statue-like things (also '8')
 {
     MONS_ICE_STATUE, '8', LIGHTBLUE, "ice statue",
-<<<<<<< HEAD
-    M_ARTIFICIAL | M_SPELLCASTER | M_STATIONARY | M_SPEAKS,
+    M_ARTIFICIAL | M_STATIONARY | M_SPEAKS,
     MR_RES_POISON | MR_VUL_FIRE | mrd(MR_RES_COLD, 3) | mrd(MR_RES_ELEC, 2)
         | MR_RES_PETRIFY,
-=======
-    M_ARTIFICIAL | M_STATIONARY | M_SPEAKS,
-    MR_RES_POISON | MR_VUL_FIRE | mrd(MR_RES_COLD, 3) | mrd(MR_RES_ELEC, 2),
->>>>>>> 85094396
     0, 10, MONS_STATUE, MONS_ICE_STATUE, MH_NONLIVING, MAG_IMMUNE,
     { AT_NO_ATK, AT_NO_ATK, AT_NO_ATK, AT_NO_ATK },
     { 8, 0, 0, 70 },
@@ -5464,14 +5449,9 @@
 
 {
     MONS_SILVER_STATUE, '8', WHITE, "silver statue",
-<<<<<<< HEAD
-    M_ARTIFICIAL | M_SPELLCASTER | M_FAKE_SPELLS | M_STATIONARY | M_SPEAKS,
+    M_ARTIFICIAL | M_STATIONARY | M_SPEAKS,
     mrd(MR_RES_POISON | MR_RES_FIRE | MR_RES_COLD | MR_RES_ELEC, 2)
         | MR_RES_PETRIFY,
-=======
-    M_ARTIFICIAL | M_STATIONARY | M_SPEAKS,
-    mrd(MR_RES_POISON | MR_RES_FIRE | MR_RES_COLD | MR_RES_ELEC, 2),
->>>>>>> 85094396
     0, 10, MONS_STATUE, MONS_SILVER_STATUE, MH_NONLIVING, MAG_IMMUNE,
     { AT_NO_ATK, AT_NO_ATK, AT_NO_ATK, AT_NO_ATK },
     { 10, 0, 0, 70 },
@@ -5482,14 +5462,9 @@
 
 {
     MONS_ORANGE_STATUE, '8', LIGHTRED, "orange crystal statue",
-<<<<<<< HEAD
-    M_ARTIFICIAL | M_SPELLCASTER | M_FAKE_SPELLS | M_STATIONARY | M_SPEAKS,
+    M_ARTIFICIAL | M_STATIONARY | M_SPEAKS,
     mrd(MR_RES_POISON | MR_RES_FIRE | MR_RES_COLD | MR_RES_ELEC, 2)
         | MR_RES_PETRIFY,
-=======
-    M_ARTIFICIAL | M_STATIONARY | M_SPEAKS,
-    mrd(MR_RES_POISON | MR_RES_FIRE | MR_RES_COLD | MR_RES_ELEC, 2),
->>>>>>> 85094396
     0, 10, MONS_STATUE, MONS_ORANGE_STATUE, MH_NONLIVING, MAG_IMMUNE,
     { AT_NO_ATK, AT_NO_ATK, AT_NO_ATK, AT_NO_ATK },
     { 10, 0, 0, 70 },
@@ -5572,21 +5547,6 @@
     MONUSE_NOTHING, MONEAT_NOTHING, SIZE_SMALL, MON_SHAPE_MISC
 },
 
-<<<<<<< HEAD
-=======
-{
-   MONS_SPELLFORGED_SERVITOR, '8', LIGHTMAGENTA, "spellforged servitor",
-    M_ARTIFICIAL | M_NO_POLY_TO | M_ACTUAL_SPELLS,
-    mrd(MR_RES_POISON, 3) | mrd(MR_RES_FIRE | MR_RES_COLD | MR_RES_ELEC, 2),
-    0, 10, MONS_STATUE, MONS_STATUE, MH_NONLIVING, MAG_IMMUNE,
-    { AT_NO_ATK, AT_NO_ATK, AT_NO_ATK, AT_NO_ATK },
-    { 8, 0, 0, 80 },
-    10, 10, MST_NO_SPELLS, CE_NOCORPSE, Z_NOZOMBIE, S_SILENT,
-    I_PLANT, HT_LAND, FL_LEVITATE, 10, DEFAULT_ENERGY,
-    MONUSE_NOTHING, MONEAT_NOTHING, SIZE_MEDIUM, MON_SHAPE_HUMANOID
-},
-
->>>>>>> 85094396
 // gargoyles ('9')
 {
     MONS_GARGOYLE, '9', LIGHTGREY, "gargoyle",
@@ -6493,16 +6453,10 @@
     // Roxanne obviously can't use items, but we want to equip her with
     // a spellbook, so MONUSE_STARTING_EQUIPMENT is necessary.
     MONS_ROXANNE, '8', BLUE, "Roxanne",
-<<<<<<< HEAD
-    M_ARTIFICIAL | M_UNIQUE | M_SPELLCASTER | M_ACTUAL_SPELLS | M_STATIONARY
+    M_ARTIFICIAL | M_UNIQUE | M_ACTUAL_SPELLS | M_STATIONARY
         | M_SPEAKS | M_NO_WAND,
     mrd(MR_RES_POISON | MR_RES_FIRE | MR_RES_COLD | MR_RES_ELEC, 2)
         | MR_RES_PETRIFY,
-=======
-    M_ARTIFICIAL | M_UNIQUE | M_ACTUAL_SPELLS | M_STATIONARY
-        | M_SPEAKS,
-    mrd(MR_RES_POISON | MR_RES_FIRE | MR_RES_COLD | MR_RES_ELEC, 2),
->>>>>>> 85094396
     0, 10, MONS_STATUE, MONS_STATUE, MH_NONLIVING, MAG_IMMUNE,
     { AT_NO_ATK, AT_NO_ATK, AT_NO_ATK, AT_NO_ATK },
     { 14, 0, 0, 180 },
