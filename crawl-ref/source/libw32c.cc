#include "AppHdr.h"

#if defined(TARGET_OS_WINDOWS) && !defined(USE_TILE)

/*
 *  File:       libw32c.cc
 *  Summary:    Functions for windows32 console mode support.
 *              Needed by makefile.mgw.
 *  Written by: Gordon Lipford
 */

// WINDOWS INCLUDES GO HERE
/*
 * Exclude parts of WINDOWS.H that are not needed
 */
#define NOCOMM            /* Comm driver APIs and definitions */
#define NOLOGERROR        /* LogError() and related definitions */
#define NOPROFILER        /* Profiler APIs */
#define NOLFILEIO         /* _l* file I/O routines */
#define NOOPENFILE        /* OpenFile and related definitions */
#define NORESOURCE        /* Resource management */
#define NOATOM            /* Atom management */
#define NOLANGUAGE        /* Character test routines */
#define NOLSTRING         /* lstr* string management routines */
#define NODBCS            /* Double-byte character set routines */
#define NOKEYBOARDINFO    /* Keyboard driver routines */
#define NOCOLOR           /* COLOR_* color values */
#define NODRAWTEXT        /* DrawText() and related definitions */
#define NOSCALABLEFONT    /* Truetype scalable font support */
#define NOMETAFILE        /* Metafile support */
#define NOSYSTEMPARAMSINFO /* SystemParametersInfo() and SPI_* definitions */
#define NODEFERWINDOWPOS  /* DeferWindowPos and related definitions */
#define NOKEYSTATES       /* MK_* message key state flags */
#define NOWH              /* SetWindowsHook and related WH_* definitions */
#define NOCLIPBOARD       /* Clipboard APIs and definitions */
#define NOICONS           /* IDI_* icon IDs */
#define NOMDI             /* MDI support */
#define NOCTLMGR          /* Control management and controls */
#define NOHELP            /* Help support */
/*
 * Exclude parts of WINDOWS.H that are not needed (Win32)
 */
#define WIN32_LEAN_AND_MEAN
#define NONLS             /* All NLS defines and routines */
#define NOSERVICE         /* All Service Controller routines, SERVICE_ equates, etc. */
#define NOKANJI           /* Kanji support stuff. */
#define NOMCX             /* Modem Configuration Extensions */
#ifndef _X86_
#define _X86_                     /* target architecture */
#endif

#include <excpt.h>
#include <stdarg.h>
#undef ARRAYSZ
#include <windows.h>
#undef max

// END -- WINDOWS INCLUDES

#ifdef TARGET_COMPILER_MINGW
#include <signal.h>
#endif

#include <string.h>
#include <stdio.h>
#include "cio.h"
#include "defines.h"
#include "libutil.h"
#include "message.h"
#include "options.h"
#include "state.h"
#include "stuff.h"
#include "unicode.h"
#include "view.h"
#include "viewgeom.h"

wchar_t oldTitle[80];

static HANDLE inbuf = NULL;
static HANDLE outbuf = NULL;
static int current_color = -1;
static bool cursor_is_enabled = false;
static CONSOLE_CURSOR_INFO initial_cci;
static bool have_initial_cci = false;
// dirty line (sx,ex,y)
static int chsx = 0, chex = 0, chy = -1;
// cursor position (start at 0,0 --> 1,1)
static int cx = 0, cy = 0;

// and now, for the screen buffer
static CHAR_INFO *screen = NULL;
static COORD screensize;
#define SCREENINDEX(x,y) ((x)+screensize.X*(y))
static bool buffering = false;
static unsigned InputCP, OutputCP;
static const unsigned PREFERRED_CODEPAGE = 437;

static bool w32_smart_cursor = true;

// we can do straight translation of DOS color to win32 console color.
#define WIN32COLOR(col) (WORD)(col)
static void writeChar(wchar_t c);
static void bFlush(void);
static void _setcursortype_internal(bool curstype);

// [ds] Unused for portability reasons
/*
static DWORD crawlColorData[16] =
// BGR data, easier to put in registry
{
   0x00000000,  // BLACK
   0x00ff00cd,  // BLUE
   0x0046b964,  // GREEN
   0x00b4b400,  // CYAN
   0x000085ff,  // RED
   0x00ee82ee,  // MAGENTA
   0x005a6fcd,  // BROWN
   0x00c0c0c0,  // LT GREY
   0x00808080,  // DK GREY
   0x00ff8600,  // LT BLUE
   0x0000ff85,  // LT GREEN
   0x00ffff00,  // LT CYAN
   0x000000ff,  // LT RED
   0x00bf7091,  // LT MAGENTA
   0x0000ffff,  // YELLOW
   0x00ffffff   // WHITE
};
 */

void writeChar(wchar_t c)
{
    if (c == '\t')
    {
        for (int i = 0; i < 8; ++i)
            writeChar(' ');
        return;
    }

    bool noop = true;
    PCHAR_INFO pci;

    // check for CR: noop
    if (c == 0x0D)
        return;

    // check for newline
    if (c == 0x0A)
    {
        // must flush current buffer
        bFlush();

        // reposition
        cgotoxy(1, cy+2);

        return;
    }

    int tc = WIN32COLOR(current_color);
    pci = &screen[SCREENINDEX(cx,cy)];

    // is this a no-op?
    if (pci->Char.UnicodeChar != c)
        noop = false;
    else if (pci->Attributes != tc)
        noop = false;

    if (!noop)
    {
        // write the info and update the dirty area
        pci->Char.UnicodeChar = c;
        pci->Attributes = tc;

        if (chy < 0)
            chsx = cx;
        chy  = cy;
        chex = cx;

        // if we're not buffering, flush
        if (!buffering)
            bFlush();
    }

    // update x position
    cx += 1;
    if (cx >= screensize.X)
        cx = screensize.X - 1;
}

void enable_smart_cursor(bool cursor)
{
    w32_smart_cursor = cursor;
}

bool is_smart_cursor_enabled()
{
    return (w32_smart_cursor);
}

void bFlush(void)
{
    COORD source;
    SMALL_RECT target;

    // see if we have a dirty area
    if (chy < 0)
        return;

    // set up call
    source.X = chsx;
    source.Y = chy;

    target.Left = chsx;
    target.Top = chy;
    target.Right = chex;
    target.Bottom = chy;

    WriteConsoleOutputW(outbuf, screen, screensize, source, &target);

    chy = -1;

    // if cursor is not NOCURSOR, update screen
    if (cursor_is_enabled)
    {
        COORD xy;
        xy.X = cx;
        xy.Y = cy;
        SetConsoleCursorPosition(outbuf, xy);
    }
}

void set_mouse_enabled(bool enabled)
{
    DWORD inmode;
    if (::GetConsoleMode(inbuf, &inmode))
    {
        if (enabled)
            inmode |= ENABLE_MOUSE_INPUT;
        else
            inmode &= ~ENABLE_MOUSE_INPUT;

        ::SetConsoleMode(inbuf, inmode);
    }
}

void set_string_input(bool value)
{
    DWORD inmodes, outmodes;
    if (value == TRUE)
    {
        inmodes = ENABLE_LINE_INPUT | ENABLE_ECHO_INPUT
                     | ENABLE_PROCESSED_INPUT
                     | ENABLE_MOUSE_INPUT
                     | ENABLE_WINDOW_INPUT;
        outmodes = ENABLE_PROCESSED_OUTPUT;
    }
    else
    {
        inmodes = ENABLE_MOUSE_INPUT | ENABLE_WINDOW_INPUT;
        outmodes = 0;
    }

    if (SetConsoleMode(inbuf, inmodes) == 0)
    {
        fputs("Error initialising console input mode.", stderr);
        exit(0);
    }

    if (SetConsoleMode(outbuf, outmodes) == 0)
    {
        fputs("Error initialising console output mode.", stderr);
        exit(0);
    }

    // now flush it
    FlushConsoleInputBuffer(inbuf);
}

<<<<<<< HEAD
=======
// this apparently only works for Win2K+ and ME+

static void init_colors(char *windowTitle)
{
   UNUSED(windowTitle);

   // look up the Crawl shortcut

   // if found, modify the colortable entries in the NT_CONSOLE_PROPS
   // structure.

   // if not found, quit.
}

>>>>>>> 448542e9
#ifdef TARGET_COMPILER_MINGW
static void install_sighandlers()
{
    signal(SIGINT, SIG_IGN);
}
#endif

static void set_w32_screen_size()
{
    CONSOLE_SCREEN_BUFFER_INFO cinf;
    if (::GetConsoleScreenBufferInfo(outbuf, &cinf))
    {
        screensize.X = cinf.srWindow.Right - cinf.srWindow.Left + 1;
        screensize.Y = cinf.srWindow.Bottom - cinf.srWindow.Top + 1;
    }
    else
    {
        screensize.X = 80;
        screensize.Y = 25;
    }

    if (screen)
    {
        delete [] screen;
        screen = NULL;
    }

    screen = new CHAR_INFO[screensize.X * screensize.Y];

    COORD topleft;
    SMALL_RECT used;
    topleft.X = topleft.Y = 0;
    ::ReadConsoleOutputW(outbuf, screen, screensize, topleft, &used);
}

static void w32_handle_resize_event()
{
    if (crawl_state.waiting_for_command)
        handle_terminal_resize(true);
    else
        crawl_state.terminal_resized = true;
}

static void w32_check_screen_resize()
{
    CONSOLE_SCREEN_BUFFER_INFO cinf;
    if (::GetConsoleScreenBufferInfo(outbuf, &cinf))
    {
        if (screensize.X != cinf.srWindow.Right - cinf.srWindow.Left + 1
            || screensize.Y != cinf.srWindow.Bottom - cinf.srWindow.Top + 1)
        {
            w32_handle_resize_event();
        }
    }
}

static void w32_term_resizer()
{
    set_w32_screen_size();
    crawl_view.init_geometry();
}

void init_libw32c(void)
{
    inbuf = GetStdHandle(STD_INPUT_HANDLE);
    outbuf = GetStdHandle(STD_OUTPUT_HANDLE);

    if (inbuf == INVALID_HANDLE_VALUE || outbuf == INVALID_HANDLE_VALUE)
    {
        fputs("Could not initialise libw32c console support.", stderr);
        exit(0);
    }

    std::string title = CRAWL " " + Version::Long();

<<<<<<< HEAD
    if (!GetConsoleTitleW(oldTitle, 78))
        *oldTitle = 0;
    SetConsoleTitleW(utf8_to_16(title.c_str()).c_str());
=======
    GetConsoleTitle(oldTitle, 78);
    SetConsoleTitle(title.c_str());
>>>>>>> 448542e9

    // Use the initial Windows setting for cursor size if it exists.
    // TODO: Respect changing cursor size manually while Crawl is running.
    have_initial_cci = GetConsoleCursorInfo(outbuf, &initial_cci);

#ifdef TARGET_COMPILER_MINGW
    install_sighandlers();
#endif

    // by default, set string input to false:  use char-input only
    set_string_input(false);

    // set up screen size
    set_w32_screen_size();

    // initialise text color
    textcolor(DARKGREY);

    // initialise cursor to NONE.
    _setcursortype_internal(false);

    // buffering defaults to ON -- very important!
    set_buffering(true);

    crawl_state.terminal_resize_handler = w32_term_resizer;
    crawl_state.terminal_resize_check   = w32_check_screen_resize;

    // JWM, 06/12/2004: Code page setting, as XP does not use ANSI 437 by
    // default.
    InputCP = GetConsoleCP();
    OutputCP = GetConsoleOutputCP();

    // Don't kill Crawl if we can't set the codepage. Windows 95/98/ME
    // don't have support for setting the input and output codepage.
    // I'm also not convinced we need to set the input codepage at all.
    if (InputCP != PREFERRED_CODEPAGE)
        SetConsoleCP(PREFERRED_CODEPAGE);

    if (OutputCP != PREFERRED_CODEPAGE)
        SetConsoleOutputCP(PREFERRED_CODEPAGE);

}

void deinit_libw32c(void)
{
    // don't do anything if we were never initted
    if (inbuf == NULL || outbuf == NULL)
        return;

    // JWM, 06/12/2004: Code page stuff.  If it was the preferred code page, it
    // doesn't need restoring.  Shouldn't be an error and too bad if there is.
    if (InputCP && InputCP != PREFERRED_CODEPAGE)
        SetConsoleCP(InputCP);

    if (OutputCP && OutputCP != PREFERRED_CODEPAGE)
        SetConsoleOutputCP(OutputCP);

    // restore console attributes for normal function
    set_string_input(true);

    // set cursor and normal textcolor
    _setcursortype_internal(true);
    textcolor(DARKGREY);

    delete [] screen;
    screen = NULL;

    // finally, restore title
<<<<<<< HEAD
    if (*oldTitle)
        SetConsoleTitleW(oldTitle);
=======
    SetConsoleTitle(oldTitle);
>>>>>>> 448542e9
}

void set_cursor_enabled(bool enabled)
{
    if (!w32_smart_cursor)
        _setcursortype_internal(enabled);
}

bool is_cursor_enabled()
{
    return (cursor_is_enabled);
}

void _setcursortype_internal(bool curstype)
{
    CONSOLE_CURSOR_INFO cci;

    if (curstype == cursor_is_enabled)
        return;

    cci.dwSize = have_initial_cci && initial_cci.dwSize ? initial_cci.dwSize
                                                        : 5;

    cci.bVisible = curstype? TRUE : FALSE;
    cursor_is_enabled = curstype;
    SetConsoleCursorInfo(outbuf, &cci);

    // now, if we just changed from NOCURSOR to CURSOR,
    // actually move screen cursor
    if (cursor_is_enabled)
        cgotoxy(cx+1, cy+1);
}

// This will force the cursor down to the next line.
void clear_to_end_of_line()
{
    const int pos = wherex();
    const int cols = get_number_of_cols();
    if (pos <= cols)
        cprintf("%*s", cols - pos + 1, "");
}

void clrscr(void)
{
    int x,y;
    COORD source;
    SMALL_RECT target;

    PCHAR_INFO pci = screen;

    for (x = 0; x < screensize.X; x++)
        for (y = 0; y < screensize.Y; y++)
        {
            pci->Char.UnicodeChar = ' ';
            pci->Attributes = 0;
            pci++;
        }

    source.X = 0;
    source.Y = 0;
    target.Left = 0;
    target.Top = 0;
    target.Right = screensize.X - 1;
    target.Bottom = screensize.Y - 1;

    WriteConsoleOutputW(outbuf, screen, screensize, source, &target);

    // reset cursor to 1,1 for convenience
    cgotoxy(1,1);
}

void gotoxy_sys(int x, int y)
{
    // always flush on goto
    bFlush();

    // bounds check
    if (x < 1)
        x = 1;
    if (x > screensize.X)
        x = screensize.X;
    if (y < 1)
        y = 1;
    if (y > screensize.Y)
        y = screensize.Y;

    // change current cursor
    cx = x - 1;
    cy = y - 1;

    // if cursor is not NOCURSOR, update screen
    if (cursor_is_enabled)
    {
        COORD xy;
        xy.X = cx;
        xy.Y = cy;
        if (SetConsoleCursorPosition(outbuf, xy) == 0)
            fputs("SetConsoleCursorPosition() failed!", stderr);
    }
}

void textattr(int c)
{
    textcolor(c);
}

void textcolor(int c)
{
    // change current color used to stamp chars
    short fg = c & 0xF;
    short bg = (c >> 4) & 0xF;
    short macro_fg = Options.colour[fg];
    short macro_bg = Options.colour[bg];

    current_color = macro_fg | (macro_bg << 4);
}

void textbackground(int c)
{
    // change current background color used to stamp chars
    // parameter does NOT come bitshifted by four
    short bg = c & 0xF;
    short macro_bg = Options.colour[bg];

    current_color = current_color | (macro_bg << 4);
}


static void cprintf_aux(const char *s)
{
    // early out -- not initted yet
    if (outbuf == NULL)
    {
        printf("%S", utf8_to_16(s).c_str());
        return;
    }

    // turn buffering ON (temporarily)
    bool oldValue = buffering;
    set_buffering(true);

    // loop through string
    ucs_t c;
    while (int taken = utf8towc(&c, s))
    {
        s += taken;
        writeChar(c);
    }

    // reset buffering
    set_buffering(oldValue);

    // flush string
    bFlush();
}

void cprintf(const char *format, ...)
{
    va_list argp;
    char buffer[4096]; // one could hope it's enough

    va_start(argp, format);

    vsnprintf(buffer, sizeof(buffer), format, argp);
    cprintf_aux(buffer);

    va_end(argp);
}

<<<<<<< HEAD
=======
void window(int x, int y, int lx, int ly)
{
    // do nothing
    UNUSED(x);
    UNUSED(y);
    UNUSED(lx);
    UNUSED(ly);
}

>>>>>>> 448542e9
int wherex(void)
{
    return cx+1;
}

int wherey(void)
{
    return cy+1;
}

void putch(char c)
{
    // special case: check for '0' char: map to space
    if (c == 0)
        c = ' ';

    writeChar(c);
}

void putwch(wchar_t c)
{
    if (c == 0)
        c = ' ';
    writeChar(c);
}

// translate virtual keys

#define VKEY_MAPPINGS 10
static int vk_tr[4][VKEY_MAPPINGS] = // virtual key, unmodified, shifted, control
{
   { VK_END, VK_DOWN, VK_NEXT, VK_LEFT, VK_CLEAR, VK_RIGHT, VK_HOME, VK_UP, VK_PRIOR, VK_INSERT },
   { CK_END, CK_DOWN, CK_PGDN, CK_LEFT, CK_CLEAR, CK_RIGHT, CK_HOME, CK_UP, CK_PGUP , CK_INSERT },
   { CK_SHIFT_END, CK_SHIFT_DOWN, CK_SHIFT_PGDN, CK_SHIFT_LEFT, CK_SHIFT_CLEAR, CK_SHIFT_RIGHT, CK_SHIFT_HOME, CK_SHIFT_UP, CK_SHIFT_PGUP, CK_SHIFT_INSERT },
   { CK_CTRL_END, CK_CTRL_DOWN, CK_CTRL_PGDN, CK_CTRL_LEFT, CK_CTRL_CLEAR, CK_CTRL_RIGHT, CK_CTRL_HOME, CK_CTRL_UP, CK_CTRL_PGUP, CK_CTRL_INSERT },
   };

static int ck_tr[] =
{
    'k', 'j', 'h', 'l', '0', 'y', 'b', '.', 'u', 'n',
    // 'b', 'j', 'n', 'h', '.', 'l', 'y', 'k', 'u' ,
    '8', '2', '4', '6', '0', '7', '1', '5', '9', '3',
    // '1', '2', '3', '4', '5', '6', '7', '8', '9' ,
    11, 10, 8, 12, '0', 25, 2, 0, 21, 14
    // 2, 10, 14, 8, 0, 12, 25, 11, 21 ,
};

static int key_to_command(int keyin)
{
    if (keyin >= CK_UP && keyin <= CK_CTRL_PGDN)
        return ck_tr[ keyin - CK_UP ];

    if (keyin == CK_DELETE)
        return '.';

    return keyin;
}

int vk_translate(WORD VirtCode, CHAR c, DWORD cKeys)
{
    bool shftDown = false;
    bool ctrlDown = false;
    bool altDown  = !!(cKeys & (LEFT_ALT_PRESSED | RIGHT_ALT_PRESSED));

    // step 1 - we don't care about shift or control
    if (VirtCode == VK_SHIFT || VirtCode == VK_CONTROL
        || VirtCode == VK_MENU || VirtCode == VK_CAPITAL
        || VirtCode == VK_NUMLOCK)
    {
        return 0;
    }

    // step 2 - translate the <Esc> key to 0x1b
    if (VirtCode == VK_ESCAPE)
        return 0x1b;            // same as it ever was..

    // step 3 - translate shifted or controlled numeric keypad keys
    if (cKeys & SHIFT_PRESSED)
        shftDown = true;
    if (cKeys & (RIGHT_CTRL_PRESSED | LEFT_CTRL_PRESSED))
        ctrlDown = true;           // control takes precedence over shift

    // hack - translate ^P and ^Q since 16 and 17 are taken by CTRL and SHIFT
    if ((VirtCode == 80 || VirtCode == 81) && ctrlDown)
        return VirtCode & 0x003f;     // shift back down

    if (VirtCode == VK_DELETE && !ctrlDown)         // assume keypad '.'
        return CK_DELETE;

    // see if we're a vkey
    int mkey;
    for (mkey = 0; mkey<VKEY_MAPPINGS; mkey++)
        if (VirtCode == vk_tr[0][mkey])
            break;

    // step 4 - just return the damn key.
    if (mkey == VKEY_MAPPINGS)
    {
        if (c)
            return c;

        // ds -- Icky hacks to allow keymaps with funky keys.
        if (ctrlDown)
            VirtCode |= 512;
        if (shftDown)
            VirtCode |= 1024;
        if (altDown)
            VirtCode |= 2048;

        // ds -- Cheat and returns 256 + VK if the char is zero. This allows us
        // to use the VK for macros and is on par for evil with the rest of
        // this function anyway.
        return VirtCode | 256;
    }

    // now translate the key.  Dammit.  This is !@#$(*& garbage.

    // control key?
    if (ctrlDown)
        return vk_tr[3][mkey];

    // shifted?
    if (shftDown)
        return vk_tr[2][mkey];
    return vk_tr[1][mkey];
}

int m_getch()
{
    return getch();
}

static int w32_proc_mouse_event(const MOUSE_EVENT_RECORD &mer)
{
    const coord_def pos(mer.dwMousePosition.X + 1, mer.dwMousePosition.Y + 1);
    crawl_view.mousep = pos;

    if (!crawl_state.mouse_enabled)
        return (0);

    c_mouse_event cme(pos);
    if (mer.dwEventFlags & MOUSE_MOVED)
        return (CK_MOUSE_MOVE);

    if (mer.dwButtonState & FROM_LEFT_1ST_BUTTON_PRESSED)
        cme.bstate |= c_mouse_event::BUTTON1;
    else if (mer.dwButtonState & RIGHTMOST_BUTTON_PRESSED)
        cme.bstate |= c_mouse_event::BUTTON3;

    if ((mer.dwEventFlags & MOUSE_WHEELED) && mer.dwButtonState)
    {
        if (!(mer.dwButtonState & 0x10000000UL))
            cme.bstate |= c_mouse_event::BUTTON_SCRL_UP;
        else
            cme.bstate |= c_mouse_event::BUTTON_SCRL_DN;
    }

    if (cme)
    {
        new_mouse_event(cme);
        return (CK_MOUSE_CLICK);
    }

    return (0);
}

int getch_ck(void)
{
    INPUT_RECORD ir;
    DWORD nread;
    int key = 0;
    static int repeat_count = 0;
    static int repeat_key = 0;

    KEY_EVENT_RECORD *kr;

    // handle key repeats
    if (repeat_count > 0)
    {
        repeat_count -= 1;
        return repeat_key;
    }

    const bool oldValue = cursor_is_enabled;
    if (w32_smart_cursor)
        _setcursortype_internal(true);

    bool waiting_for_event = true;
    while (waiting_for_event)
    {
        if (ReadConsoleInput(inbuf, &ir, 1, &nread) == 0)
            fputs("Error in ReadConsoleInput()!", stderr);
        if (nread > 0)
        {
            // ignore if it isn't a keyboard event.
            switch (ir.EventType)
            {
            case KEY_EVENT:
                kr = &ir.Event.KeyEvent;
                // ignore if it is a 'key up' - we only want 'key down'
                if (kr->bKeyDown)
                {
                    key = vk_translate(kr->wVirtualKeyCode,
                                        kr->uChar.AsciiChar,
                                        kr->dwControlKeyState);
                    if (key > 0)
                    {
                        repeat_count = kr->wRepeatCount - 1;
                        repeat_key = key;
                        waiting_for_event = false;
                        break;
                    }
                }
                break;

            case WINDOW_BUFFER_SIZE_EVENT:
                w32_handle_resize_event();
                break;

            case MOUSE_EVENT:
                if ((key = w32_proc_mouse_event(ir.Event.MouseEvent)))
                    waiting_for_event = false;
                break;
            }
        }
    }

    if (w32_smart_cursor)
        _setcursortype_internal(oldValue);

    return key;
}

int getch(void)
{
    int c = getch_ck();
    return key_to_command(c);
}

int kbhit()
{
    INPUT_RECORD ir[10];
    DWORD read_count = 0;
    PeekConsoleInput(inbuf, ir, sizeof ir / sizeof(ir[0]), &read_count);
    if (read_count > 0)
    {
        for (unsigned i = 0; i < read_count; ++i)
            if (ir[i].EventType == KEY_EVENT)
            {
                KEY_EVENT_RECORD *kr;
                kr = &(ir[i].Event.KeyEvent);

                if (kr->bKeyDown)
                    return 1;
            }
    }
    return 0;
}

void delay(int ms)
{
    Sleep((DWORD)ms);
}

<<<<<<< HEAD
=======
int get_console_string(char *buf, int maxlen)
{
    DWORD nread;
    // set console input to line mode
    set_string_input(true);

    // force cursor
    const bool oldValue = cursor_is_enabled;

    if (w32_smart_cursor)
        _setcursortype_internal(true);

    // set actual screen color to current color
    SetConsoleTextAttribute(outbuf, WIN32COLOR(current_color));

    if (ReadConsole(inbuf, buf, (DWORD)(maxlen-1), &nread, NULL) == 0)
        fputs("Error in ReadConsole()!", stderr);

    // terminate string, then strip CRLF, replace with \0
    buf[maxlen-1] = 0;
    for (unsigned i=(nread<3 ? 0 : nread-3); i<nread; i++)
    {
        if (buf[i] == 0x0A || buf[i] == 0x0D)
        {
            buf[i] = '\0';
            break;
        }
    }

    // reset console mode - also flushes if player has typed in
    // too long of a name so we don't get silly garbage on return.
    set_string_input(false);

    // restore old cursor
    if (w32_smart_cursor)
        _setcursortype_internal(oldValue);

    // return # of bytes read
    return (int)nread;
}

>>>>>>> 448542e9
void puttext(int x1, int y1, const crawl_view_buffer &vbuf)
{
    const screen_cell_t *cell = vbuf;
    const coord_def size = vbuf.size();
    for (int y = 0; y < size.y; ++y)
    {
        cgotoxy(x1, y1 + y);
        for (int x = 0; x < size.x; ++x)
        {
            textattr(cell->colour);
            putwch(cell->glyph);
            cell++;
        }
    }
    update_screen();
    textattr(WHITE);
}

void update_screen()
{
    bFlush();
}

bool set_buffering(bool value)
{
    bool oldValue = buffering;

    if (value == false)
    {
        // must flush buffer
        bFlush();
    }
    buffering = value;

    return oldValue;
}

int get_number_of_lines()
{
    return (screensize.Y);
}

int get_number_of_cols()
{
    return (screensize.X);
}

#endif /* #if defined(TARGET_OS_WINDOWS) && !defined(USE_TILE) */<|MERGE_RESOLUTION|>--- conflicted
+++ resolved
@@ -275,23 +275,6 @@
     FlushConsoleInputBuffer(inbuf);
 }
 
-<<<<<<< HEAD
-=======
-// this apparently only works for Win2K+ and ME+
-
-static void init_colors(char *windowTitle)
-{
-   UNUSED(windowTitle);
-
-   // look up the Crawl shortcut
-
-   // if found, modify the colortable entries in the NT_CONSOLE_PROPS
-   // structure.
-
-   // if not found, quit.
-}
-
->>>>>>> 448542e9
 #ifdef TARGET_COMPILER_MINGW
 static void install_sighandlers()
 {
@@ -367,14 +350,9 @@
 
     std::string title = CRAWL " " + Version::Long();
 
-<<<<<<< HEAD
     if (!GetConsoleTitleW(oldTitle, 78))
         *oldTitle = 0;
     SetConsoleTitleW(utf8_to_16(title.c_str()).c_str());
-=======
-    GetConsoleTitle(oldTitle, 78);
-    SetConsoleTitle(title.c_str());
->>>>>>> 448542e9
 
     // Use the initial Windows setting for cursor size if it exists.
     // TODO: Respect changing cursor size manually while Crawl is running.
@@ -443,12 +421,8 @@
     screen = NULL;
 
     // finally, restore title
-<<<<<<< HEAD
     if (*oldTitle)
         SetConsoleTitleW(oldTitle);
-=======
-    SetConsoleTitle(oldTitle);
->>>>>>> 448542e9
 }
 
 void set_cursor_enabled(bool enabled)
@@ -618,18 +592,6 @@
     va_end(argp);
 }
 
-<<<<<<< HEAD
-=======
-void window(int x, int y, int lx, int ly)
-{
-    // do nothing
-    UNUSED(x);
-    UNUSED(y);
-    UNUSED(lx);
-    UNUSED(ly);
-}
-
->>>>>>> 448542e9
 int wherex(void)
 {
     return cx+1;
@@ -894,50 +856,6 @@
     Sleep((DWORD)ms);
 }
 
-<<<<<<< HEAD
-=======
-int get_console_string(char *buf, int maxlen)
-{
-    DWORD nread;
-    // set console input to line mode
-    set_string_input(true);
-
-    // force cursor
-    const bool oldValue = cursor_is_enabled;
-
-    if (w32_smart_cursor)
-        _setcursortype_internal(true);
-
-    // set actual screen color to current color
-    SetConsoleTextAttribute(outbuf, WIN32COLOR(current_color));
-
-    if (ReadConsole(inbuf, buf, (DWORD)(maxlen-1), &nread, NULL) == 0)
-        fputs("Error in ReadConsole()!", stderr);
-
-    // terminate string, then strip CRLF, replace with \0
-    buf[maxlen-1] = 0;
-    for (unsigned i=(nread<3 ? 0 : nread-3); i<nread; i++)
-    {
-        if (buf[i] == 0x0A || buf[i] == 0x0D)
-        {
-            buf[i] = '\0';
-            break;
-        }
-    }
-
-    // reset console mode - also flushes if player has typed in
-    // too long of a name so we don't get silly garbage on return.
-    set_string_input(false);
-
-    // restore old cursor
-    if (w32_smart_cursor)
-        _setcursortype_internal(oldValue);
-
-    // return # of bytes read
-    return (int)nread;
-}
-
->>>>>>> 448542e9
 void puttext(int x1, int y1, const crawl_view_buffer &vbuf)
 {
     const screen_cell_t *cell = vbuf;
