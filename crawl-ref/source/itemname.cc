--- conflicted
+++ resolved
@@ -241,16 +241,12 @@
                 case EQ_WEAPON:
                     if (this->base_type == OBJ_WEAPONS || item_is_staff(*this))
                         buff << " (weapon)";
-<<<<<<< HEAD
-                    else if (you.species != SP_FELID)
-=======
                     else if (you.has_usable_tentacles(true))
                         buff << " (in tentacles)";
-                    else if (you.species != SP_CAT)
->>>>>>> 6ae1cd1c
+                    else if (you.species == SP_FELID)
+                        buff << " (in mouth)";
+                    else
                         buff << " (in hand)";
-                    else
-                        buff << " (in mouth)";
                     break;
                 case EQ_CLOAK:
                 case EQ_HELMET:
