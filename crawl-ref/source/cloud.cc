/*
 *  File:       cloud.cc
 *  Summary:    Functions related to clouds.
 *  Written by: Brent Ross
 *
 *  Creating a cloud module so all the cloud stuff can be isolated.
 */

#include "AppHdr.h"

#include <algorithm>

#include "externs.h"

#include "areas.h"
#include "branch.h"
#include "cloud.h"
#include "colour.h"
#include "coord.h"
#include "coordit.h"
#include "dungeon.h"
#include "fight.h"
#include "fprop.h"
#include "los.h"
#include "mapmark.h"
#include "ouch.h"
#include "player.h"
#include "random.h"
#include "spells4.h"
#include "stuff.h"
#include "env.h"
#include "terrain.h"
#ifdef USE_TILE
#include "tiledef-gui.h"
#include "tiledef-main.h"
#endif
#include "mutation.h"

int actual_spread_rate(cloud_type type, int spread_rate)
{
    if (spread_rate >= 0)
        return spread_rate;

    switch (type)
    {
    case CLOUD_GLOOM:
        return 50;
    case CLOUD_STEAM:
    case CLOUD_GREY_SMOKE:
    case CLOUD_BLACK_SMOKE:
        return 22;
    case CLOUD_RAIN:
    case CLOUD_INK:
        return 11;
    default:
        return 0;
    }
}

#ifdef ASSERTS
static bool _killer_whose_match(kill_category whose, killer_type killer)
{
    switch (whose)
    {
        case KC_YOU:
            return (killer == KILL_YOU_MISSILE || killer == KILL_YOU_CONF);

        case KC_FRIENDLY:
            return (killer == KILL_MON_MISSILE || killer == KILL_YOU_CONF 
                    || killer == KILL_MON);

        case KC_OTHER:
            return (killer == KILL_MON_MISSILE || killer == KILL_MISCAST
                    || killer == KILL_MISC || killer == KILL_MON);

        case KC_NCATEGORIES:
            ASSERT(false);
    }
    return (false);
}
#endif

static void _new_cloud( int cloud, cloud_type type, const coord_def& p,
                        int decay, kill_category whose, killer_type killer,
                        unsigned char spread_rate, int colour, std::string name,
                        std::string tile)
{
    ASSERT( env.cloud[cloud].type == CLOUD_NONE );
    ASSERT(_killer_whose_match(whose, killer));

    cloud_struct& c = env.cloud[cloud];

    c.type        = type;
    c.decay       = decay;
    c.pos         = p;
    c.whose       = whose;
    c.killer      = killer;
    c.spread_rate = spread_rate;
    c.colour      = colour;
    c.name        = name;
#ifdef USE_TILE
    if (!tile.empty())
    {
        tileidx_t index;
        if (!tile_main_index(tile.c_str(), &index))
        {
            mprf(MSGCH_ERROR, "Invalid tile requested for cloud: '%s'.", tile.c_str());
            tile = "";
        }
    }
#endif
    c.tile        = tile;
    env.cgrid(p)  = cloud;
    env.cloud_no++;

    los_cloud_changed(p);
}

static void _place_new_cloud(cloud_type cltype, const coord_def& p, int decay,
                             kill_category whose, killer_type killer,
                             int spread_rate = -1, int colour = -1,
                             std::string name = "",
                             std::string tile = "")
{
    if (env.cloud_no >= MAX_CLOUDS)
        return;

    // Find slot for cloud.
    for (int ci = 0; ci < MAX_CLOUDS; ci++)
    {
        if (env.cloud[ci].type == CLOUD_NONE)   // i.e., is empty
        {
            _new_cloud( ci, cltype, p, decay, whose, killer, spread_rate, colour,
                        name, tile );
            break;
        }
    }
}

static int _spread_cloud(const cloud_struct &cloud)
{
    const int spreadch = cloud.decay > 30? 80 :
                         cloud.decay > 20? 50 :
                                           30;
    int extra_decay = 0;
    for ( adjacent_iterator ai(cloud.pos); ai; ++ai )
    {
        if (random2(100) >= spreadch)
            continue;

        if (!in_bounds(*ai)
            || env.cgrid(*ai) != EMPTY_CLOUD
            || feat_is_solid(grd(*ai))
            || is_sanctuary(*ai) && !is_harmless_cloud(cloud.type))
        {
            continue;
        }

        if (cloud.type == CLOUD_INK && !feat_is_watery(grd(*ai)))
            continue;

        int newdecay = cloud.decay / 2 + 1;
        if (newdecay >= cloud.decay)
            newdecay = cloud.decay - 1;

        _place_new_cloud( cloud.type, *ai, newdecay, cloud.whose, cloud.killer,
                          cloud.spread_rate, cloud.colour, cloud.name, cloud.tile );

        extra_decay += 8;
    }

    return (extra_decay);
}

static void _spread_fire(const cloud_struct &cloud)
{
    int make_flames = one_chance_in(5);

    for ( adjacent_iterator ai(cloud.pos); ai; ++ai )
    {
        if (!in_bounds(*ai)
            || env.cgrid(*ai) != EMPTY_CLOUD
            || is_sanctuary(*ai))
            continue;

        // burning trees produce flames all around
        if (!cell_is_solid(*ai) && make_flames)
        {
            _place_new_cloud( CLOUD_FIRE, *ai, cloud.decay/2+1, cloud.whose,
                              cloud.killer, cloud.spread_rate, cloud.colour,
                              cloud.name, cloud.tile );
        }

        // forest fire doesn't spread in all directions at once,
        // every neighbouring square gets a separate roll
        if (grd(*ai) == DNGN_TREE && one_chance_in(20))
        {
            if (env.markers.property_at(*ai, MAT_ANY, "veto_fire") == "veto")
                continue;

            if (you.see_cell(*ai))
                mpr("The forest fire spreads!");
            grd(*ai) = dgn_tree_base_feature_at(*ai);
            set_terrain_changed(*ai);
            _place_new_cloud( cloud.type, *ai, random2(30)+25, cloud.whose,
                              cloud.killer, cloud.spread_rate, cloud.colour,
                              cloud.name, cloud.tile );
        }

    }
}

static void _cloud_fire_interacts_with_terrain(const cloud_struct &cloud)
{
    for (adjacent_iterator ai(cloud.pos); ai; ++ai)
    {
        const coord_def p(*ai);
        if (feat_is_watery(grd(p))
            && env.cgrid(p) == EMPTY_CLOUD
            && one_chance_in(5))
        {
            _place_new_cloud(CLOUD_STEAM, p, cloud.decay / 2 + 1,
                             cloud.whose, cloud.killer);
        }
    }
}

void cloud_interacts_with_terrain(const cloud_struct &cloud)
{
    if (cloud.type == CLOUD_FIRE || cloud.type == CLOUD_FOREST_FIRE)
        _cloud_fire_interacts_with_terrain(cloud);
}

static void _dissipate_cloud(int cloudidx, int dissipate)
{
    cloud_struct &cloud = env.cloud[cloudidx];
    // Apply calculated rate to the actual cloud.
    cloud.decay -= dissipate;

    if (cloud.type == CLOUD_FOREST_FIRE)
        _spread_fire(cloud);
    else if (x_chance_in_y(cloud.spread_rate, 100))
    {
        cloud.spread_rate -= div_rand_round(cloud.spread_rate, 10);
        cloud.decay       -= _spread_cloud(cloud);
    }

    // Check for total dissipation and handle accordingly.
    if (cloud.decay < 1)
        delete_cloud(cloudidx);
}

void manage_clouds()
{
    for (int i = 0; i < MAX_CLOUDS; ++i)
    {
        cloud_struct& cloud = env.cloud[i];

        if (cloud.type == CLOUD_NONE)
            continue;

        int dissipate = you.time_taken;

        // Fire clouds dissipate faster over water,
        // rain and cold clouds dissipate faster over lava.
        if (cloud.type == CLOUD_FIRE && grd(cloud.pos) == DNGN_DEEP_WATER)
            dissipate *= 4;
        else if ((cloud.type == CLOUD_COLD || cloud.type == CLOUD_RAIN)
                 && grd(cloud.pos) == DNGN_LAVA)
            dissipate *= 4;
        // Ink cloud doesn't appear outside of water.
        else if (cloud.type == CLOUD_INK && !feat_is_watery(grd(cloud.pos)))
            dissipate *= 40;
        else if (cloud.type == CLOUD_GLOOM)
        {
            int count = 0;
            for (adjacent_iterator ai(cloud.pos); ai; ++ai)
                if (env.cgrid(*ai) != EMPTY_CLOUD)
                    if (env.cloud[env.cgrid(*ai)].type == CLOUD_GLOOM)
                        count++;

            if (haloed(cloud.pos) && !silenced(cloud.pos))
                count = 0;

            if (count < 4)
                dissipate *= 50;
            else
                dissipate /= 20;
        }

        cloud_interacts_with_terrain(cloud);
        expose_items_to_element(cloud2beam(cloud.type), cloud.pos, 2);

        _dissipate_cloud(i, dissipate);
    }
}

static void _maybe_leave_water(const cloud_struct& c)
{
    // Rain clouds can occasionally leave shallow water or deepen it:
    // If we're near lava, chance of leaving water is lower;
    // if we're near deep water already, chance of leaving water
    // is slightly higher.
    if (one_chance_in((5 + count_neighbours(c.pos, DNGN_LAVA)) -
                           count_neighbours(c.pos, DNGN_DEEP_WATER)))
    {
        dungeon_feature_type feat;

       if (grd(c.pos) == DNGN_FLOOR)
           feat = DNGN_SHALLOW_WATER;
       else if (grd(c.pos) == DNGN_SHALLOW_WATER && you.pos() != c.pos
                && one_chance_in(3))
           // Don't drown the player!
           feat = DNGN_DEEP_WATER;
       else
           feat = grd(c.pos);

        if (grd(c.pos) != feat)
        {
            if (you.pos() == c.pos)
                mpr("The rain has left you waist-deep in water!");
            dungeon_terrain_changed(c.pos, feat);
        }
    }
}

void delete_cloud_at(coord_def p)
{
    const int cloudno = env.cgrid(p);
    if (cloudno != EMPTY_CLOUD)
        delete_cloud(cloudno);
}

void delete_cloud( int cloud )
{
    cloud_struct& c = env.cloud[cloud];
    if (c.type != CLOUD_NONE)
    {
        if (c.type == CLOUD_RAIN)
            _maybe_leave_water(c);

        c.type        = CLOUD_NONE;
        c.decay       = 0;
        c.whose       = KC_OTHER;
        c.killer      = KILL_NONE;
        c.spread_rate = 0;
        c.colour      = -1;
        c.name        = "";
        c.tile        = "";

        env.cgrid(c.pos) = EMPTY_CLOUD;
        los_cloud_changed(c.pos);
        c.pos.reset();
        env.cloud_no--;
    }
}

void move_cloud_to(coord_def src, coord_def dst)
{
    const int cloudno = env.cgrid(src);
    move_cloud(cloudno, dst);
}

// The current use of this function is for shifting in the abyss, so
// that clouds get moved along with the rest of the map.
void move_cloud( int cloud, const coord_def& newpos )
{
    if (cloud != EMPTY_CLOUD)
    {
        const coord_def oldpos = env.cloud[cloud].pos;
        env.cgrid(oldpos) = EMPTY_CLOUD;
        env.cgrid(newpos) = cloud;
        env.cloud[cloud].pos = newpos;
        los_cloud_changed(oldpos);
        los_cloud_changed(newpos);
    }
}

// Places a cloud with the given stats assuming one doesn't already
// exist at that point.
void check_place_cloud( cloud_type cl_type, const coord_def& p, int lifetime,
                        kill_category whose, int spread_rate, int colour,
                        std::string name, std::string tile)
{
    check_place_cloud(cl_type, p, lifetime, whose,
                      cloud_struct::whose_to_killer(whose), spread_rate, colour,
                      name, tile);
}

// Places a cloud with the given stats assuming one doesn't already
// exist at that point.
void check_place_cloud( cloud_type cl_type, const coord_def& p, int lifetime,
                        killer_type killer, int spread_rate, int colour,
                        std::string name, std::string tile)
{
    check_place_cloud(cl_type, p, lifetime,
                      cloud_struct::killer_to_whose(killer), killer,
                      spread_rate, colour, name, tile);
}

// Places a cloud with the given stats assuming one doesn't already
// exist at that point.
void check_place_cloud( cloud_type cl_type, const coord_def& p, int lifetime,
                        kill_category whose, killer_type killer,
                        int spread_rate, int colour, std::string name,
                        std::string tile)
{
    if (!in_bounds(p) || env.cgrid(p) != EMPTY_CLOUD)
        return;

    if (cl_type == CLOUD_INK && !feat_is_watery(grd(p)))
        return;

    place_cloud( cl_type, p, lifetime, whose, killer, spread_rate, colour,
                 name, tile );
}

int steam_cloud_damage(const cloud_struct &cloud)
{
    return steam_cloud_damage(cloud.decay);
}

int steam_cloud_damage(int decay)
{
    decay = std::min(decay, 60);
    decay = std::max(decay, 10);

    // Damage in range 3 - 16.
    return ((decay * 13 + 20) / 50);
}

//   Places a cloud with the given stats. May delete old clouds to
//   make way if there are too many on level. Will overwrite an old
//   cloud under some circumstances.
void place_cloud(cloud_type cl_type, const coord_def& ctarget, int cl_range,
                 kill_category whose, int _spread_rate, int colour,
                 std::string name, std::string tile)
{
    place_cloud(cl_type, ctarget, cl_range, whose,
                cloud_struct::whose_to_killer(whose), _spread_rate,
                colour, name, tile);
}

//   Places a cloud with the given stats. May delete old clouds to
//   make way if there are too many on level. Will overwrite an old
//   cloud under some circumstances.
void place_cloud(cloud_type cl_type, const coord_def& ctarget, int cl_range,
                 killer_type killer, int _spread_rate, int colour,
                 std::string name, std::string tile)
{
    place_cloud(cl_type, ctarget, cl_range,
                cloud_struct::killer_to_whose(killer), killer, _spread_rate,
                colour, name, tile);
}

bool cloud_is_inferior(cloud_type inf, cloud_type superior)
{
    return (inf == CLOUD_STINK && superior == CLOUD_POISON);
}

//   Places a cloud with the given stats. May delete old clouds to
//   make way if there are too many on level. Will overwrite an old
//   cloud under some circumstances.
void place_cloud(cloud_type cl_type, const coord_def& ctarget, int cl_range,
                 kill_category whose, killer_type killer, int _spread_rate,
                 int colour, std::string name, std::string tile)
{
    if (is_sanctuary(ctarget) && !is_harmless_cloud(cl_type))
        return;

    if (cl_type == CLOUD_INK && !feat_is_watery(grd(ctarget)))
        return;

    int cl_new = -1;

    const int target_cgrid = env.cgrid(ctarget);
    if (target_cgrid != EMPTY_CLOUD)
    {
        // There's already a cloud here. See if we can overwrite it.
        cloud_struct& old_cloud = env.cloud[target_cgrid];
        if (old_cloud.type >= CLOUD_GREY_SMOKE && old_cloud.type <= CLOUD_STEAM
            || cloud_is_inferior(old_cloud.type, cl_type)
            || old_cloud.type == CLOUD_BLACK_SMOKE
            || old_cloud.type == CLOUD_MIST
            || old_cloud.decay <= 20) // soon gone
        {
            // Delete this cloud and replace it.
            cl_new = target_cgrid;
            delete_cloud(target_cgrid);
        }
        else                    // Guess not.
            return;
    }

    const int spread_rate = actual_spread_rate(cl_type, _spread_rate);

    // Too many clouds.
    if (env.cloud_no >= MAX_CLOUDS)
    {
        // Default to random in case there's no low quality clouds.
        int cl_del = random2(MAX_CLOUDS);

        for (int ci = 0; ci < MAX_CLOUDS; ci++)
        {
            cloud_struct& cloud = env.cloud[ci];
            if (cloud.type >= CLOUD_GREY_SMOKE && cloud.type <= CLOUD_STEAM
                || cloud.type == CLOUD_BLACK_SMOKE
                || cloud.type == CLOUD_MIST
                || cloud.decay <= 20) // soon gone
            {
                cl_del = ci;
                break;
            }
        }

        delete_cloud(cl_del);
        cl_new = cl_del;
    }

    // Create new cloud.
    if (cl_new != -1)
    {
        _new_cloud( cl_new, cl_type, ctarget, cl_range * 10,
                    whose, killer, spread_rate, colour, name, tile );
    }
    else
    {
        // Find slot for cloud.
        for (int ci = 0; ci < MAX_CLOUDS; ci++)
        {
            if (env.cloud[ci].type == CLOUD_NONE)   // ie is empty
            {
                _new_cloud( ci, cl_type, ctarget, cl_range * 10,
                            whose, killer, spread_rate, colour, name, tile );
                break;
            }
        }
    }
}

bool is_opaque_cloud(int cloud_idx)
{
    if (cloud_idx == EMPTY_CLOUD)
        return (false);

    const int ctype = env.cloud[cloud_idx].type;
    return (ctype >= CLOUD_OPAQUE_FIRST && ctype <= CLOUD_OPAQUE_LAST);
}

cloud_type cloud_type_at(const coord_def &c)
{
    const int cloudno = env.cgrid(c);
    return (cloudno == EMPTY_CLOUD ? CLOUD_NONE
                                   : env.cloud[cloudno].type);
}

cloud_type random_smoke_type()
{
    // including black to keep variety
    switch ( random2(4) )
    {
    case 0: return CLOUD_GREY_SMOKE;
    case 1: return CLOUD_BLUE_SMOKE;
    case 2: return CLOUD_BLACK_SMOKE;
    case 3: return CLOUD_PURPLE_SMOKE;
    }
    return CLOUD_DEBUGGING;
}

cloud_type beam2cloud(beam_type flavour)
{
    switch (flavour)
    {
    default:
    case BEAM_NONE:
        return CLOUD_NONE;
    case BEAM_FIRE:
    case BEAM_POTION_FIRE:
        return CLOUD_FIRE;
    case BEAM_POTION_STINKING_CLOUD:
        return CLOUD_STINK;
    case BEAM_COLD:
    case BEAM_POTION_COLD:
        return CLOUD_COLD;
    case BEAM_POISON:
    case BEAM_POTION_POISON:
        return CLOUD_POISON;
    case BEAM_POTION_BLACK_SMOKE:
        return CLOUD_BLACK_SMOKE;
    case BEAM_POTION_GREY_SMOKE:
        return CLOUD_GREY_SMOKE;
    case BEAM_POTION_BLUE_SMOKE:
        return CLOUD_BLUE_SMOKE;
    case BEAM_POTION_PURPLE_SMOKE:
        return CLOUD_PURPLE_SMOKE;
    case BEAM_STEAM:
    case BEAM_POTION_STEAM:
        return CLOUD_STEAM;
    case BEAM_MIASMA:
    case BEAM_POTION_MIASMA:
        return CLOUD_MIASMA;
    case BEAM_CHAOS:
        return CLOUD_CHAOS;
    case BEAM_POTION_RAIN:
        return CLOUD_RAIN;
    case BEAM_POTION_MUTAGENIC:
        return CLOUD_MUTAGENIC;
    case BEAM_GLOOM:
        return CLOUD_GLOOM;
    case BEAM_RANDOM:
        return CLOUD_RANDOM;
    case BEAM_INK:
        return CLOUD_INK;
    case BEAM_HOLY_FLAME:
        return CLOUD_HOLY_FLAMES;
    }
}

beam_type cloud2beam(cloud_type flavour)
{
    switch (flavour)
    {
    default:
    case CLOUD_NONE:         return BEAM_NONE;
    case CLOUD_FIRE:         return BEAM_FIRE;
    case CLOUD_FOREST_FIRE:  return BEAM_FIRE;
    case CLOUD_STINK:        return BEAM_POTION_STINKING_CLOUD;
    case CLOUD_COLD:         return BEAM_COLD;
    case CLOUD_POISON:       return BEAM_POISON;
    case CLOUD_BLACK_SMOKE:  return BEAM_POTION_BLACK_SMOKE;
    case CLOUD_GREY_SMOKE:   return BEAM_POTION_GREY_SMOKE;
    case CLOUD_BLUE_SMOKE:   return BEAM_POTION_BLUE_SMOKE;
    case CLOUD_PURPLE_SMOKE: return BEAM_POTION_PURPLE_SMOKE;
    case CLOUD_STEAM:        return BEAM_STEAM;
    case CLOUD_MIASMA:       return BEAM_MIASMA;
    case CLOUD_CHAOS:        return BEAM_CHAOS;
    case CLOUD_RAIN:         return BEAM_POTION_RAIN;
    case CLOUD_MUTAGENIC:    return BEAM_POTION_MUTAGENIC;
    case CLOUD_GLOOM:        return BEAM_GLOOM;
    case CLOUD_INK:          return BEAM_INK;
    case CLOUD_HOLY_FLAMES:  return BEAM_HOLY_FLAME;
    case CLOUD_RANDOM:       return BEAM_RANDOM;
    }
}

// Returns by how much damage gets divided due to elemental resistances.
// Damage is reduced to, level 1 -> 1/2, level 2 -> 1/3, level 3 -> 1/5, or
// for "boolean" attacks (which use bonus_res = 1, sticky flame/electricity)
// to level 1 -> 1/3, level 2 -> 1/4, or level 3 -> 1/6.
// With the old formula (1 + resist * resist) this used to be
// 1/2, 1/5, 1/10 (normal) and 1/3, 1/6, 1/11 (boolean), respectively.
int resist_fraction(int resist, int bonus_res)
{
    return ((3*resist + 1)/2 + bonus_res);
}

// NOTE: Keep in sync with in_a_cloud()
int max_cloud_damage(cloud_type cl_type, int power)
{
    int speed  = player_speed();
    int dam    = 0;
    int resist = 0;

    switch (cl_type)
    {
    case CLOUD_FIRE:
    case CLOUD_FOREST_FIRE:
        if (you.duration[DUR_FIRE_SHIELD])
            return (0);
        resist = player_res_fire();

        // Intentional fall-through
    case CLOUD_HOLY_FLAMES:
        if (resist == 0)
        {
            if (you.is_evil() || you.is_unholy())
                resist = -1;
            else if (you.is_holy())
                resist = 3;
        }

        // Intentional fall through
    case CLOUD_COLD:
        if (you.mutation[MUT_PASSIVE_FREEZE])
            return (0);
        if (cl_type == CLOUD_COLD)
            resist = player_res_cold();

        if (resist <= 0)
        {
            dam += 32 * speed / 10;

            if (resist < 0)
                dam += 16 * speed / 10;
        }
        else
        {
            dam += 32 * speed / 10;
            dam /= resist_fraction(resist);
        }
        break;

    case CLOUD_STINK:
        if (player_res_poison())
            return (0);

        dam += 2 * speed / 10;
        break;

    case CLOUD_POISON:
        if (player_res_poison())
            return (0);

        dam += 9 * speed / 10;
        break;

    case CLOUD_STEAM:
    {
        ASSERT(power >= 0);

        if (player_res_steam() > 0 || power == 0)
            return (0);

        const int base_dam = steam_cloud_damage(power * 10);
        dam += (base_dam - 1) * speed / 10;

        const int res_fire = player_res_fire();
        if (res_fire < 0)
            dam += base_dam / 2 * speed / 10;
        else if (res_fire)
            dam /= 1 + (res_fire / 2);

        break;
    }

    case CLOUD_MIASMA:
        if (you.res_rotting())
            return (0);

        dam += 11 * speed / 10;
        break;

    default:
        break;
    }

    if (dam < 0)
        dam = 0;

    return (dam);
}

// NOTE: Keep in sync with max_cloud_damage()
void in_a_cloud()
{
    int cl = env.cgrid(you.pos());
    int hurted = 0;
<<<<<<< HEAD
    int resist = 0;
    std::string name = env.cloud[cl].name;
=======
    int resist;
>>>>>>> 3cbb1e7f

    const cloud_struct &cloud(env.cloud[cl]);

    switch (cloud.type)
    {
    case CLOUD_FIRE:
    case CLOUD_FOREST_FIRE:
        if (you.duration[DUR_FIRE_SHIELD])
            return;

        cloud.announce_actor_engulfed(&you);
        resist = player_res_fire();

        if (resist <= 0)
        {
            hurted += ((random2avg(23, 3) + 10) * you.time_taken) / 10;

            if (resist < 0)
                hurted += ((random2avg(14, 2) + 3) * you.time_taken) / 10;

            hurted -= random2(you.armour_class());

            if (hurted < 0)
                hurted = 0;
            else
                ouch(hurted, cl, KILLED_BY_CLOUD, "flame");
        }
        else
        {
            canned_msg(MSG_YOU_RESIST);
            hurted += ((random2avg(23, 3) + 10) * you.time_taken) / 10;
            hurted /= resist_fraction(resist);
            ouch(hurted, cl, KILLED_BY_CLOUD, "flame");
        }
        expose_player_to_element(BEAM_FIRE, 7);
        break;

    case CLOUD_STINK:
        cloud.announce_actor_engulfed(&you);

        if (player_res_poison())
            break;

        hurted += (random2(3) * you.time_taken) / 10;
        if (hurted < 1)
            hurted = 0;
        else
            ouch((hurted * you.time_taken) / 10, cl, KILLED_BY_CLOUD,
                 "noxious fumes");

        if (1 + random2(27) >= you.experience_level)
        {
            mpr("You choke on the stench!");
            // effectively one or two turns, since it will be
            // decremented right away
            confuse_player( (coinflip() ? 3 : 2) );
        }
        break;

    case CLOUD_COLD:
        if (you.mutation[MUT_PASSIVE_FREEZE])
            break;

        cloud.announce_actor_engulfed(&you);
        resist = player_res_cold();

        if (resist <= 0)
        {
            hurted += ((random2avg(23, 3) + 10) * you.time_taken) / 10;

            if (resist < 0)
                hurted += ((random2avg(14, 2) + 3) * you.time_taken) / 10;

            hurted -= random2(you.armour_class());
            if (hurted < 0)
                hurted = 0;

            ouch(hurted, cl, KILLED_BY_CLOUD, "freezing vapour");
        }
        else
        {
            canned_msg(MSG_YOU_RESIST);
            hurted += ((random2avg(23, 3) + 10) * you.time_taken) / 10;
            hurted /= resist_fraction(resist);
            ouch(hurted, cl, KILLED_BY_CLOUD, "freezing vapour");
        }
        expose_player_to_element(BEAM_COLD, 7);
        break;

    case CLOUD_POISON:
        // If you don't have to breathe, unaffected
        cloud.announce_actor_engulfed(&you);
        if (!player_res_poison())
        {
            ouch((random2(10) * you.time_taken) / 10, cl, KILLED_BY_CLOUD,
                 "poison gas");
            // We don't track the source of the cloud so we can't assign blame.
            poison_player(1, "", cloud.cloud_name("poison gas"));
        }
        break;

    case CLOUD_GREY_SMOKE:
    case CLOUD_BLUE_SMOKE:
    case CLOUD_TLOC_ENERGY:
    case CLOUD_PURPLE_SMOKE:
    case CLOUD_BLACK_SMOKE:
        cloud.announce_actor_engulfed(&you);
        break;

    case CLOUD_STEAM:
    {
        cloud.announce_actor_engulfed(&you);
        if (player_res_steam() > 0)
        {
            mpr("It doesn't seem to affect you.");
            return;
        }

        const int base_dam = steam_cloud_damage(env.cloud[cl]);
        hurted += (random2avg(base_dam, 2) * you.time_taken) / 10;

        const int res_fire = player_res_fire();
        if (res_fire < 0)
            hurted += (random2(base_dam / 2 + 1) * you.time_taken) / 10;
        else if (res_fire)
            hurted /= 1 + (res_fire / 2);

        if (hurted < 0)
            hurted = 0;

        ouch(hurted, cl, KILLED_BY_CLOUD, "steam");
        break;
    }

    case CLOUD_MIASMA:
        cloud.announce_actor_engulfed(&you);
        if (you.res_rotting())
            return;

        // We'd want to blame it to a specific monster...
        miasma_player(cloud.cloud_name("a cloud of dark miasma"));

        hurted += (random2avg(12, 3) * you.time_taken) / 10;    // 3

        if (hurted < 0)
            hurted = 0;

        ouch(hurted, cl, KILLED_BY_CLOUD, "foul pestilence");
        break;

    case CLOUD_RAIN:
        if (you.duration[DUR_FIRE_SHIELD])
            you.duration[DUR_FIRE_SHIELD] = 1;

        if (you.misled())
        {
            mpr("The rain washes away illusions!", MSGCH_DURATION);
            you.duration[DUR_MISLED] = 0;
        }

        {
            const std::string rainname = cloud.cloud_name("the rain");
            if (rainname == "the rain")
                mpr("You are standing in the rain.");
            else
                cloud.announce_actor_engulfed(&you);
        }
        break;

    case CLOUD_MUTAGENIC:
        cloud.announce_actor_engulfed(&you);
        if (coinflip())
        {
            mpr("Strange energies course through your body.");
            if (one_chance_in(3))
                you.mutate();
            else
                give_bad_mutation();
        }
        break;

    case CLOUD_GLOOM:
        cloud.announce_actor_engulfed(&you);
        break;

    case CLOUD_CHAOS:
        if (coinflip())
        {
            cloud.announce_actor_engulfed(&you);
            chaos_affect_actor(&you);
        }
        break;

    case CLOUD_HOLY_FLAMES:
        mprf("You are engulfed in %s!", !name.empty() ? name.c_str() : "blessed fire");

        // Stats are the same for fire, except resists are based on holiness.
        // Damage is reduced if you are holy, increased if you are evil/unholy.
        if (you.is_evil() || you.is_unholy())
            resist = -1;
        else if (you.is_holy())
            resist = 3;

        if (resist <= 0)
        {
            hurted += ((random2avg(23, 3) + 10) * you.time_taken) / 10;

            if (resist < 0)
                hurted += ((random2avg(14, 2) + 3) * you.time_taken) / 10;

            hurted -= random2(you.armour_class());

            if (hurted < 0)
                hurted = 0;
            else
                ouch(hurted, cl, KILLED_BY_CLOUD, "blessed fire");
        }
        else
        {
            canned_msg(MSG_YOU_RESIST);
            hurted += ((random2avg(23, 3) + 10) * you.time_taken) / 10;
            hurted /= resist_fraction(resist);
            ouch(hurted, cl, KILLED_BY_CLOUD, "blessed fire");
        }
        break;

    default:
        break;
    }
}

bool is_damaging_cloud(cloud_type type, bool temp)
{
    switch (type)
    {
    // always harmful...
    case CLOUD_FIRE:
    case CLOUD_FOREST_FIRE:
        // ... unless a Ring of Flames is up and it's a fire cloud.
        if (temp && you.duration[DUR_FIRE_SHIELD])
            return (false);
    case CLOUD_CHAOS:
        return (true);
    case CLOUD_COLD:
        return (!you.mutation[MUT_PASSIVE_FREEZE]);

    // Only harmful if the player doesn't have the necessary resistances.
    // Takes into account what the player can *know* and what s/he can
    // also expect to be the case a few turns later (ignores spells).
    case CLOUD_STINK:
    case CLOUD_POISON:
        return (!player_res_poison(false, temp));
    case CLOUD_STEAM:
        return (player_res_steam(false, temp) <= 0);
    case CLOUD_MIASMA:
        return (!you.res_rotting());
    case CLOUD_MUTAGENIC:
        return (you.can_mutate());
    case CLOUD_HOLY_FLAMES:
        if (you.is_holy())
            return (false);

        return (true);
    default:
        // Smoke, never harmful.
        return (false);
    }
}

bool is_harmless_cloud(cloud_type type)
{
    switch (type)
    {
    case CLOUD_NONE:
    case CLOUD_BLACK_SMOKE:
    case CLOUD_GREY_SMOKE:
    case CLOUD_BLUE_SMOKE:
    case CLOUD_PURPLE_SMOKE:
    case CLOUD_TLOC_ENERGY:
    case CLOUD_MIST:
    case CLOUD_RAIN:
    case CLOUD_MAGIC_TRAIL:
    case CLOUD_GLOOM:
    case CLOUD_INK:
    case CLOUD_DEBUGGING:
        return (true);
    default:
        return (false);
    }
}

bool in_what_cloud(cloud_type type)
{
    int cl = env.cgrid(you.pos());

    if (env.cgrid(you.pos()) == EMPTY_CLOUD)
        return (false);

    if (env.cloud[cl].type == type)
        return (true);

    return (false);
}

cloud_type in_what_cloud()
{
    int cl = env.cgrid(you.pos());

    if (env.cgrid(you.pos()) == EMPTY_CLOUD)
        return (CLOUD_NONE);

    return (env.cloud[cl].type);
}

std::string cloud_name_at_index(int cloudno)
{
    if (!env.cloud[cloudno].name.empty())
        return (env.cloud[cloudno].name);
    else
        return cloud_type_name(env.cloud[cloudno].type);
}

// [ds] XXX: Some of these aren't so terse and some of the verbose
// names aren't very verbose. Be warned that names in
// _terse_cloud_names may be referenced by fog machines.
static const char *_terse_cloud_names[] =
{
<<<<<<< HEAD
    switch (type)
    {
    case CLOUD_FIRE:
        return "flame";
    case CLOUD_FOREST_FIRE:
        return "fire";
    case CLOUD_STINK:
        return "noxious fumes";
    case CLOUD_COLD:
        return "freezing vapour";
    case CLOUD_POISON:
        return "poison gases";
    case CLOUD_GREY_SMOKE:
        return "grey smoke";
    case CLOUD_BLUE_SMOKE:
        return "blue smoke";
    case CLOUD_PURPLE_SMOKE:
        return "purple smoke";
    case CLOUD_TLOC_ENERGY:
        return "translocational energy";
    case CLOUD_STEAM:
        return "steam";
    case CLOUD_MIASMA:
        return "foul pestilence";
    case CLOUD_BLACK_SMOKE:
        return "black smoke";
    case CLOUD_MIST:
        return "thin mist";
    case CLOUD_CHAOS:
        return "seething chaos";
    case CLOUD_RAIN:
        return "rain";
    case CLOUD_MUTAGENIC:
        return "mutagenic fog";
    case CLOUD_MAGIC_TRAIL:
        return "magical condensation";
    case CLOUD_GLOOM:
        return "gloom";
    case CLOUD_INK:
        return "ink";
    case CLOUD_HOLY_FLAMES:
        return "blessed fire";
    default:
        return "buggy goodness";
    }
=======
    "?",
    "flame", "noxious fumes", "freezing vapour", "poison gases",
    "black smoke", "grey smoke", "blue smoke",
    "purple smoke", "translocational energy", "fire",
    "steam", "gloom", "ink", "foul pestilence", "thin mist",
    "seething chaos", "rain", "mutagenic fog", "magical condensation",
};

static const char *_verbose_cloud_names[] =
{
    "?",
    "roaring flames", "noxious fumes", "freezing vapours", "poison gas",
    "black smoke", "grey smoke", "blue smoke",
    "purple smoke", "translocational energy", "roaring flames",
    "a cloud of scalding steam", "a thick gloom", "ink", "a dark miasma",
    "thin mist", "seething chaos", "the rain", "a mutagenic fog",
    "magical condensation",
};

std::string cloud_type_name(cloud_type type, bool terse)
{
    COMPILE_CHECK(ARRAYSZ(_terse_cloud_names) == NUM_CLOUD_TYPES,
                  check_terse_cloud_names);
    COMPILE_CHECK(ARRAYSZ(_verbose_cloud_names) == NUM_CLOUD_TYPES,
                  check_verbose_cloud_names);

    return (type <= CLOUD_NONE || type >= NUM_CLOUD_TYPES
            ? "buggy goodness"
            : (terse? _terse_cloud_names : _verbose_cloud_names)[type]);
>>>>>>> 3cbb1e7f
}

////////////////////////////////////////////////////////////////////////
// cloud_struct

kill_category cloud_struct::killer_to_whose(killer_type _killer)
{
    switch (_killer)
    {
        case KILL_YOU:
        case KILL_YOU_MISSILE:
        case KILL_YOU_CONF:
            return (KC_YOU);

        case KILL_MON:
        case KILL_MON_MISSILE:
        case KILL_MISC:
            return (KC_OTHER);

        default:
            ASSERT(false);
    }
    return (KC_OTHER);
}

killer_type cloud_struct::whose_to_killer(kill_category _whose)
{
    switch (_whose)
    {
        case KC_YOU:         return(KILL_YOU_MISSILE);
        case KC_FRIENDLY:    return(KILL_MON_MISSILE);
        case KC_OTHER:       return(KILL_MISC);
        case KC_NCATEGORIES: ASSERT(false);
    }
    return (KILL_NONE);
}

void cloud_struct::set_whose(kill_category _whose)
{
    whose  = _whose;
    killer = whose_to_killer(whose);
}

void cloud_struct::set_killer(killer_type _killer)
{
    killer = _killer;
    whose  = killer_to_whose(killer);

    switch (killer)
    {
        case KILL_YOU:
            killer = KILL_YOU_MISSILE;
            break;

        case KILL_MON:
            killer = KILL_MON_MISSILE;
            break;

        default:
            break;
     }
}

std::string cloud_struct::cloud_name(const std::string &defname) const
{
    return (!name.empty()    ? name :
            !defname.empty() ? defname :
                               cloud_type_name(type, false));
}

void cloud_struct::announce_actor_engulfed(const actor *act) const
{
    if (you.can_see(act))
    {
        mprf("%s %s engulfed in %s.",
             act->name(DESC_CAP_THE).c_str(),
             act->conj_verb("are").c_str(),
             cloud_name().c_str());
    }
}

int get_cloud_colour(int cloudno)
{
    int which_colour = LIGHTGREY;
    if (env.cloud[cloudno].colour != -1)
        return (env.cloud[cloudno].colour);

    switch (env.cloud[cloudno].type)
    {
    case CLOUD_FIRE:
    case CLOUD_FOREST_FIRE:
        if (env.cloud[cloudno].decay <= 20)
            which_colour = RED;
        else if (env.cloud[cloudno].decay <= 40)
            which_colour = LIGHTRED;
        else if (one_chance_in(4))
            which_colour = RED;
        else if (one_chance_in(4))
            which_colour = LIGHTRED;
        else
            which_colour = YELLOW;
        break;

    case CLOUD_STINK:
        which_colour = GREEN;
        break;

    case CLOUD_COLD:
        if (env.cloud[cloudno].decay <= 20)
            which_colour = BLUE;
        else if (env.cloud[cloudno].decay <= 40)
            which_colour = LIGHTBLUE;
        else if (one_chance_in(4))
            which_colour = BLUE;
        else if (one_chance_in(4))
            which_colour = LIGHTBLUE;
        else
            which_colour = WHITE;
        break;

    case CLOUD_POISON:
        which_colour = (one_chance_in(3) ? LIGHTGREEN : GREEN);
        break;

    case CLOUD_BLUE_SMOKE:
        which_colour = LIGHTBLUE;
        break;

    case CLOUD_PURPLE_SMOKE:
    case CLOUD_TLOC_ENERGY:
    case CLOUD_GLOOM:
        which_colour = MAGENTA;
        break;

    case CLOUD_MIASMA:
    case CLOUD_BLACK_SMOKE:
    case CLOUD_INK:
        which_colour = DARKGREY;
        break;

    case CLOUD_RAIN:
    case CLOUD_MIST:
        which_colour = ETC_MIST;
        break;

    case CLOUD_CHAOS:
        which_colour = ETC_RANDOM;
        break;

    case CLOUD_MUTAGENIC:
        which_colour = ETC_MUTAGENIC;
        break;

    case CLOUD_MAGIC_TRAIL:
        which_colour = ETC_MAGIC;
        break;

    case CLOUD_HOLY_FLAMES:
        which_colour = ETC_HOLY;
        break;

    default:
        which_colour = LIGHTGREY;
        break;
    }
    return (which_colour);
}

//////////////////////////////////////////////////////////////////////////
// Fog machine stuff

void place_fog_machine(fog_machine_type fm_type, cloud_type cl_type,
                       int x, int y, int size, int power)
{
    ASSERT(fm_type >= FM_GEYSER && fm_type < NUM_FOG_MACHINE_TYPES);
    ASSERT(cl_type > CLOUD_NONE && (cl_type < CLOUD_RANDOM
                                    || cl_type == CLOUD_DEBUGGING));
    ASSERT(size  >= 1);
    ASSERT(power >= 1);

    const char* fog_types[] = {
        "geyser",
        "spread",
        "brownian"
    };

    try
    {
        char buf [160];
        snprintf(buf, sizeof(buf), "lua_mapless:fog_machine_%s(\"%s\", %d, %d)",
                fog_types[fm_type], cloud_type_name(cl_type).c_str(),
                size, power);

        map_marker *mark = map_lua_marker::parse_marker(buf, "");

        if (mark == NULL)
        {
            mprf(MSGCH_DIAGNOSTICS, "Unable to parse fog machine from '%s'",
                 buf);
            return;
        }

        mark->pos = coord_def(x, y);
        env.markers.add(mark);
    }
    catch (const std::string &err)
    {
        mprf(MSGCH_ERROR, "Error while making fog machine: %s",
             err.c_str());
    }
}

void place_fog_machine(fog_machine_data data, int x, int y)
{
    place_fog_machine(data.fm_type, data.cl_type, x, y, data.size,
                      data.power);
}

bool valid_fog_machine_data(fog_machine_data data)
{
    if (data.fm_type < FM_GEYSER ||  data.fm_type >= NUM_FOG_MACHINE_TYPES)
        return (false);

    if (data.cl_type <= CLOUD_NONE || (data.cl_type >= CLOUD_RANDOM
                                       && data.cl_type != CLOUD_DEBUGGING))
        return (false);

    if (data.size < 1 || data.power < 1)
        return (false);

    return (true);
}

int num_fogs_for_place(int level_number, const level_id &place)
{
    if (level_number == -1)
        level_number = place.absdepth();

    switch (place.level_type)
    {
    case LEVEL_DUNGEON:
    {
        Branch &branch = branches[place.branch];
        ASSERT((branch.num_fogs_function == NULL
                && branch.rand_fog_function == NULL)
               || (branch.num_fogs_function != NULL
                   && branch.rand_fog_function != NULL));

        if (branch.num_fogs_function == NULL)
            return 0;

        return branch.num_fogs_function(level_number);
    }
    case LEVEL_ABYSS:
        return fogs_abyss_number(level_number);
    case LEVEL_PANDEMONIUM:
        return fogs_pan_number(level_number);
    case LEVEL_LABYRINTH:
        return fogs_lab_number(level_number);
    default:
        return 0;
    }

    return 0;
}

fog_machine_data random_fog_for_place(int level_number, const level_id &place)
{
    fog_machine_data data = {NUM_FOG_MACHINE_TYPES, CLOUD_NONE, -1, -1};

    if (level_number == -1)
        level_number = place.absdepth();

    switch (place.level_type)
    {
    case LEVEL_DUNGEON:
    {
        Branch &branch = branches[place.branch];
        ASSERT(branch.num_fogs_function != NULL
                && branch.rand_fog_function != NULL);
        branch.rand_fog_function(level_number, data);
        return data;
    }
    case LEVEL_ABYSS:
        return fogs_abyss_type(level_number);
    case LEVEL_PANDEMONIUM:
        return fogs_pan_type(level_number);
    case LEVEL_LABYRINTH:
        return fogs_lab_type(level_number);
    default:
        ASSERT(false);
        return data;
    }

    ASSERT(false);
    return data;
}

int fogs_pan_number(int level_number)
{
    return 0;
}

fog_machine_data fogs_pan_type(int level_number)
{
    fog_machine_data data = {NUM_FOG_MACHINE_TYPES, CLOUD_NONE, -1, -1};

    return data;
}

int fogs_abyss_number(int level_number)
{
    return 0;
}

fog_machine_data fogs_abyss_type(int level_number)
{
    fog_machine_data data = {NUM_FOG_MACHINE_TYPES, CLOUD_NONE, -1, -1};

    return data;
}

int fogs_lab_number(int level_number)
{
    return 0;
}

fog_machine_data fogs_lab_type(int level_number)
{
    fog_machine_data data = {NUM_FOG_MACHINE_TYPES, CLOUD_NONE, -1, -1};

    return data;
}<|MERGE_RESOLUTION|>--- conflicted
+++ resolved
@@ -755,12 +755,8 @@
 {
     int cl = env.cgrid(you.pos());
     int hurted = 0;
-<<<<<<< HEAD
     int resist = 0;
     std::string name = env.cloud[cl].name;
-=======
-    int resist;
->>>>>>> 3cbb1e7f
 
     const cloud_struct &cloud(env.cloud[cl]);
 
@@ -1088,58 +1084,11 @@
 // _terse_cloud_names may be referenced by fog machines.
 static const char *_terse_cloud_names[] =
 {
-<<<<<<< HEAD
-    switch (type)
-    {
-    case CLOUD_FIRE:
-        return "flame";
-    case CLOUD_FOREST_FIRE:
-        return "fire";
-    case CLOUD_STINK:
-        return "noxious fumes";
-    case CLOUD_COLD:
-        return "freezing vapour";
-    case CLOUD_POISON:
-        return "poison gases";
-    case CLOUD_GREY_SMOKE:
-        return "grey smoke";
-    case CLOUD_BLUE_SMOKE:
-        return "blue smoke";
-    case CLOUD_PURPLE_SMOKE:
-        return "purple smoke";
-    case CLOUD_TLOC_ENERGY:
-        return "translocational energy";
-    case CLOUD_STEAM:
-        return "steam";
-    case CLOUD_MIASMA:
-        return "foul pestilence";
-    case CLOUD_BLACK_SMOKE:
-        return "black smoke";
-    case CLOUD_MIST:
-        return "thin mist";
-    case CLOUD_CHAOS:
-        return "seething chaos";
-    case CLOUD_RAIN:
-        return "rain";
-    case CLOUD_MUTAGENIC:
-        return "mutagenic fog";
-    case CLOUD_MAGIC_TRAIL:
-        return "magical condensation";
-    case CLOUD_GLOOM:
-        return "gloom";
-    case CLOUD_INK:
-        return "ink";
-    case CLOUD_HOLY_FLAMES:
-        return "blessed fire";
-    default:
-        return "buggy goodness";
-    }
-=======
     "?",
     "flame", "noxious fumes", "freezing vapour", "poison gases",
     "black smoke", "grey smoke", "blue smoke",
     "purple smoke", "translocational energy", "fire",
-    "steam", "gloom", "ink", "foul pestilence", "thin mist",
+    "steam", "gloom", "ink", "blessed fire", "foul pestilence", "thin mist",
     "seething chaos", "rain", "mutagenic fog", "magical condensation",
 };
 
@@ -1149,9 +1098,9 @@
     "roaring flames", "noxious fumes", "freezing vapours", "poison gas",
     "black smoke", "grey smoke", "blue smoke",
     "purple smoke", "translocational energy", "roaring flames",
-    "a cloud of scalding steam", "a thick gloom", "ink", "a dark miasma",
-    "thin mist", "seething chaos", "the rain", "a mutagenic fog",
-    "magical condensation",
+    "a cloud of scalding steam", "a thick gloom", "ink", "blessed fire",
+    "a dark miasma", "thin mist", "seething chaos", "the rain", 
+    "a mutagenic fog", "magical condensation",
 };
 
 std::string cloud_type_name(cloud_type type, bool terse)
@@ -1164,7 +1113,6 @@
     return (type <= CLOUD_NONE || type >= NUM_CLOUD_TYPES
             ? "buggy goodness"
             : (terse? _terse_cloud_names : _verbose_cloud_names)[type]);
->>>>>>> 3cbb1e7f
 }
 
 ////////////////////////////////////////////////////////////////////////
