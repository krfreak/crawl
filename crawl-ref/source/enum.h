--- conflicted
+++ resolved
@@ -3189,13 +3189,10 @@
     SP_DEEP_DWARF,
     SP_FELID,
     SP_OCTOPODE,
-<<<<<<< HEAD
-    SP_GROTESK,
-=======
     SP_DJINNI,
     SP_LAVA_ORC,
-      LAST_VALID_SPECIES = SP_LAVA_ORC,
->>>>>>> 70f8c6ce
+    SP_GROTESK,
+      LAST_VALID_SPECIES = SP_GROTESK,
 // The high scores viewer still needs enums for removed species.
     SP_ELF,                            // (placeholder)
     SP_HILL_DWARF,                     // (placeholder)
