#ifndef MON_SPLL_H
#define MON_SPLL_H


/* *********************************************************************

    This file determines which spells are contained in monster spellbooks.
    It is used by /util/gen-mst.pl to generate spellbook enums, which are
    listed in mon-mst.h.

    Template Format:

    {    mon_spellbook_type,
        {
             bolt spell,
             enchantment,
             self-enchantment,          // 50% tried after others fail
             misc(1) spell,
             misc(2) spell,             // SPELL_DIG must be here to work!
             emergency spell            // only when fleeing
        }
    }

********************************************************************* */


    {  MST_ORC_WIZARD_I,
      {
       SPELL_MAGIC_DART,
       SPELL_SLOW,
       SPELL_HASTE,
       SPELL_MAGIC_DART,
       SPELL_BLINK,
       SPELL_BLINK
      }
    },

    {  MST_ORC_WIZARD_II,
      {
       SPELL_THROW_FLAME,
       SPELL_CONFUSE,
       SPELL_INVISIBILITY,
       SPELL_MAGIC_DART,
       SPELL_NO_SPELL,
       SPELL_CONFUSE
      }
    },

    {  MST_ORC_WIZARD_III,
      {
       SPELL_THROW_FROST,
       SPELL_CANTRIP,
       SPELL_HASTE,
       SPELL_THROW_FLAME,
       SPELL_MAGIC_DART,
       SPELL_INVISIBILITY
      }
    },

#if TAG_MAJOR_VERSION == 34
    {  MST_DEEP_DWARF_NECROMANCER,
      {
       SPELL_PAIN,
       SPELL_DISPEL_UNDEAD,
       SPELL_SIMULACRUM,
       SPELL_VAMPIRIC_DRAINING,
       SPELL_AGONY,
       SPELL_VAMPIRIC_DRAINING
      }
    },
#endif

    {  MST_UNBORN,
      {
       SPELL_AGONY,
       SPELL_DISPEL_UNDEAD,
       SPELL_INJURY_MIRROR,
       SPELL_ANIMATE_DEAD,
       SPELL_HAUNT,
       SPELL_INJURY_MIRROR
      }
    },


    {  MST_BK_TROG,
      {
       SPELL_BROTHERS_IN_ARMS,
       SPELL_NO_SPELL,
       SPELL_TROGS_HAND,
       SPELL_BERSERKER_RAGE,
       SPELL_NO_SPELL,
       SPELL_NO_SPELL
      }
    },

    {  MST_BK_YREDELEMNUL,
      {
       SPELL_NO_SPELL,
       SPELL_ANIMATE_DEAD,
       SPELL_INJURY_MIRROR,
       SPELL_NO_SPELL,
       SPELL_DRAIN_LIFE,
       SPELL_DRAIN_LIFE
      }
    },

    {  MST_GUARDIAN_SERPENT,
      {
       SPELL_TELEPORT_OTHER,
       SPELL_TELEPORT_OTHER,
       SPELL_MINOR_HEALING,
       SPELL_VENOM_BOLT,
       SPELL_SLOW,
       SPELL_MINOR_HEALING
      }
    },

    {  MST_LICH_I,
      {
       SPELL_BOLT_OF_COLD,
       SPELL_PARALYSE,
       SPELL_SUMMON_GREATER_DEMON,
       SPELL_ANIMATE_DEAD,
       SPELL_IRON_SHOT,
       SPELL_TELEPORT_SELF
      }
    },

    {  MST_LICH_II,
      {
       SPELL_BOLT_OF_FIRE,
       SPELL_CONFUSE,
       SPELL_HASTE,
       SPELL_BOLT_OF_DRAINING,
       SPELL_SUMMON_GREATER_DEMON,
       SPELL_BANISHMENT
      }
    },

    {  MST_LICH_III,
      {
       SPELL_BOLT_OF_DRAINING,
       SPELL_SLOW,
       SPELL_INVISIBILITY,
       SPELL_THROW_ICICLE,
       SPELL_LEHUDIBS_CRYSTAL_SPEAR,
       SPELL_INVISIBILITY
      }
    },

    {  MST_LICH_IV,
      {
       SPELL_ISKENDERUNS_MYSTIC_BLAST,
       SPELL_BOLT_OF_COLD,
       SPELL_INVISIBILITY,
       SPELL_ANIMATE_DEAD,
       SPELL_IOOD,
       SPELL_INVISIBILITY
      }
    },

    {  MST_HELLION,
      {
       SPELL_HELLFIRE_BURST,
       SPELL_HELLFIRE_BURST,
       SPELL_NO_SPELL,
       SPELL_HELLFIRE_BURST,
       SPELL_HELLFIRE_BURST,
       SPELL_HELLFIRE_BURST
      }
    },

    {  MST_VAMPIRE,
      {
       SPELL_VAMPIRIC_DRAINING,
       SPELL_CONFUSE,
       SPELL_INVISIBILITY,
       SPELL_NO_SPELL,
       SPELL_NO_SPELL,
       SPELL_VAMPIRIC_DRAINING,
      }
    },

    {  MST_VAMPIRE_KNIGHT,
      {
       SPELL_BLINK_CLOSE,
       SPELL_PARALYSE,
       SPELL_HASTE,
       SPELL_INVISIBILITY,
       SPELL_NO_SPELL,
       SPELL_VAMPIRIC_DRAINING
      }
    },

    {  MST_VAMPIRE_MAGE,
      {
       SPELL_BOLT_OF_DRAINING,
       SPELL_SUMMON_UNDEAD,
       SPELL_INVISIBILITY,
       SPELL_VAMPIRIC_DRAINING,
       SPELL_ANIMATE_DEAD,
       SPELL_INVISIBILITY
      }
    },

    {  MST_EFREET,
      {
       SPELL_BOLT_OF_FIRE,
       SPELL_NO_SPELL,
       SPELL_NO_SPELL,
       SPELL_FIREBALL,
       SPELL_NO_SPELL,
       SPELL_NO_SPELL
      }
    },

    {  MST_BRAIN_WORM,
      {
       SPELL_BRAIN_FEED,
       SPELL_NO_SPELL,
       SPELL_NO_SPELL,
       SPELL_BRAIN_FEED,
       SPELL_NO_SPELL,
       SPELL_NO_SPELL
      }
    },

    {  MST_GIANT_ORANGE_BRAIN,
      {
       SPELL_BRAIN_FEED,
       SPELL_CAUSE_FEAR,
       SPELL_SHADOW_CREATURES,
       SPELL_CONFUSE,
       SPELL_BLINK,
       SPELL_TELEPORT_SELF
      }
    },

    {  MST_RAKSHASA,
      {
       SPELL_FAKE_RAKSHASA_SUMMON,
       SPELL_BLINK,
       SPELL_INVISIBILITY,
       SPELL_FAKE_RAKSHASA_SUMMON,
       SPELL_BLINK,
       SPELL_TELEPORT_SELF
      }
    },

    {  MST_GREAT_ORB_OF_EYES,
      {
       SPELL_PARALYSE,
       SPELL_DISINTEGRATE,
       SPELL_NO_SPELL,
       SPELL_SLOW,
       SPELL_CONFUSE,
       SPELL_TELEPORT_OTHER
      }
    },

    {  MST_KRAKEN,
      {
       SPELL_CREATE_TENTACLES,
       SPELL_CREATE_TENTACLES,
       SPELL_NO_SPELL,
       SPELL_NO_SPELL,
       SPELL_NO_SPELL,
       SPELL_INK_CLOUD
      }
    },

    {  MST_ORC_SORCERER,
      {
       SPELL_BOLT_OF_FIRE,
       SPELL_BOLT_OF_DRAINING,
       SPELL_SUMMON_DEMON,
       SPELL_PARALYSE,
       SPELL_DIG,
       SPELL_ANIMATE_DEAD,
      }
    },

    {  MST_STEAM_DRAGON,
      {
       SPELL_STEAM_BALL,
       SPELL_STEAM_BALL,
       SPELL_NO_SPELL,
       SPELL_STEAM_BALL,
       SPELL_STEAM_BALL,
       SPELL_NO_SPELL
      }
    },

    {  MST_HELL_KNIGHT_I,
      {
       SPELL_PAIN,
       SPELL_THROW_FLAME,
       SPELL_HASTE,
       SPELL_NO_SPELL,
       SPELL_NO_SPELL,
       SPELL_HASTE
      }
    },

    {  MST_HELL_KNIGHT_II,
      {
       SPELL_PAIN,
       SPELL_BOLT_OF_FIRE,
       SPELL_NO_SPELL,
       SPELL_NO_SPELL,
       SPELL_NO_SPELL,
       SPELL_BLINK
      }
    },

    {  MST_NECROMANCER_I,
      {
       SPELL_BOLT_OF_COLD,
       SPELL_AGONY,
       SPELL_NO_SPELL,
       SPELL_ANIMATE_DEAD,
       SPELL_SIMULACRUM,
       SPELL_NO_SPELL
      }
    },

    {  MST_NECROMANCER_II,
      {
       SPELL_BOLT_OF_FIRE,
       SPELL_AGONY,
       SPELL_INVISIBILITY,
       SPELL_ANIMATE_DEAD,
       SPELL_ANIMATE_DEAD,
       SPELL_INVISIBILITY
      }
    },

    {  MST_WIZARD_I,
      {
       SPELL_MAGIC_DART,
       SPELL_PARALYSE,
       SPELL_HASTE,
       SPELL_LIGHTNING_BOLT,
       SPELL_CONFUSE,
       SPELL_TELEPORT_SELF
      }
    },

    {  MST_WIZARD_II,
      {
       SPELL_VENOM_BOLT,
       SPELL_ISKENDERUNS_MYSTIC_BLAST,
       SPELL_INVISIBILITY,
       SPELL_CONFUSE,
       SPELL_SLOW,
       SPELL_TELEPORT_SELF
      }
    },

    {  MST_WIZARD_III,
      {
       SPELL_PETRIFY,
       SPELL_LEHUDIBS_CRYSTAL_SPEAR,
       SPELL_BLINK,
       SPELL_BOLT_OF_FIRE,
       SPELL_BOLT_OF_COLD,
       SPELL_MINOR_HEALING
      }
    },

    {  MST_WIZARD_IV,
      {
       SPELL_STONE_ARROW,
       SPELL_STING,
       SPELL_BLINK,
       SPELL_LIGHTNING_BOLT,
       SPELL_BANISHMENT,
       SPELL_MINOR_HEALING
      }
    },

    {  MST_WIZARD_V,
      {
       SPELL_PARALYSE,
       SPELL_THROW_FLAME,
       SPELL_INVISIBILITY,
       SPELL_TELEPORT_OTHER,
       SPELL_FIREBALL,
       SPELL_TELEPORT_OTHER
      }
    },

    {  MST_ORC_PRIEST,
      {
       SPELL_PAIN,
       SPELL_NO_SPELL,
       SPELL_CANTRIP,
       SPELL_SMITING,
       SPELL_HEAL_OTHER,
       SPELL_NO_SPELL
      }
    },

    {  MST_ORC_HIGH_PRIEST,
      {
       SPELL_PAIN,
       SPELL_SUMMON_DEMON,
       SPELL_SUMMON_DEMON,
       SPELL_SMITING,
       SPELL_HEAL_OTHER,
       SPELL_MINOR_HEALING,
      }
    },

    {  MST_MOTTLED_DRAGON,
      {
       SPELL_STICKY_FLAME_SPLASH,
       SPELL_STICKY_FLAME_SPLASH,
       SPELL_NO_SPELL,
       SPELL_STICKY_FLAME_SPLASH,
       SPELL_STICKY_FLAME_SPLASH,
       SPELL_NO_SPELL
      }
    },

    {  MST_FIEND,
      {
       SPELL_HELLFIRE,
       SPELL_HELLFIRE,
       SPELL_NO_SPELL,
       SPELL_SYMBOL_OF_TORMENT,
       SPELL_MELEE,
       SPELL_NO_SPELL
      }
    },

    {  MST_HELL_SENTINEL,
      {
       SPELL_HELLFIRE,
       SPELL_HELLFIRE,
       SPELL_MELEE,
       SPELL_IRON_SHOT,
       SPELL_MELEE,
       SPELL_NO_SPELL
      }
    },

    {  MST_ICE_FIEND,
      {
       SPELL_BOLT_OF_COLD,
       SPELL_BOLT_OF_COLD,
       SPELL_NO_SPELL,
       SPELL_SYMBOL_OF_TORMENT,
       SPELL_NO_SPELL,
       SPELL_NO_SPELL
      }
    },

    {  MST_SHADOW_FIEND,
      {
       SPELL_BOLT_OF_COLD,
       SPELL_BOLT_OF_DRAINING,
       SPELL_NO_SPELL,
       SPELL_SYMBOL_OF_TORMENT,
       SPELL_DISPEL_UNDEAD,
       SPELL_NO_SPELL
      }
    },

    {  MST_TORMENTOR,
      {
       SPELL_PAIN,
       SPELL_NO_SPELL,
       SPELL_NO_SPELL,
       SPELL_PAIN,
       SPELL_SYMBOL_OF_TORMENT,
       SPELL_SYMBOL_OF_TORMENT
      }
    },

    {  MST_STORM_DRAGON,
      {
       SPELL_LIGHTNING_BOLT,
       SPELL_LIGHTNING_BOLT,
       SPELL_NO_SPELL,
       SPELL_LIGHTNING_BOLT,
       SPELL_LIGHTNING_BOLT,
       SPELL_NO_SPELL
      }
    },

    {  MST_WHITE_IMP,
      {
       SPELL_THROW_FROST,
       SPELL_NO_SPELL,
       SPELL_NO_SPELL,
       SPELL_NO_SPELL,
       SPELL_NO_SPELL,
       SPELL_NO_SPELL
      }
    },

    {  MST_YNOXINUL,
      {
       SPELL_NO_SPELL,
       SPELL_IRON_SHOT,
       SPELL_SUMMON_UFETUBUS,
       SPELL_NO_SPELL,
       SPELL_SUMMON_UFETUBUS,
       SPELL_NO_SPELL
      }
    },

    {  MST_NEQOXEC,
      {
       SPELL_MALMUTATE,
       SPELL_NO_SPELL,
       SPELL_NO_SPELL,
       SPELL_BRAIN_FEED,
       SPELL_SUMMON_MINOR_DEMON,
       SPELL_NO_SPELL
      }
    },

    {  MST_HELLWING,
      {
       SPELL_NO_SPELL,
       SPELL_NO_SPELL,
       SPELL_NO_SPELL,
       SPELL_TELEPORT_OTHER,
       SPELL_ANIMATE_DEAD,
       SPELL_TELEPORT_SELF
      }
    },

    {  MST_SMOKE_DEMON,
      {
       SPELL_STICKY_FLAME_RANGE,
       SPELL_STEAM_BALL,
       SPELL_NO_SPELL,
       SPELL_SMITING,
       SPELL_NO_SPELL,
       SPELL_NO_SPELL
      }
    },

    {  MST_CACODEMON,
      {
       SPELL_ENERGY_BOLT,
       SPELL_SLOW,
       SPELL_CONFUSE,
       SPELL_MALMUTATE,
       SPELL_DIG,
       SPELL_NO_SPELL
      }
    },

    {  MST_GREEN_DEATH,
      {
       SPELL_POISON_ARROW,
       SPELL_POISONOUS_CLOUD,
       SPELL_NO_SPELL,
       SPELL_VENOM_BOLT,
       SPELL_NO_SPELL,
       SPELL_NO_SPELL
      }
    },

    {  MST_BALRUG,
      {
       SPELL_BOLT_OF_FIRE,
       SPELL_FIREBALL,
       SPELL_NO_SPELL,
       SPELL_STICKY_FLAME_RANGE,
       SPELL_SMITING,
       SPELL_NO_SPELL
      }
    },

    {  MST_BLIZZARD_DEMON,
      {
       SPELL_LIGHTNING_BOLT,
       SPELL_FREEZING_CLOUD,
       SPELL_NO_SPELL,
       SPELL_AIRSTRIKE,
       SPELL_BOLT_OF_COLD,
       SPELL_NO_SPELL
      }
    },

    {  MST_TITAN,
      {
       SPELL_LIGHTNING_BOLT,
       SPELL_NO_SPELL,
       SPELL_MINOR_HEALING,
       SPELL_AIRSTRIKE,
       SPELL_NO_SPELL,
       SPELL_MINOR_HEALING
      }
    },

    {  MST_GOLDEN_DRAGON,
      {
       SPELL_BOLT_OF_FIRE,
       SPELL_BOLT_OF_COLD,
       SPELL_NO_SPELL,
       SPELL_NO_SPELL,
       SPELL_POISONOUS_CLOUD,
       SPELL_NO_SPELL
      }
    },

    {  MST_DEEP_ELF_SUMMONER,
      {
       SPELL_BLINK,
       SPELL_SUMMON_VERMIN,
       SPELL_NO_SPELL,
       SPELL_SUMMON_VERMIN,
       SPELL_NO_SPELL,
       SPELL_NO_SPELL
      }
    },

    {  MST_DEEP_ELF_CONJURER,
      {
       SPELL_BOLT_OF_FIRE,
       SPELL_BOLT_OF_COLD,
       SPELL_NO_SPELL,
       SPELL_LIGHTNING_BOLT,
       SPELL_BOLT_OF_DRAINING,
       SPELL_NO_SPELL
      }
    },

    {  MST_DEEP_ELF_PRIEST,
      {
       SPELL_PAIN,
       SPELL_MALIGN_OFFERING,
       SPELL_NO_SPELL,
       SPELL_SMITING,
       SPELL_TWISTED_RESURRECTION,
       SPELL_NO_SPELL
      }
    },

    {  MST_DEEP_ELF_HIGH_PRIEST,
      {
       SPELL_SUMMON_DEMON,
       SPELL_HELLFIRE_BURST,
       SPELL_MALIGN_OFFERING,
       SPELL_SMITING,
       SPELL_TWISTED_RESURRECTION,
       SPELL_NO_SPELL
      }
    },

    {  MST_DEEP_ELF_DEMONOLOGIST,
      {
       SPELL_SUMMON_DEMON,
       SPELL_BANISHMENT,
       SPELL_SUMMON_DEMON,
       SPELL_SUMMON_GREATER_DEMON,
       SPELL_SUMMON_MINOR_DEMON,
       SPELL_NO_SPELL
      }
    },

    {  MST_DEEP_ELF_ANNIHILATOR,
      {
       SPELL_LIGHTNING_BOLT,
       SPELL_LEHUDIBS_CRYSTAL_SPEAR,
       SPELL_BLINK,
       SPELL_IRON_SHOT,
       SPELL_POISON_ARROW,
       SPELL_BLINK
      }
    },

    {  MST_DEEP_ELF_SORCERER,
      {
       SPELL_BOLT_OF_DRAINING,
       SPELL_BANISHMENT,
       SPELL_HASTE,
       SPELL_SUMMON_DEMON,
       SPELL_HELLFIRE,
       SPELL_HASTE
      }
    },

    {  MST_DEEP_ELF_DEATH_MAGE,
      {
       SPELL_BOLT_OF_DRAINING,
       SPELL_BOLT_OF_DRAINING,
       SPELL_VAMPIRIC_DRAINING,
       SPELL_CALL_LOST_SOUL,
       SPELL_TWISTED_RESURRECTION,
       SPELL_VAMPIRIC_DRAINING
      }
    },

    {  MST_KOBOLD_DEMONOLOGIST,
      {
       SPELL_SUMMON_MINOR_DEMON,
       SPELL_SUMMON_DEMON,
       SPELL_CANTRIP,
       SPELL_SUMMON_MINOR_DEMON,
       SPELL_SUMMON_DEMON,
       SPELL_CANTRIP           // this should be cute -- bw
      },
    },

    {  MST_NAGA,
      {
       SPELL_POISON_SPLASH,
       SPELL_POISON_SPLASH,
       SPELL_NO_SPELL,
       SPELL_NO_SPELL,
       SPELL_NO_SPELL,
       SPELL_NO_SPELL
      }
    },

    {  MST_NAGA_MAGE,
      {
       SPELL_VENOM_BOLT,
       SPELL_ISKENDERUNS_MYSTIC_BLAST,
       SPELL_HASTE,
       SPELL_POISON_ARROW,
       SPELL_TELEPORT_OTHER,
       SPELL_TELEPORT_SELF
      }
    },

    {  MST_CURSE_SKULL,
      {
       SPELL_SUMMON_UNDEAD,
       SPELL_SUMMON_UNDEAD,
       SPELL_NO_SPELL,
       SPELL_SYMBOL_OF_TORMENT,
       SPELL_SUMMON_UNDEAD,
       SPELL_NO_SPELL
      }
    },

    {  MST_SHINING_EYE,
      {
       SPELL_MALMUTATE,
       SPELL_MALMUTATE,
       SPELL_NO_SPELL,
       SPELL_NO_SPELL,
       SPELL_NO_SPELL,
       SPELL_NO_SPELL
      }
    },

    {  MST_FROST_GIANT,
      {
       SPELL_BOLT_OF_COLD,
       SPELL_BOLT_OF_COLD,
       SPELL_NO_SPELL,
       SPELL_NO_SPELL,
       SPELL_NO_SPELL,
       SPELL_NO_SPELL
      }
    },

    {  MST_ANGEL,
      {
       SPELL_NO_SPELL,
       SPELL_NO_SPELL,
       SPELL_MINOR_HEALING,
       SPELL_NO_SPELL,
       SPELL_MINOR_HEALING,
       SPELL_MINOR_HEALING
      }
    },

    {  MST_DAEVA,
      {
       SPELL_SMITING,
       SPELL_NO_SPELL,
       SPELL_NO_SPELL,
       SPELL_SMITING,
       SPELL_SMITING,
       SPELL_NO_SPELL
      }
    },

    {  MST_SHADOW_DRAGON,
      {
       SPELL_BOLT_OF_DRAINING,
       SPELL_BOLT_OF_DRAINING,
       SPELL_NO_SPELL,
       SPELL_NO_SPELL,
       SPELL_BOLT_OF_DRAINING,
       SPELL_NO_SPELL
      }
    },

    {  MST_SPHINX,
      {
       SPELL_CONFUSE,
       SPELL_PARALYSE,
       SPELL_MINOR_HEALING,
       SPELL_SMITING,
       SPELL_SLOW,
       SPELL_MINOR_HEALING
      }
    },

    {  MST_MUMMY,
      {
       SPELL_SUMMON_DEMON,
       SPELL_SMITING,
       SPELL_NO_SPELL,
       SPELL_SYMBOL_OF_TORMENT,
       SPELL_SUMMON_UNDEAD,
       SPELL_SUMMON_UNDEAD
      }
    },

    {  MST_ELECTRIC_GOLEM,
      {
       SPELL_LIGHTNING_BOLT,
       SPELL_LIGHTNING_BOLT,
       SPELL_BLINK,
       SPELL_LIGHTNING_BOLT,
       SPELL_LIGHTNING_BOLT,
       SPELL_BLINK
      }
    },

    {  MST_ORB_OF_FIRE,
      {
       SPELL_BOLT_OF_FIRE,
       SPELL_BOLT_OF_FIRE,
       SPELL_NO_SPELL,
       SPELL_MALMUTATE,
       SPELL_FIREBALL,
       SPELL_FIREBALL
      }
    },

    {  MST_SHADOW_IMP,
      {
       SPELL_PAIN,
       SPELL_NO_SPELL,
       SPELL_ANIMATE_DEAD,
       SPELL_ANIMATE_DEAD,
       SPELL_NO_SPELL,
       SPELL_NO_SPELL
      }
    },

    {  MST_HELL_HOG,
      {
       SPELL_STICKY_FLAME_SPLASH,
       SPELL_STICKY_FLAME_SPLASH,
       SPELL_NO_SPELL,
       SPELL_NO_SPELL,
       SPELL_NO_SPELL,
       SPELL_NO_SPELL
      }
    },

    {  MST_SWAMP_DRAGON,
      {
       SPELL_POISONOUS_CLOUD,
       SPELL_POISONOUS_CLOUD,
       SPELL_NO_SPELL,
       SPELL_POISONOUS_CLOUD,
       SPELL_POISONOUS_CLOUD,
       SPELL_NO_SPELL
      }
    },

    {  MST_SWAMP_DRAKE,
      {
       SPELL_NOXIOUS_CLOUD,
       SPELL_NOXIOUS_CLOUD,
       SPELL_NO_SPELL,
       SPELL_NOXIOUS_CLOUD,
       SPELL_NOXIOUS_CLOUD,
       SPELL_NO_SPELL
      }
    },

    {  MST_SERPENT_OF_HELL_GEHENNA,
      {
       SPELL_HELLFIRE,
       SPELL_FIRE_BREATH,
       SPELL_NO_SPELL,
       SPELL_HELLFIRE,
       SPELL_FIRE_BREATH,
       SPELL_NO_SPELL
      }
    },

    {  MST_SERPENT_OF_HELL_COCYTUS,
      {
       SPELL_OZOCUBUS_REFRIGERATION,
       SPELL_COLD_BREATH,
       SPELL_NO_SPELL,
       SPELL_OZOCUBUS_REFRIGERATION,
       SPELL_COLD_BREATH,
       SPELL_NO_SPELL
      }
    },

    {  MST_SERPENT_OF_HELL_DIS,
      {
       SPELL_METAL_SPLINTERS,
       SPELL_QUICKSILVER_BOLT,
       SPELL_NO_SPELL,
       SPELL_METAL_SPLINTERS,
       SPELL_QUICKSILVER_BOLT,
       SPELL_NO_SPELL
      }
    },

    {  MST_SERPENT_OF_HELL_TARTARUS,
      {
       SPELL_BOLT_OF_DRAINING,
       SPELL_MIASMA_BREATH,
       SPELL_NO_SPELL,
       SPELL_BOLT_OF_DRAINING,
       SPELL_MIASMA_BREATH,
       SPELL_NO_SPELL
      }
    },

    {  MST_BOGGART,
      {
       SPELL_CONFUSE,
       SPELL_SLOW,
       SPELL_INVISIBILITY,
       SPELL_BLINK,
       SPELL_SHADOW_CREATURES,
       SPELL_SHADOW_CREATURES
      }
    },

    {  MST_EYE_OF_DEVASTATION,
      {
       SPELL_ENERGY_BOLT,
       SPELL_ENERGY_BOLT,
       SPELL_NO_SPELL,
       SPELL_ENERGY_BOLT,
       SPELL_ENERGY_BOLT,
       SPELL_NO_SPELL
      }
    },

    {  MST_QUICKSILVER_DRAGON,
      {
       SPELL_QUICKSILVER_BOLT,
       SPELL_QUICKSILVER_BOLT,
       SPELL_NO_SPELL,
       SPELL_QUICKSILVER_BOLT,
       SPELL_QUICKSILVER_BOLT,
       SPELL_NO_SPELL
      }
    },

    {  MST_IRON_DRAGON,
      {
       SPELL_METAL_SPLINTERS,
       SPELL_METAL_SPLINTERS,
       SPELL_NO_SPELL,
       SPELL_METAL_SPLINTERS,
       SPELL_METAL_SPLINTERS,
       SPELL_NO_SPELL
      }
    },

    {  MST_NORRIS,
      {
       SPELL_BRAIN_FEED,
       SPELL_SMITING,
       SPELL_INVISIBILITY,
       SPELL_CONFUSE,
       SPELL_PARALYSE,
       SPELL_MINOR_HEALING
      }
    },

    {  MST_DEATH_DRAKE,
      {
       SPELL_MIASMA_BREATH,
       SPELL_MIASMA_BREATH,
       SPELL_NO_SPELL,
       SPELL_MIASMA_BREATH,
       SPELL_MIASMA_BREATH,
       SPELL_NO_SPELL
      }
    },

    {  MST_DRAC_SCORCHER,
      {
       SPELL_BOLT_OF_FIRE,
       SPELL_STICKY_FLAME_RANGE,
       SPELL_NO_SPELL,
       SPELL_FIREBALL,
       SPELL_HELLFIRE,
       SPELL_HELLFIRE_BURST
      }
    },

    {  MST_DRAC_CALLER,
      {
       SPELL_NO_SPELL,
       SPELL_SUMMON_DRAKES,
       SPELL_SUMMON_DRAKES,
       SPELL_NO_SPELL,
       SPELL_NO_SPELL,
       SPELL_SUMMON_DRAKES
      }
    },

    {  MST_DRAC_SHIFTER,
      {
       SPELL_DIMENSION_ANCHOR,
       SPELL_BLINK_OTHER,
       SPELL_BLINK_RANGE,
       SPELL_BLINK_ALLIES_ENCIRCLE,
       SPELL_NO_SPELL,
       SPELL_BLINK_AWAY
      }
    },

    // Curse toe menu should be kept full, because otherwise the toe spends
    // too much time crawling around.
    {  MST_CURSE_TOE,
      {
       SPELL_SYMBOL_OF_TORMENT,
       SPELL_SUMMON_MUSHROOMS, // fungal theme
       SPELL_SUMMON_MUSHROOMS,
       SPELL_SYMBOL_OF_TORMENT,
       SPELL_SUMMON_MUSHROOMS,
       SPELL_NO_SPELL
      }
    },

    {  MST_ICE_STATUE,
      {
       SPELL_BOLT_OF_COLD,
       SPELL_THROW_ICICLE,
       SPELL_NO_SPELL,
       SPELL_FREEZING_CLOUD,
       SPELL_SUMMON_ICE_BEAST,
       SPELL_SUMMON_ICE_BEAST // in Zotdef forced off
      }
    },

    // fake spell for monsters berserking when fleeing
    {  MST_BERSERK_ESCAPE,
      {
       SPELL_NO_SPELL,
       SPELL_NO_SPELL,
       SPELL_NO_SPELL,
       SPELL_NO_SPELL,
       SPELL_NO_SPELL,
       SPELL_BERSERKER_RAGE
      }
    },

    {  MST_MERFOLK_AQUAMANCER,
      {
        SPELL_PRIMAL_WAVE,
        SPELL_STEAM_BALL,
        SPELL_NO_SPELL,
        SPELL_THROW_ICICLE,
        SPELL_NO_SPELL,
        SPELL_BLINK
      }
    },

    {  MST_ALLIGATOR,
      {
       SPELL_NO_SPELL,
       SPELL_NO_SPELL,
       SPELL_SWIFTNESS,
       SPELL_NO_SPELL,
       SPELL_NO_SPELL,
       SPELL_NO_SPELL
      }
    },

    // ---------------------
    // uniques' "spellbooks"
    // ---------------------

    // Jessica is now a bit more evil-themed than before.
    {  MST_JESSICA,
      {
       SPELL_PAIN, // Formerly Magic Dart.
       SPELL_SLOW,
       SPELL_HASTE,
       SPELL_PAIN, // Formerly Magic Dart.
       SPELL_BLINK,
       SPELL_BLINK
      }
    },

    {  MST_RUPERT,
      {
       SPELL_PARALYSE,
       SPELL_CONFUSE,
       SPELL_BERSERKER_RAGE,
       SPELL_NO_SPELL,
       SPELL_NO_SPELL,
       SPELL_BERSERKER_RAGE
      }
    },

    // statue, earth spells
    // Blink Other for foes out of the other spells' range
    { MST_ROXANNE,
      {
       SPELL_LEHUDIBS_CRYSTAL_SPEAR,
       SPELL_IRON_SHOT,
       SPELL_BLINK_OTHER_CLOSE,
       SPELL_BOLT_OF_MAGMA,
       SPELL_ISKENDERUNS_MYSTIC_BLAST,
       SPELL_NO_SPELL
      }
    },

    {  MST_SONJA,
      {
       SPELL_NO_SPELL,
       SPELL_NO_SPELL,
       SPELL_BLINK,
       SPELL_NO_SPELL,
       SPELL_NO_SPELL,
       SPELL_TELEPORT_SELF
      }
    },

    { MST_MENKAURE,
      {
       SPELL_PAIN,
       SPELL_NO_SPELL,
       SPELL_HASTE,
       SPELL_NO_SPELL,
       SPELL_SYMBOL_OF_TORMENT,
       SPELL_NO_SPELL
      }
    },

    { MST_EUSTACHIO,
      {
       SPELL_SUMMON_SMALL_MAMMAL,
       SPELL_SUMMON_MINOR_DEMON,
       SPELL_BLINK,
       SPELL_NO_SPELL,
       SPELL_NO_SPELL,
       SPELL_BLINK
      }
    },

    { MST_ILSUIW,
      {
       SPELL_THROW_ICICLE,
       SPELL_CALL_TIDE,
       SPELL_INVISIBILITY,
       SPELL_BLINK,
       SPELL_WATER_ELEMENTALS,
       SPELL_WATER_ELEMENTALS
      }
    },

    {  MST_PRINCE_RIBBIT,
      {
       SPELL_NO_SPELL,
       SPELL_NO_SPELL,
       SPELL_NO_SPELL,
       SPELL_NO_SPELL,
       SPELL_NO_SPELL,
       SPELL_TELEPORT_SELF
      }
    },

    {  MST_NESSOS,
      {
       SPELL_NO_SPELL,
       SPELL_BLINK_RANGE,
       SPELL_HASTE,
       SPELL_NO_SPELL,
       SPELL_NO_SPELL,
       SPELL_NO_SPELL
      }
    },

    {  MST_KIRKE,
      {
       SPELL_PORKALATOR,
       SPELL_SLOW,
       SPELL_SUMMON_UGLY_THING,
       SPELL_PORKALATOR,
       SPELL_CORONA,
       SPELL_INVISIBILITY
      }
    },

    {  MST_DOWAN,
      {
       SPELL_THROW_FROST,
       SPELL_CORONA,
       SPELL_BLINK,
       SPELL_THROW_FLAME,
       SPELL_HASTE_OTHER,
       SPELL_MINOR_HEALING,
      }
    },

    {  MST_FANNAR,
      {
       SPELL_BOLT_OF_COLD,
       SPELL_OZOCUBUS_REFRIGERATION,
       SPELL_SUMMON_ICE_BEAST,
       SPELL_SUMMON_ICE_BEAST,
       SPELL_OZOCUBUS_REFRIGERATION,
       SPELL_BLINK,
      }
    },

    {  MST_GASTRONOK,
      {
       SPELL_AIRSTRIKE,
       SPELL_SLOW,
       SPELL_SWIFTNESS,
       SPELL_SUMMON_SMALL_MAMMAL,
       SPELL_CANTRIP,
       SPELL_AIRSTRIKE,
      }
    },

    {  MST_MAURICE,
      {
       SPELL_NO_SPELL,
       SPELL_NO_SPELL,
       SPELL_INVISIBILITY,
       SPELL_SWIFTNESS,
       SPELL_BLINK,
       SPELL_TELEPORT_SELF,
      }
    },

    // demon lords
    {  MST_GERYON,
      {
       SPELL_SUMMON_BEAST,
       SPELL_SUMMON_BEAST,
       SPELL_NO_SPELL,
       SPELL_SUMMON_BEAST,
       SPELL_NO_SPELL,
       SPELL_SUMMON_BEAST
      }
    },

    {  MST_DISPATER,
      {
       SPELL_SUMMON_GREATER_DEMON,
       SPELL_LEHUDIBS_CRYSTAL_SPEAR,
       SPELL_NO_SPELL,
       SPELL_IRON_SHOT,
       SPELL_HELLFIRE,
       SPELL_SUMMON_GREATER_DEMON
      }
    },

    {  MST_ASMODEUS,
      {
       SPELL_BOLT_OF_FIRE,
       SPELL_HELLFIRE,
       SPELL_NO_SPELL,
       SPELL_FIRE_SUMMON,
       SPELL_NO_SPELL,
       SPELL_NO_SPELL
      }
    },

    {  MST_ERESHKIGAL,
      {
       SPELL_BOLT_OF_COLD,
       SPELL_SILENCE,
       SPELL_SUMMON_GREATER_DEMON,
       SPELL_SYMBOL_OF_TORMENT,
       SPELL_PARALYSE,
       SPELL_MAJOR_HEALING
      }
    },

    {  MST_ANTAEUS,
      {
       SPELL_BOLT_OF_COLD,
       SPELL_LIGHTNING_BOLT,
       SPELL_NO_SPELL,
       SPELL_NO_SPELL,
       SPELL_NO_SPELL,
       SPELL_NO_SPELL
      }
    },

    {  MST_MNOLEG,
      {
       SPELL_SUMMON_EYEBALLS,
       SPELL_SMITING,
       SPELL_MALIGN_GATEWAY,
       SPELL_SUMMON_HORRIBLE_THINGS,
       SPELL_SUMMON_HORRIBLE_THINGS,
       SPELL_NO_SPELL
      }
    },

    {  MST_LOM_LOBON,
      {
       SPELL_ICE_STORM,
       SPELL_CONJURE_BALL_LIGHTNING,
       SPELL_MAJOR_HEALING,
       SPELL_BLINK_RANGE,
       SPELL_BLINK_RANGE,
       SPELL_ICE_STORM
      }
    },

    {  MST_CEREBOV,
      {
       SPELL_FIRE_STORM,
       SPELL_IRON_SHOT,
       SPELL_HASTE,
       SPELL_HASTE,
       SPELL_SUMMON_GREATER_DEMON,
       SPELL_HASTE
      }
    },

    {  MST_GLOORX_VLOQ,
      {
       SPELL_POISON_ARROW,
       SPELL_MIASMA_BREATH,
       SPELL_SYMBOL_OF_TORMENT,
       SPELL_BOLT_OF_DRAINING,
       SPELL_DISPEL_UNDEAD,
       SPELL_NO_SPELL
      }
    },

    {  MST_KHUFU,
      {
       SPELL_SUMMON_DEMON,
       SPELL_SMITING,
       SPELL_SMITING,
       SPELL_SYMBOL_OF_TORMENT,
       SPELL_SUMMON_UNDEAD,
       SPELL_TOMB_OF_DOROKLOHE
      }
    },

    {  MST_NIKOLA,
      {
       SPELL_SHOCK,
       SPELL_CHAIN_LIGHTNING,
       SPELL_BLINK,
       SPELL_LIGHTNING_BOLT,
       SPELL_CHAIN_LIGHTNING,
       SPELL_BLINK
      }
    },

    {  MST_DISSOLUTION,
      {
       SPELL_NO_SPELL,
       SPELL_NO_SPELL,
       SPELL_NO_SPELL,
       SPELL_SUMMON_EYEBALLS,
       SPELL_NO_SPELL,
       SPELL_SUMMON_EYEBALLS
      }
    },

    {  MST_AIZUL,
      {
       SPELL_VENOM_BOLT,
       SPELL_SLEEP,
       SPELL_NO_SPELL,
       SPELL_POISON_ARROW,
       SPELL_VENOM_BOLT,
       SPELL_NO_SPELL
      }
    },

    {  MST_EXECUTIONER,
      {
       SPELL_NO_SPELL,
       SPELL_PAIN,
       SPELL_HASTE,
       SPELL_NO_SPELL,
       SPELL_NO_SPELL,
       SPELL_HASTE
      }
    },

    {  MST_IGNACIO,
      {
       SPELL_AGONY,
       SPELL_PAIN,
       SPELL_HASTE,
       SPELL_NO_SPELL,
       SPELL_NO_SPELL,
       SPELL_HASTE
      }
    },

    {  MST_HAROLD,
      {
       SPELL_NO_SPELL,
       SPELL_BOLT_OF_FIRE,
       SPELL_NO_SPELL,
       SPELL_NO_SPELL,
       SPELL_NO_SPELL,
       SPELL_BLINK
      }
    },

    {  MST_MARA,
      {
       SPELL_MISLEAD,
       SPELL_BOLT_OF_FIRE,
       SPELL_FAKE_MARA_SUMMON,
       SPELL_SUMMON_ILLUSION,
       SPELL_PAIN,
       SPELL_TELEPORT_SELF
      }
    },

    {  MST_MARA_FAKE,
      {
       SPELL_MISLEAD,
       SPELL_BOLT_OF_FIRE,
       SPELL_NO_SPELL,
       SPELL_NO_SPELL,
       SPELL_PAIN,
       SPELL_TELEPORT_SELF
      }
    },

    {  MST_BORIS,
      {
       SPELL_IRON_SHOT,
       SPELL_BOLT_OF_COLD,
       SPELL_INVISIBILITY,
       SPELL_ANIMATE_DEAD,
       SPELL_IOOD,
       SPELL_INVISIBILITY
      }
    },

    {  MST_FREDERICK,
      {
       SPELL_ISKENDERUNS_MYSTIC_BLAST,
       SPELL_BOLT_OF_COLD,
       SPELL_INVISIBILITY,
       SPELL_NO_SPELL,
       SPELL_IRON_SHOT,
       SPELL_INVISIBILITY
      }
    },

    {  MST_BK_OKAWARU,
      {
       SPELL_NO_SPELL,
       SPELL_NO_SPELL,
       SPELL_MIGHT,
       SPELL_HASTE,
       SPELL_NO_SPELL,
       SPELL_NO_SPELL
      }
    },

    {  MST_SPRIGGAN_DRUID,
      {
       SPELL_SUNRAY,
       SPELL_AWAKEN_FOREST,
       SPELL_HASTE_PLANTS,
       SPELL_DRUIDS_CALL,
       SPELL_HASTE_PLANTS,
       SPELL_MINOR_HEALING
      }
    },

    {  MST_SPRIGGAN_AIR_MAGE,
      {
       SPELL_AIRSTRIKE,
       SPELL_LIGHTNING_BOLT,
       SPELL_CONTROL_WINDS,
       SPELL_SHOCK,
       SPELL_NO_SPELL,
       SPELL_NO_SPELL
      }
    },

    { MST_THE_ENCHANTRESS,
      {
       SPELL_DIMENSION_ANCHOR,
       SPELL_SLOW,
       SPELL_HASTE,
       SPELL_MASS_CONFUSION,
       SPELL_STRIP_RESISTANCE,
       SPELL_INVISIBILITY
      }
    },

    {  MST_HELLEPHANT,
      {
       SPELL_FIRE_BREATH,
       SPELL_NO_SPELL,
       SPELL_BLINK,
       SPELL_FIRE_BREATH,
       SPELL_NO_SPELL,
       SPELL_BLINK
      }
    },

    {  MST_GRINDER,
      {
       SPELL_PAIN,
       SPELL_PARALYSE,
       SPELL_BLINK,
       SPELL_PAIN,
       SPELL_PARALYSE,
       SPELL_BLINK
      }
    },

    {  MST_IRON_ELEMENTAL,
      {
       SPELL_IRON_SHOT,
       SPELL_SLOW,
       SPELL_NO_SPELL,
       SPELL_NO_SPELL,
       SPELL_METAL_SPLINTERS,
       SPELL_NO_SPELL
      }
    },

    {  MST_IRON_GIANT,
      {
       SPELL_IRON_SHOT,
       SPELL_NO_SPELL,
       SPELL_NO_SPELL,
       SPELL_NO_SPELL,
       SPELL_IRON_ELEMENTALS,
       SPELL_NO_SPELL
      }
    },

    {  MST_MENNAS,
      {
       SPELL_NO_SPELL,
       SPELL_CONFUSE,
       SPELL_SILENCE,
       SPELL_NO_SPELL,
       SPELL_MINOR_HEALING,
       SPELL_MINOR_HEALING
      }
    },

    {  MST_NERGALLE,
      {
       SPELL_BOLT_OF_DRAINING,
       SPELL_SUMMON_SPECTRAL_ORCS,
       SPELL_SUMMON_SPECTRAL_ORCS,
       SPELL_DISPEL_UNDEAD,
       SPELL_HASTE_OTHER,
       SPELL_DEATHS_DOOR
      }
    },

    {  MST_JUMPING_SPIDER,
      {
       SPELL_NO_SPELL,
       SPELL_NO_SPELL,
       SPELL_BLINK_CLOSE,
       SPELL_NO_SPELL,
       SPELL_NO_SPELL,
       SPELL_BLINK_AWAY
      }
    },

    {  MST_ORB_SPIDER,
      {
       SPELL_IOOD,
       SPELL_NO_SPELL,
       SPELL_CANTRIP,
       SPELL_IOOD,
       SPELL_NO_SPELL,
       SPELL_IOOD
      }
    },

    {  MST_PEARL_DRAGON,
      {
       SPELL_HOLY_BREATH,
       SPELL_HOLY_BREATH,
       SPELL_NO_SPELL,
       SPELL_HOLY_BREATH,
       SPELL_HOLY_BREATH,
       SPELL_NO_SPELL
      }
    },

    {  MST_OPHAN,
      {
       SPELL_BOLT_OF_FIRE,
       SPELL_HOLY_FLAMES,
       SPELL_NO_SPELL,
       SPELL_BOLT_OF_FIRE,
       SPELL_HOLY_FLAMES,
       SPELL_NO_SPELL
      }
    },

    {  MST_BOG_BODY,
      {
       SPELL_BOLT_OF_COLD,
       SPELL_SLOW,
       SPELL_NO_SPELL,
       SPELL_BOLT_OF_COLD,
       SPELL_CORPSE_ROT,
       SPELL_NO_SPELL
      }
    },

    {  MST_JORY,
      {
       SPELL_LEHUDIBS_CRYSTAL_SPEAR,
       SPELL_MESMERISE,
       SPELL_BLINK_CLOSE,
       SPELL_NO_SPELL,
       SPELL_NO_SPELL,
       SPELL_VAMPIRIC_DRAINING,
      }
    },

    {  MST_SHEDU,
      {
       SPELL_HEAL_OTHER,
       SPELL_NO_SPELL,
       SPELL_HEAL_OTHER,
       SPELL_NO_SPELL,
       SPELL_NO_SPELL,
       SPELL_NO_SPELL,
      }
    },

    {  MST_EIDOLON,
      {
       SPELL_MELEE,
       SPELL_BOLT_OF_DRAINING,
       SPELL_NO_SPELL,
       SPELL_CAUSE_FEAR,
       SPELL_NO_SPELL,
       SPELL_NO_SPELL,
      }
    },

    {  MST_BASILISK,
      {
       SPELL_NO_SPELL,
       SPELL_PETRIFY,
       SPELL_NO_SPELL,
       SPELL_NO_SPELL,
       SPELL_NO_SPELL,
       SPELL_NO_SPELL,
      }
    },

    {  MST_CATOBLEPAS,
      {
       SPELL_PETRIFYING_CLOUD,
       SPELL_PETRIFYING_CLOUD,
       SPELL_NO_SPELL,
       SPELL_NO_SPELL,
       SPELL_NO_SPELL,
       SPELL_NO_SPELL
      }
    },

    {  MST_SHADOW_DEMON,
      {
       SPELL_NO_SPELL,
       SPELL_NO_SPELL,
       SPELL_NO_SPELL,
       SPELL_SHADOW_CREATURES,
       SPELL_SUMMON_DEMON,
       SPELL_NO_SPELL
      }
    },

    {  MST_SILVER_STAR,
      {
       SPELL_HOLY_LIGHT,
       SPELL_HOLY_LIGHT,
       SPELL_NO_SPELL,
       SPELL_NO_SPELL,
       SPELL_SILVER_BLAST,
       SPELL_SILVER_BLAST
      }
    },

    {  MST_GNOLL_SHAMAN,
      {
       SPELL_CORONA,
       SPELL_PETRIFY,
       SPELL_HEAL_OTHER,
       SPELL_HASTE_OTHER,
       SPELL_HEAL_OTHER,
       SPELL_MINOR_HEALING
      }
    },

    {  MST_ARACHNE,
      {
       SPELL_ENSNARE,
       SPELL_POISON_ARROW,
       SPELL_BLINK,
       SPELL_ENSNARE,
       SPELL_VENOM_BOLT,
       SPELL_ENSNARE
      }
    },

    {  MST_HELLBINDER,
      {
       SPELL_SUMMON_MINOR_DEMON,
       SPELL_SUMMON_DEMON,
       SPELL_HASTE,
       SPELL_HELLFIRE,
       SPELL_BLINK_AWAY,
       SPELL_NO_SPELL
      }
    },

    {  MST_CLOUD_MAGE,
      {
       SPELL_MEPHITIC_CLOUD,
       SPELL_FREEZING_CLOUD,
       SPELL_POISONOUS_CLOUD,
       SPELL_AIRSTRIKE,
       SPELL_BLINK_RANGE,
       SPELL_BLINK_RANGE
      }
    },

    {  MST_SOUL_EATER,
      {
       SPELL_DRAIN_LIFE,
       SPELL_MELEE,
       SPELL_NO_SPELL,
       SPELL_NO_SPELL,
       SPELL_NO_SPELL,
       SPELL_NO_SPELL
      }
    },

    {  MST_WRETCHED_STAR,
      {
       SPELL_ISKENDERUNS_MYSTIC_BLAST,
       SPELL_ISKENDERUNS_MYSTIC_BLAST,
       SPELL_NO_SPELL,
       SPELL_NO_SPELL,
       SPELL_NO_SPELL,
       SPELL_NO_SPELL
      }
    },

    {  MST_TENTACLED_STARSPAWN,
      {
       SPELL_CREATE_TENTACLES,
       SPELL_CREATE_TENTACLES,
       SPELL_CREATE_TENTACLES,
       SPELL_CREATE_TENTACLES,
       SPELL_CREATE_TENTACLES,
       SPELL_NO_SPELL
      }
    },

    {  MST_FRANCES,
      {
       SPELL_THROW_ICICLE,
       SPELL_SUMMON_DEMON,
       SPELL_HASTE,
       SPELL_IRON_SHOT,
       SPELL_SUMMON_DEMON,
       SPELL_HASTE
      }
    },

    {  MST_THRASHING_HORROR,
      {
       SPELL_NO_SPELL,
       SPELL_NO_SPELL,
       SPELL_NO_SPELL,
       SPELL_NO_SPELL,
       SPELL_NO_SPELL,
       SPELL_MIGHT
      }
    },

    {  MST_JORGRUN,
      {
       SPELL_LRD,
       SPELL_PETRIFY,
       SPELL_NO_SPELL,
       SPELL_SHATTER,
       SPELL_DIG,
       SPELL_NO_SPELL
      }
    },

    {  MST_LAMIA,
      {
       SPELL_IOOD,
       SPELL_MESMERISE,
       SPELL_HASTE,
       SPELL_POISON_ARROW,
       SPELL_NO_SPELL,
       SPELL_TELEPORT_SELF
      }
    },

    {  MST_DEEP_TROLL_EARTH_MAGE,
      {
       SPELL_LRD,
       SPELL_NO_SPELL,
       SPELL_NO_SPELL,
       SPELL_NO_SPELL,
       SPELL_DIG,
       SPELL_NO_SPELL,
      }
    },

    {  MST_DEEP_TROLL_SHAMAN,
      {
       SPELL_NO_SPELL,
       SPELL_NO_SPELL,
       SPELL_NO_SPELL,
       SPELL_HASTE_OTHER,
       SPELL_MIGHT_OTHER,
       SPELL_MINOR_HEALING,
      }
    },

    {  MST_VAULT_SENTINEL,
      {
       SPELL_SENTINEL_MARK,
       SPELL_SENTINEL_MARK,
       SPELL_NO_SPELL,
       SPELL_SENTINEL_MARK,
       SPELL_NO_SPELL,
       SPELL_NO_SPELL,
      }
    },

    {  MST_IRONBRAND_CONVOKER,
      {
       SPELL_MIGHT_OTHER,
       SPELL_MIGHT_OTHER,
       SPELL_NO_SPELL,
       SPELL_WORD_OF_RECALL,
       SPELL_WORD_OF_RECALL,
       SPELL_NO_SPELL,
      }
    },

    {  MST_IRONHEART_PRESERVER,
      {
       SPELL_NO_SPELL,
       SPELL_NO_SPELL,
       SPELL_MINOR_HEALING,
       SPELL_INJURY_BOND,
       SPELL_NO_SPELL,
       SPELL_MINOR_HEALING,
      }
    },

    {  MST_TEST_SPAWNER,
      {
       SPELL_SHADOW_CREATURES,
       SPELL_SHADOW_CREATURES,
       SPELL_SHADOW_CREATURES,
       SPELL_SHADOW_CREATURES,
       SPELL_SHADOW_CREATURES,
       SPELL_SHADOW_CREATURES
      }
    },

    {  MST_ANCIENT_CHAMPION_I,
      {
       SPELL_IRON_SHOT,
       SPELL_NO_SPELL,
       SPELL_HASTE,
       SPELL_PAIN,
       SPELL_NO_SPELL,
       SPELL_NO_SPELL
      }
    },

    {  MST_ANCIENT_CHAMPION_II,
      {
       SPELL_BOLT_OF_DRAINING,
       SPELL_NO_SPELL,
       SPELL_HASTE,
       SPELL_STONE_ARROW,
       SPELL_NO_SPELL,
       SPELL_NO_SPELL
      }
    },

    {  MST_ANCIENT_CHAMPION_III,
      {
       SPELL_VENOM_BOLT,
       SPELL_NO_SPELL,
       SPELL_ANIMATE_DEAD,
       SPELL_HAUNT,
       SPELL_NO_SPELL,
       SPELL_NO_SPELL
      }
    },

    {  MST_ANCIENT_CHAMPION_IV,
      {
       SPELL_ISKENDERUNS_MYSTIC_BLAST,
       SPELL_SLOW,
       SPELL_HASTE,
       SPELL_NO_SPELL,
       SPELL_NO_SPELL,
       SPELL_NO_SPELL
      }
    },

    {  MST_REVENANT,
      {
       SPELL_GHOSTLY_FIREBALL,
       SPELL_GHOSTLY_FLAMES,
       SPELL_NO_SPELL,
       SPELL_DISPEL_UNDEAD,
       SPELL_NO_SPELL,
       SPELL_BLINK_AWAY
      }
    },

    {  MST_DRYAD,
      {
       SPELL_AWAKEN_VINES,
       SPELL_AWAKEN_VINES,
       SPELL_NO_SPELL,
       SPELL_AWAKEN_FOREST,
       SPELL_AWAKEN_FOREST,
       SPELL_MINOR_HEALING
      }
    },

    {  MST_FAUN,
      {
       SPELL_CORONA,
       SPELL_NO_SPELL,
       SPELL_CORONA,
       SPELL_SLOW,
       SPELL_CONFUSE,
       SPELL_NO_SPELL
      }
    },

    {  MST_SATYR,
      {
       SPELL_NO_SPELL,
       SPELL_NO_SPELL,
       SPELL_CAUSE_FEAR,
       SPELL_CAUSE_FEAR,
       SPELL_SLEEP,
       SPELL_NO_SPELL
      }
    },

    {  MST_PAN,
      {
       SPELL_NO_SPELL,
       SPELL_MASS_CONFUSION,
       SPELL_NO_SPELL,
       SPELL_ENGLACIATION,
       SPELL_SLEEP,
       SPELL_BLINK
      }
    },

    {  MST_TENGU_CONJURER_I,
      {
       SPELL_FORCE_LANCE,
       SPELL_ISKENDERUNS_MYSTIC_BLAST,
       SPELL_BATTLESPHERE,
       SPELL_ISKENDERUNS_MYSTIC_BLAST,
       SPELL_BATTLESPHERE,
       SPELL_BLINK
      }
    },

    {  MST_TENGU_CONJURER_II,
      {
       SPELL_THROW_FLAME,
       SPELL_BOLT_OF_MAGMA,
       SPELL_BATTLESPHERE,
       SPELL_BOLT_OF_MAGMA,
       SPELL_BATTLESPHERE,
       SPELL_BLINK
      }
    },

    {  MST_TENGU_CONJURER_III,
      {
       SPELL_SHOCK,
       SPELL_LIGHTNING_BOLT,
       SPELL_BATTLESPHERE,
       SPELL_LIGHTNING_BOLT,
       SPELL_BATTLESPHERE,
       SPELL_BLINK
      }
    },

    {  MST_TENGU_CONJURER_IV,
      {
       SPELL_MEPHITIC_CLOUD,
       SPELL_VENOM_BOLT,
       SPELL_BATTLESPHERE,
       SPELL_VENOM_BOLT,
       SPELL_BATTLESPHERE,
       SPELL_BLINK
      }
    },

    {  MST_TENGU_REAVER_I,
      {
       SPELL_LIGHTNING_BOLT,
       SPELL_LIGHTNING_BOLT,
       SPELL_BATTLESPHERE,
       SPELL_FREEZING_CLOUD,
       SPELL_BATTLESPHERE,
       SPELL_NO_SPELL
      }
    },

    {  MST_TENGU_REAVER_II,
      {
       SPELL_BOLT_OF_MAGMA,
       SPELL_NO_SPELL,
       SPELL_BATTLESPHERE,
       SPELL_FIREBALL,
       SPELL_BATTLESPHERE,
       SPELL_NO_SPELL
      }
    },

    {  MST_TENGU_REAVER_III,
      {
       SPELL_VENOM_BOLT,
       SPELL_VENOM_BOLT,
       SPELL_BATTLESPHERE,
       SPELL_POISONOUS_CLOUD,
       SPELL_BATTLESPHERE,
       SPELL_NO_SPELL
      }
    },

    {  MST_SPRIGGAN_ENCHANTER,
      {
       SPELL_SLEEP,
       SPELL_SLEEP,
       SPELL_INVISIBILITY,
       SPELL_NO_SPELL,
       SPELL_STRIP_RESISTANCE,
       SPELL_NO_SPELL
      }
    },

    {  MST_SOJOBO,
      {
       SPELL_LIGHTNING_BOLT,
       SPELL_NO_SPELL,
       SPELL_WIND_BLAST,
       SPELL_AIRSTRIKE,
       SPELL_AIR_ELEMENTALS,
       SPELL_WIND_BLAST
      }
    },

    {  MST_WIND_DRAKE,
      {
       SPELL_AIRSTRIKE,
       SPELL_MELEE,
       SPELL_NO_SPELL,
       SPELL_AIRSTRIKE,
       SPELL_MELEE,
       SPELL_NO_SPELL
      }
    },

<<<<<<< HEAD
    {  MST_FORMICID,
      {
       SPELL_NO_SPELL,
       SPELL_NO_SPELL,
       SPELL_NO_SPELL,
       SPELL_NO_SPELL,
       SPELL_DIG,
       SPELL_SHAFT_SELF,
      }
    },

    {  MST_FORMICID_VENOM_MAGE,
      {
       SPELL_VENOM_BOLT,
       SPELL_POISON_ARROW,
       SPELL_CANTRIP,
       SPELL_STONE_ARROW,
       SPELL_DIG,
       SPELL_SHAFT_SELF,
      }
    }
=======
    {  MST_THORN_HUNTER,
      {
       SPELL_THORN_VOLLEY,
       SPELL_THORN_VOLLEY,
       SPELL_NO_SPELL,
       SPELL_WALL_OF_BRAMBLES,
       SPELL_NO_SPELL,
       SPELL_NO_SPELL
      }
    },

    {  MST_WATER_NYMPH,
      {
       SPELL_WATERSTRIKE,
       SPELL_WATERSTRIKE,
       SPELL_NO_SPELL,
       SPELL_WATERSTRIKE,
       SPELL_WATERSTRIKE,
       SPELL_NO_SPELL
      }
    },

    {  MST_THORN_LOTUS,
      {
       SPELL_THORN_VOLLEY,
       SPELL_THORN_VOLLEY,
       SPELL_NO_SPELL,
       SPELL_THORN_VOLLEY,
       SPELL_THORN_VOLLEY,
       SPELL_NO_SPELL
      }
    },

    {  MST_VAPOUR,
      {
       SPELL_LIGHTNING_BOLT,
       SPELL_LIGHTNING_BOLT,
       SPELL_MELEE,
       SPELL_LIGHTNING_BOLT,
       SPELL_NO_SPELL,
       SPELL_NO_SPELL
      }
    },

    {  MST_ELEMENTAL_WELLSPRING,
      {
       SPELL_PRIMAL_WAVE,
       SPELL_PRIMAL_WAVE,
       SPELL_WATER_ELEMENTALS,
       SPELL_PRIMAL_WAVE,
       SPELL_PRIMAL_WAVE,
       SPELL_NO_SPELL
      }
    },

    {  MST_DRACONIAN_ZEALOT,
      {
       SPELL_SUMMON_DEMON,
       SPELL_HELLFIRE_BURST,
       SPELL_MINOR_HEALING,
       SPELL_SMITING,
       SPELL_ANIMATE_DEAD,
       SPELL_MINOR_HEALING
      }
    },

    {  MST_DEEP_ELF_MAGE_I,
      {
       SPELL_FREEZE,
       SPELL_THROW_ICICLE,
       SPELL_FREEZE,
       SPELL_SUMMON_ICE_BEAST,
       SPELL_THROW_ICICLE,
       SPELL_NO_SPELL
      }
    },

    {  MST_DEEP_ELF_MAGE_II,
      {
       SPELL_BOLT_OF_MAGMA,
       SPELL_STONE_ARROW,
       SPELL_NO_SPELL,
       SPELL_PETRIFY,
       SPELL_STONE_ARROW,
       SPELL_NO_SPELL
      }
    },

    {  MST_DEEP_ELF_MAGE_III,
      {
       SPELL_ISKENDERUNS_MYSTIC_BLAST,
       SPELL_SLOW,
       SPELL_NO_SPELL,
       SPELL_VENOM_BOLT,
       SPELL_BLINK,
       SPELL_BLINK
      }
    },

    {  MST_DEEP_ELF_MAGE_IV,
      {
       SPELL_FLAME_TONGUE,
       SPELL_STICKY_FLAME_RANGE,
       SPELL_FIREBALL,
       SPELL_FIREBALL,
       SPELL_THROW_FLAME,
       SPELL_NO_SPELL
      }
    },

    {  MST_DEEP_ELF_MAGE_V,
      {
       SPELL_MAGIC_DART,
       SPELL_FORCE_LANCE,
       SPELL_BATTLESPHERE,
       SPELL_ISKENDERUNS_MYSTIC_BLAST,
       SPELL_BATTLESPHERE,
       SPELL_NO_SPELL
      }
    },
>>>>>>> 70ca29ee

#endif<|MERGE_RESOLUTION|>--- conflicted
+++ resolved
@@ -2106,7 +2106,6 @@
       }
     },
 
-<<<<<<< HEAD
     {  MST_FORMICID,
       {
        SPELL_NO_SPELL,
@@ -2127,8 +2126,8 @@
        SPELL_DIG,
        SPELL_SHAFT_SELF,
       }
-    }
-=======
+    },
+
     {  MST_THORN_HUNTER,
       {
        SPELL_THORN_VOLLEY,
@@ -2249,6 +2248,5 @@
        SPELL_NO_SPELL
       }
     },
->>>>>>> 70ca29ee
 
 #endif