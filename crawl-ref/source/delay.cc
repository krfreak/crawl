--- conflicted
+++ resolved
@@ -695,28 +695,10 @@
             mpr("You begin to meditate on the wall.", MSGCH_MULTITURN_ACTION);
             break;
 
-<<<<<<< HEAD
         case DELAY_SHAFT_SELF:
             mpr("You begin to dig a shaft.", MSGCH_MULTITURN_ACTION);
             break;
 
-        case DELAY_RECITE:
-        {
-            // We need to handle training here.
-            practise(EX_USED_ABIL, ABIL_ZIN_RECITE);
-
-            // We don't actually start reciting on this turn, because we haven't "said" anything yet.
-            delay.len = 7;
-            for (size_t n = 0; n < delay.len; n++)
-                delay.trits[n] = random2(3);
-            mprf(MSGCH_PLAIN, "You clear your throat and prepare to recite %s.",
-                 _get_zin_recite_speech(delay.trits, delay.len,
-                                        delay.parm1, -1).c_str());
-            break;
-        }
-
-=======
->>>>>>> 70ca29ee
         default:
             break;
         }
@@ -909,50 +891,11 @@
                 MSGCH_MULTITURN_ACTION);
             break;
 
-<<<<<<< HEAD
         case DELAY_SHAFT_SELF:
             mpr("You continue digging a shaft.",
                 MSGCH_MULTITURN_ACTION);
             break;
 
-        case DELAY_RECITE:
-        {
-            mprf(MSGCH_MULTITURN_ACTION, "\"%s\"",
-                 _get_zin_recite_speech(delay.trits, delay.len,
-                                        delay.parm1, delay.duration).c_str());
-            if (apply_area_visible(_zin_recite_to_monsters, delay.parm1, &you))
-                viewwindow();
-
-            // Recite trains more than once per use, because it has a
-            // long timer in between uses and actually takes up multiple
-            // turns.
-            practise(EX_USED_ABIL, ABIL_ZIN_RECITE);
-
-            const string shout_verb = you.shout_verb();
-
-            int noise_level = 12; // "shout"
-
-            // Tweak volume for different kinds of vocalisation.
-            if (shout_verb == "roar")
-                noise_level = 18;
-
-            else if (shout_verb == "hiss")
-                noise_level = 8;
-            else if (shout_verb == "squeak")
-                noise_level = 4;
-            else if (shout_verb == "__NONE")
-                noise_level = 0;
-            else if (shout_verb == "yell")
-                noise_level = 14;
-            else if (shout_verb == "scream")
-                noise_level = 16;
-
-            noisy(noise_level, you.pos());
-            break;
-        }
-
-=======
->>>>>>> 70ca29ee
         case DELAY_MULTIDROP:
             if (!drop_item(items_for_multidrop[0].slot,
                            items_for_multidrop[0].quantity))
@@ -1910,17 +1853,12 @@
     "not_delayed", "eat", "vampire_feed", "armour_on", "armour_off",
     "jewellery_on", "memorise", "butcher", "bottle_blood", "weapon_swap",
     "passwall", "drop_item", "multidrop", "ascending_stairs",
-<<<<<<< HEAD
-    "descending_stairs", "recite", "run", "rest", "travel", "macro",
-    "macro_process_key", "interruptible", "uninterruptible", "shaft self"
-=======
     "descending_stairs",
 #if TAG_MAJOR_VERSION == 34
     "recite",
 #endif
     "run", "rest", "travel", "macro",
-    "macro_process_key", "interruptible", "uninterruptible"
->>>>>>> 70ca29ee
+    "macro_process_key", "interruptible", "uninterruptible", "shaft self"
 };
 
 // Gets a delay given its name.
